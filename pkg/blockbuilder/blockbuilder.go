package blockbuilder

import (
	"context"
	"errors"
	"flag"
	"fmt"
	"slices"
	"sync"
	"time"

	"github.com/go-kit/log"
	"github.com/go-kit/log/level"
	"github.com/grafana/dskit/backoff"
	"github.com/grafana/dskit/services"
	"github.com/prometheus/client_golang/prometheus"
	"github.com/twmb/franz-go/pkg/kadm"
	"github.com/twmb/franz-go/pkg/kgo"
	"github.com/twmb/franz-go/plugin/kprom"

	mimir_tsdb "github.com/grafana/mimir/pkg/storage/tsdb"
	"github.com/grafana/mimir/pkg/util/validation"
)

type BlockBuilder struct {
	services.Service

	cfg         Config
	logger      log.Logger
	register    prometheus.Registerer
	limits      *validation.Overrides
	kafkaClient *kgo.Client

	assignmentMu sync.Mutex
	assignment   map[string][]int32
}

// TODO(codesome): consider using ingest.PartitionReader, probably be extending it.
func NewBlockBuilder(
	cfg Config,
	logger log.Logger,
	reg prometheus.Registerer,
	limits *validation.Overrides,
) (_ *BlockBuilder, err error) {
	b := &BlockBuilder{
		cfg:      cfg,
		logger:   logger,
		register: reg,
		limits:   limits,
	}

	b.Service = services.NewBasicService(b.starting, b.running, b.stopping)

	return b, nil
}

func (b *BlockBuilder) starting(ctx context.Context) (err error) {
	const fetchMaxBytes = 100_000_000

	opts := []kgo.Opt{
		kgo.ClientID(b.cfg.Kafka.ClientID),
		kgo.SeedBrokers(b.cfg.Kafka.Address),
		kgo.DialTimeout(b.cfg.Kafka.DialTimeout),

		kgo.ConsumeTopics(b.cfg.Kafka.Topic),
		kgo.ConsumerGroup(b.cfg.Kafka.ConsumerGroup),
		kgo.DisableAutoCommit(),
		kgo.Balancers(kgo.RoundRobinBalancer()), // TODO(v): figure out the best strategy to assign partitions and handle rebalancing
		kgo.BlockRebalanceOnPoll(),
		kgo.OnPartitionsAssigned(b.handlePartitionsAssigned),
		kgo.OnPartitionsRevoked(b.handlePartitionsLost),
		kgo.OnPartitionsLost(b.handlePartitionsLost),

		kgo.FetchMinBytes(1),
		kgo.FetchMaxBytes(fetchMaxBytes),
		kgo.FetchMaxWait(5 * time.Second),
		kgo.FetchMaxPartitionBytes(50_000_000),

		kgo.MetadataMinAge(10 * time.Second),
		kgo.MetadataMaxAge(10 * time.Second),

		// BrokerMaxReadBytes sets the maximum response size that can be read from
		// Kafka. This is a safety measure to avoid OOMing on invalid responses.
		// franz-go recommendation is to set it 2x FetchMaxBytes.
		kgo.BrokerMaxReadBytes(2 * fetchMaxBytes),
	}

	metrics := kprom.NewMetrics(
		"cortex_blockbuilder_kafka",
		kprom.Registerer(b.register),
		kprom.FetchAndProduceDetail(kprom.ByNode, kprom.Batches, kprom.Records, kprom.CompressedBytes, kprom.UncompressedBytes),
	)
	opts = append(opts,
		kgo.WithLogger(newKafkaLogger(b.logger)),
		kgo.WithHooks(metrics),
	)
	b.kafkaClient, err = kgo.NewClient(opts...)
	if err != nil {
		return fmt.Errorf("creating kafka client: %w", err)
	}

	level.Info(b.logger).Log("msg", "waiting until kafka brokers are reachable")
	if err := b.waitKafka(ctx); err != nil {
		return err
	}

	return nil
}

func (b *BlockBuilder) handlePartitionsAssigned(_ context.Context, _ *kgo.Client, assignment map[string][]int32) {
	level.Info(b.logger).Log("msg", "partition assigned", "assignment", fmt.Sprintf("%+v", assignment))

	// Pause fetching for all assigned partitions. We manage the order and the pace of the consumption ourself.
	// TODO(codesome): how does this behave when there is a block building cycle in progress? Should we not pause the
	// ones being consumed at the moment by this BB?
	assignment = b.kafkaClient.PauseFetchPartitions(assignment)

	b.assignmentMu.Lock()
	b.assignment = assignment
	b.assignmentMu.Unlock()
}

// TODO(codesome): question: is handlePartitionsAssigned also called by kafka client when partitions are revoked?
// TODO(codesome): how does this behave when there is a block building cycle in progress?
func (b *BlockBuilder) handlePartitionsLost(_ context.Context, _ *kgo.Client, lostAssignment map[string][]int32) {
	level.Info(b.logger).Log("msg", "partition lost", "lost", fmt.Sprintf("%+v", lostAssignment))

	// Unpause fetching of all previously assigned partitions. After rebalance gets completed,
	// the instance will receive a new assignment, and will start managing the set's consumption.
	b.kafkaClient.ResumeFetchPartitions(lostAssignment)
}

func (b *BlockBuilder) waitKafka(ctx context.Context) error {
	boff := backoff.New(ctx, backoff.Config{
		MinBackoff: 100 * time.Millisecond,
		MaxBackoff: time.Second,
		MaxRetries: 0,
	})
	var pinged bool
	for boff.Ongoing() {
		if !pinged {
			err := b.kafkaClient.Ping(ctx)
			if err == nil {
				pinged = true
				boff.Reset()
			}
		}

		b.assignmentMu.Lock()
		assignment := b.assignment
		b.assignmentMu.Unlock()
		if assignment != nil {
			return nil
		}

		level.Error(b.logger).Log(
			"msg", "waiting for group assignment",
			"num_retries", boff.NumRetries(),
		)
		boff.Wait()
	}
	return boff.Err()
}

func (b *BlockBuilder) stopping(_ error) error {
	if b.kafkaClient != nil {
		b.kafkaClient.Close()
	}
	return nil
}

func (b *BlockBuilder) running(ctx context.Context) error {
	// Do initial consumption on start using current time as the point up to which we are consuming.
	// To avoid small blocks at startup, we consume until the last hour boundary + buffer.
	consumptionItvl := time.Hour
	timeBuffer := 15 * time.Minute
	mark := time.Now().Truncate(consumptionItvl).Add(timeBuffer)
	if mark.After(time.Now()) {
		mark = mark.Add(-consumptionItvl)
	}
	err := b.nextConsumeCycle(ctx, mark)
	if err != nil {
		return err
	}

	// TODO(v): configure consumption interval
	// TODO(codesome): validate the consumption interval. Must be <=2h and can divide 2h into an integer.

	nextBlockTime := time.Now().Truncate(consumptionItvl).Add(consumptionItvl + timeBuffer)
	waitTime := time.Until(nextBlockTime)

	for {
		select {
		case mark := <-time.After(waitTime):
			_ = b.nextConsumeCycle(ctx, mark.Add(-time.Second))
			// If we took more than consumptionItvl time to consume the records, this
			// will immediately start the next consumption.
			nextBlockTime = nextBlockTime.Add(consumptionItvl)
			waitTime = time.Until(nextBlockTime)
			if waitTime < 0 {
				// TODO(codesome): track "-waitTime", which is the time we ran over. Or something better that lets us alert
				// if it goes beyond a certain point consistently.
			}
		case <-ctx.Done():
			return nil
		}
	}
}

// nextConsumeCycle manages consumption of currently assigned partitions.
// The mark argument indicates the timestamp (relative to Kafka records) up until which to consume from partitions
// in this cycle. That is, Kafka records produced after the mark will be consumed in the next cycle.
func (b *BlockBuilder) nextConsumeCycle(ctx context.Context, mark time.Time) error {
	b.assignmentMu.Lock()
	assignment := b.assignment
	b.assignmentMu.Unlock()
	assignmentParts, ok := assignment[b.cfg.Kafka.Topic]
	if !ok || len(assignmentParts) == 0 {
		return fmt.Errorf("no partitions assigned in %+v, topic %s", assignment, b.cfg.Kafka.Topic)
	}

	lags, err := kadm.NewClient(b.kafkaClient).Lag(ctx, b.cfg.Kafka.ConsumerGroup)
	if err != nil {
		return fmt.Errorf("get consumer group lag: %w", err)
	} else if err := lags.Error(); err != nil {
		return fmt.Errorf("get consumer group lag: %w", err)
	}

	lag := lags[b.cfg.Kafka.ConsumerGroup].Lag
	parts := make([]int32, 0, len(assignmentParts))
	for _, part := range assignmentParts {
		pl, ok := lag.Lookup(b.cfg.Kafka.Topic, part)
		if !ok {
			continue
		}
		if pl.Lag > 0 {
			parts = append(parts, part)
		} else {
			level.Info(b.logger).Log(
				"msg", "nothing to consume in partition",
				"part", part,
				"offset", pl.Commit.At,
				"end_offset", pl.End.Offset,
				"lag", pl.Lag,
			)
		}
	}

	if len(parts) == 0 {
		level.Warn(b.logger).Log("msg", "nothing to consume in this cycle", "assignment", fmt.Sprintf("%+v", assignmentParts))
		return nil
	}

	slices.Sort(parts)

	// TODO(v): rebalancing can happen between the calls to consumePartitions; if that happens, the instace may loose
	// the ownership of some of its partitions
	// TODO(v): test for this case
	for _, part := range parts {
		err := b.consumePartitions(ctx, part, mark)
		if err != nil {
			level.Error(b.logger).Log("msg", "failed to consume partition", "err", err, "part", part)
		}
	}

	return nil
}

func (b *BlockBuilder) consumePartitions(ctx context.Context, part int32, mark time.Time) error {
<<<<<<< HEAD
=======
	// TODO(codesome): consume from the last offset we committed to Kafka. We likely need a kafka
	// client per partition to do this. We only need to move to the last commit when creating a new
	// client for the partition (i.e. when the partition is newly assigned). After that we can
	// simply use the resume-pause logic below when BB is running and don't need to get the commit
	// for every cycle.
>>>>>>> c5cd1f23
	// TopicPartition to resume consuming on this iteration.
	tp := map[string][]int32{b.cfg.Kafka.Topic: {part}}

	// Note: pause/resume is a client-local state. On restart or a crash, the client will be assigned its share of partitions,
	// during consumer group's rebalancing, and it will continue consuming as usual.
	b.kafkaClient.ResumeFetchPartitions(tp)
	defer b.kafkaClient.PauseFetchPartitions(tp)

	// Make sure to unblock rebalance of the group after the very last poll AND after we (potentially) commited
	// this partition's offset to the group.
	// TODO(v): test for this case
	defer b.kafkaClient.AllowRebalance()

	level.Info(b.logger).Log(
		"msg", "consume partition",
		"part", part,
	)

	defer func(t time.Time) {
		level.Info(b.logger).Log(
			"msg", "done consuming partition",
			"part", part,
			"dur", time.Since(t),
		)
	}(time.Now())

	var lastOffset int64

	// TODO(v): signal to bail out from the consume loop, otherwise a busy partition will starve the consumer
	var (
		consumptionItvl     = time.Hour        // TODO(codesome): get this from config
		timeBuffer          = 15 * time.Minute // TODO(codesome): get this from config
		checkpointOffset    = int64(-1)
		resetBlockBuilderAt time.Time
		builder             *tsdbBuilder
		currEnd, lastEnd    int64
		done                bool
	)
	for !done {
		// Limit the time the client waits for new batch of records, otherwise, it will hang when landed to a inactive partition.
		// TODO(v): configure fetch timeout
		ctx1, cancel := context.WithTimeout(ctx, 10*time.Second)
		fetches := b.kafkaClient.PollFetches(ctx1)
		cancel()

		if fetches.IsClientClosed() {
			return nil
		}

		fetches.EachError(func(_ string, part int32, err error) {
			if !errors.Is(err, context.DeadlineExceeded) {
				level.Error(b.logger).Log("msg", "failed to fetch records", "part", part, "err", err)
			}
		})

		if fetches.Empty() {
			done = true
		}

		fetches.EachPartition(func(ftp kgo.FetchTopicPartition) {
			level.Info(b.logger).Log("msg", "consumed", "part", ftp.Partition, "hi", ftp.HighWatermark, "lo", ftp.LogStartOffset, "batch_size", len(ftp.Records))

			if ftp.Err != nil {
				level.Error(b.logger).Log("msg", "failed to fetch records", "part", ftp.Partition, "err", ftp.Err)
				// TODO(codesome): add metric?
				return
			}

			for _, rec := range ftp.Records {
				// When BB is first deployed or if it is lagging behind, then it might consuming data from too much
				// in the past. In which case if we try to consume all at once, it can overwhelm the system.
				// So we break this into multiple block building cycles by resetting the block builder at intervals.
				// TODO(codesome): the logic for this below is broken. Fix it. How can we determine the block ends when we are catching up?
				if builder != nil && rec.Timestamp.After(resetBlockBuilderAt) {
					if err := builder.compactAndRemoveDBs(ctx); err != nil {
						level.Error(b.logger).Log("msg", "failed to compact and remove dbs", "part", part, "err", err)
						// TODO(codesome): return err?
						// TODO(codesome): add metric
					}
					builder = nil
				}
				if builder == nil {
					builder = newTSDBBuilder(b.logger, b.limits, b.cfg.BlocksStorageConfig)
					resetBlockBuilderAt = rec.Timestamp.Truncate(consumptionItvl).Add(consumptionItvl + timeBuffer)

					// TODO(codesome): verify. this can be wrong.
					currEnd = rec.Timestamp.Truncate(consumptionItvl).UnixMilli()
					lastEnd = currEnd - consumptionItvl.Milliseconds()
				}

				// TODO(v): the allSamplesProcessed logic isn't seem right.
				// I.e. kafka client consumes the log in one direction, thus skipped records will be skipped until either
				// 1. we manually set the offset of the kafka client on every cycle (ref. kgo#Client.SetOffsets)
				// 2. process was restarted, the client fetched last commited offset for the group+partition and started consuming from this (old) offset
				recordProcessedBefore := false // TODO(codesome): get this from checkpoint
				allSamplesProcessed, err := builder.process(ctx, rec, lastEnd, currEnd, recordProcessedBefore)
				if !allSamplesProcessed && checkpointOffset < 0 {
					checkpointOffset = rec.Offset
				}
				if err != nil {
					level.Error(b.logger).Log("msg", "failed to process record", "part", part, "key", string(rec.Key), "err", err)
					// TODO(codesome): do we just ignore this? What if it was Mimir's issue and this leading to data loss?
					// TODO(codesome): add metric
				}

				lastOffset = rec.Offset

				// Stop consuming after we reached the marker.
				// NOTE: the timestamp of the record is when the record was produced relative to distributor's time.
				if rec.Timestamp.After(mark) {
					done = true
				}
			}
		})

		// After the rebalance, if another instance took over the partition, the next poll
		// will return empty fetches, and the loop will bail out.
		// TODO(v): test for this case
		b.kafkaClient.AllowRebalance()
	}

	if builder != nil {
		if err := builder.compactAndRemoveDBs(ctx); err != nil {
			// TODO(codesome): add metric
			return err
		}
	}

	// TODO(codesome): store the lastOffset and currEnd as a metadata in the checkpoint
	_ = lastOffset // to avoid unused error. TODO: remove this once used
	if checkpointOffset > 0 {
		return b.commitOffset(ctx, part, checkpointOffset)
	}
	return nil
}

func (b *BlockBuilder) commitOffset(ctx context.Context, part int32, offset int64) (returnErr error) {
	defer func() {
		if returnErr != nil {
			level.Error(b.logger).Log("msg", "failed to commit offset to Kafka", "err", returnErr, "partition", part, "offset", offset)
			// TODO(codesome): add metric
		}
	}()

	toCommit := kadm.Offsets{}
	toCommit.AddOffset(b.cfg.Kafka.Topic, part, offset, -1)

	committed, err := kadm.NewClient(b.kafkaClient).CommitOffsets(ctx, b.cfg.Kafka.ConsumerGroup, toCommit)
	if err != nil {
		return err
	} else if !committed.Ok() {
		return committed.Error()
	}

	committedOffset, _ := committed.Lookup(b.cfg.Kafka.Topic, part)
	level.Debug(b.logger).Log("msg", "offset successfully committed to Kafka", "offset", committedOffset.At)
	// TODO(codesome): add this metric
	// r.lastCommittedOffset.Set(float64(committedOffset.At))

	return nil
}

type Config struct {
	Kafka               KafkaConfig                    `yaml:"kafka"`
	BlocksStorageConfig mimir_tsdb.BlocksStorageConfig `yaml:"-"` // TODO(codesome): check how this is passed. Copied over form ingester.
}

// RegisterFlags registers the MultitenantCompactor flags.
func (cfg *Config) RegisterFlags(f *flag.FlagSet, logger log.Logger) {
	cfg.Kafka.RegisterFlags(f, logger)
}

func (cfg *Config) Validate(logger log.Logger) error {
	if err := cfg.Kafka.Validate(); err != nil {
		return err
	}
	return nil
}

// KafkaConfig holds the generic config for the Kafka backend.
type KafkaConfig struct {
	Address     string        `yaml:"address"`
	Topic       string        `yaml:"topic"`
	ClientID    string        `yaml:"client_id"`
	DialTimeout time.Duration `yaml:"dial_timeout"`

	ConsumerGroup                     string        `yaml:"consumer_group"`
	ConsumerGroupOffsetCommitInterval time.Duration `yaml:"consumer_group_offset_commit_interval"`

	ConsumeFromPositionAtStartup string `yaml:"consume_from_position_at_startup"`
}

func (cfg *KafkaConfig) RegisterFlags(f *flag.FlagSet, logger log.Logger) {
	cfg.RegisterFlagsWithPrefix("block-builder.kafka", f)
}

func (cfg *KafkaConfig) RegisterFlagsWithPrefix(prefix string, f *flag.FlagSet) {
	f.StringVar(&cfg.Address, prefix+".address", "", "The Kafka seed broker address.")
	f.StringVar(&cfg.Topic, prefix+".topic", "", "The Kafka topic name.")
	f.StringVar(&cfg.ClientID, prefix+".client-id", "", "The Kafka client ID.")
	f.DurationVar(&cfg.DialTimeout, prefix+".dial-timeout", 2*time.Second, "The maximum time allowed to open a connection to a Kafka broker.")
	f.StringVar(&cfg.ConsumerGroup, prefix+".consumer-group", "", "The consumer group used by the consumer to track the last consumed offset.")
}

func (cfg *KafkaConfig) Validate() error {
	// TODO(v): validate kafka config
	return nil
}

type kafkaLogger struct {
	logger log.Logger
}

func newKafkaLogger(logger log.Logger) *kafkaLogger {
	return &kafkaLogger{
		logger: log.With(logger, "component", "kafka_client"),
	}
}

func (l *kafkaLogger) Level() kgo.LogLevel {
	// The Kafka client calls Level() to check whether debug level is enabled or not.
	// To keep it simple, we always return Info, so the Kafka client will never try
	// to log expensive debug messages.
	return kgo.LogLevelInfo
}

func (l *kafkaLogger) Log(lev kgo.LogLevel, msg string, keyvals ...any) {
	if lev == kgo.LogLevelNone {
		return
	}
	keyvals = append([]any{"msg", msg}, keyvals...)
	switch lev {
	case kgo.LogLevelDebug:
		level.Debug(l.logger).Log(keyvals...)
	case kgo.LogLevelInfo:
		level.Info(l.logger).Log(keyvals...)
	case kgo.LogLevelWarn:
		level.Warn(l.logger).Log(keyvals...)
	case kgo.LogLevelError:
		level.Error(l.logger).Log(keyvals...)
	}
}<|MERGE_RESOLUTION|>--- conflicted
+++ resolved
@@ -267,14 +267,6 @@
 }
 
 func (b *BlockBuilder) consumePartitions(ctx context.Context, part int32, mark time.Time) error {
-<<<<<<< HEAD
-=======
-	// TODO(codesome): consume from the last offset we committed to Kafka. We likely need a kafka
-	// client per partition to do this. We only need to move to the last commit when creating a new
-	// client for the partition (i.e. when the partition is newly assigned). After that we can
-	// simply use the resume-pause logic below when BB is running and don't need to get the commit
-	// for every cycle.
->>>>>>> c5cd1f23
 	// TopicPartition to resume consuming on this iteration.
 	tp := map[string][]int32{b.cfg.Kafka.Topic: {part}}
 

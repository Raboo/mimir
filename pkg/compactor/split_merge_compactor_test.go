--- conflicted
+++ resolved
@@ -5,10 +5,7 @@
 import (
 	"context"
 	"os"
-<<<<<<< HEAD
-=======
 	"path/filepath"
->>>>>>> 76a94fc4
 	"strconv"
 	"strings"
 	"testing"
@@ -18,7 +15,6 @@
 	"github.com/grafana/dskit/flagext"
 	"github.com/grafana/dskit/services"
 	"github.com/grafana/dskit/test"
-	"github.com/grafana/e2e"
 	"github.com/oklog/ulid"
 	"github.com/prometheus/client_golang/prometheus"
 	"github.com/prometheus/client_golang/prometheus/testutil"
@@ -35,10 +31,6 @@
 	"github.com/grafana/mimir/pkg/storage/tsdb/metadata"
 )
 
-var (
-	generateTestHistogram = e2e.GenerateTestHistogram
-)
-
 func TestMultitenantCompactor_ShouldSupportSplitAndMergeCompactor(t *testing.T) {
 	const (
 		userID     = "user-1"
@@ -627,7 +619,7 @@
 						lbls := labels.FromStrings("series_id", strconv.Itoa(seriesID))
 
 						app := db.Appender(context.Background())
-						_, err := app.AppendHistogram(0, lbls, ts, generateTestHistogram(seriesID), nil)
+						_, err := app.AppendHistogram(0, lbls, ts, tsdb.GenerateTestHistogram(seriesID), nil)
 						require.NoError(t, err)
 
 						err = app.Commit()

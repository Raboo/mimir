// SPDX-License-Identifier: AGPL-3.0-only
// Provenance-includes-location: https://github.com/cortexproject/cortex/blob/master/pkg/ingester/ingester_test.go
// Provenance-includes-license: Apache-2.0
// Provenance-includes-copyright: The Cortex Authors.
// Provenance-includes-location: https://github.com/cortexproject/cortex/blob/master/pkg/ingester/ingester_v2_test.go
// Provenance-includes-license: Apache-2.0
// Provenance-includes-copyright: The Cortex Authors.

package ingester

import (
	"bytes"
	"context"
	"fmt"
	"io"
	"math"
	"net"
	"net/http"
	"net/http/httptest"
	"net/url"
	"os"
	"path/filepath"
	"sort"
	"strconv"
	"strings"
	"sync"
	"testing"
	"time"

	"github.com/go-kit/log"
	"github.com/grafana/dskit/ring"
	"github.com/grafana/dskit/services"
	"github.com/grafana/dskit/test"
	"github.com/grafana/e2e"
	"github.com/oklog/ulid"
	"github.com/pkg/errors"
	"github.com/prometheus/client_golang/prometheus"
	"github.com/prometheus/client_golang/prometheus/testutil"
	"github.com/prometheus/common/model"
	"github.com/prometheus/prometheus/model/histogram"
	"github.com/prometheus/prometheus/model/labels"
	"github.com/prometheus/prometheus/storage"
	"github.com/prometheus/prometheus/storage/remote"
	"github.com/prometheus/prometheus/tsdb"
	"github.com/prometheus/prometheus/tsdb/chunkenc"
	"github.com/stretchr/testify/assert"
	"github.com/stretchr/testify/mock"
	"github.com/stretchr/testify/require"
	"github.com/thanos-io/objstore"
	"github.com/weaveworks/common/httpgrpc"
	"github.com/weaveworks/common/middleware"
	"github.com/weaveworks/common/user"
	"golang.org/x/exp/slices"
	"golang.org/x/sync/errgroup"
	"google.golang.org/grpc"

	"github.com/grafana/mimir/pkg/ingester/activeseries"
	"github.com/grafana/mimir/pkg/ingester/client"
	"github.com/grafana/mimir/pkg/mimirpb"
	"github.com/grafana/mimir/pkg/storage/chunk"
	"github.com/grafana/mimir/pkg/storage/sharding"
	mimir_tsdb "github.com/grafana/mimir/pkg/storage/tsdb"
	"github.com/grafana/mimir/pkg/usagestats"
	"github.com/grafana/mimir/pkg/util"
	"github.com/grafana/mimir/pkg/util/chunkcompat"
	"github.com/grafana/mimir/pkg/util/globalerror"
	util_math "github.com/grafana/mimir/pkg/util/math"
	"github.com/grafana/mimir/pkg/util/push"
	"github.com/grafana/mimir/pkg/util/validation"
)

var (
	generateTestHistogram       = e2e.GenerateTestHistogram
	generateTestFloatHistogram  = e2e.GenerateTestFloatHistogram
	generateTestSampleHistogram = e2e.GenerateTestSampleHistogram
)

func mustNewActiveSeriesCustomTrackersConfigFromMap(t *testing.T, source map[string]string) activeseries.CustomTrackersConfig {
	m, err := activeseries.NewCustomTrackersConfig(source)
	require.NoError(t, err)
	return m
}

func TestIngester_Push(t *testing.T) {
	metricLabelAdapters := []mimirpb.LabelAdapter{{Name: labels.MetricName, Value: "test"}}
	metricLabels := mimirpb.FromLabelAdaptersToLabels(metricLabelAdapters)
	metricLabelSet := mimirpb.FromLabelAdaptersToMetric(metricLabelAdapters)
	metricNames := []string{
		"cortex_ingester_ingested_samples_total",
		"cortex_ingester_ingested_samples_failures_total",
		"cortex_ingester_memory_series",
		"cortex_ingester_memory_users",
		"cortex_ingester_memory_series_created_total",
		"cortex_ingester_memory_series_removed_total",
		"cortex_discarded_samples_total",
		"cortex_ingester_active_series",
	}
	userID := "test"

	tests := map[string]struct {
		reqs                      []*mimirpb.WriteRequest
		expectedErr               error
		expectedIngested          model.Matrix
		expectedMetadataIngested  []*mimirpb.MetricMetadata
		expectedExemplarsIngested []mimirpb.TimeSeries
		expectedMetrics           string
		additionalMetrics         []string
		disableActiveSeries       bool
		maxExemplars              int
		maxMetadataPerUser        int
		maxMetadataPerMetric      int
	}{
		"should succeed on valid series and metadata": {
			reqs: []*mimirpb.WriteRequest{
				mimirpb.ToWriteRequest(
					[]labels.Labels{metricLabels},
					[]mimirpb.Sample{{Value: 1, TimestampMs: 9}},
					nil,
					[]*mimirpb.MetricMetadata{
						{MetricFamilyName: "metric_name_1", Help: "a help for metric_name_1", Unit: "", Type: mimirpb.COUNTER},
					},
					mimirpb.API),
				mimirpb.ToWriteRequest(
					[]labels.Labels{metricLabels},
					[]mimirpb.Sample{{Value: 2, TimestampMs: 10}},
					nil,
					[]*mimirpb.MetricMetadata{
						{MetricFamilyName: "metric_name_2", Help: "a help for metric_name_2", Unit: "", Type: mimirpb.GAUGE},
					},
					mimirpb.API),
			},
			expectedErr: nil,
			expectedIngested: model.Matrix{
				&model.SampleStream{Metric: metricLabelSet, Values: []model.SamplePair{{Value: 1, Timestamp: 9}, {Value: 2, Timestamp: 10}}},
			},
			expectedMetadataIngested: []*mimirpb.MetricMetadata{
				{MetricFamilyName: "metric_name_2", Help: "a help for metric_name_2", Unit: "", Type: mimirpb.GAUGE},
				{MetricFamilyName: "metric_name_1", Help: "a help for metric_name_1", Unit: "", Type: mimirpb.COUNTER},
			},
			additionalMetrics: []string{
				// Metadata.
				"cortex_ingester_memory_metadata",
				"cortex_ingester_memory_metadata_created_total",
				"cortex_ingester_ingested_metadata_total",
				"cortex_ingester_ingested_metadata_failures_total",
			},
			expectedMetrics: `
				# HELP cortex_ingester_ingested_metadata_failures_total The total number of metadata that errored on ingestion.
				# TYPE cortex_ingester_ingested_metadata_failures_total counter
				cortex_ingester_ingested_metadata_failures_total 0
				# HELP cortex_ingester_ingested_metadata_total The total number of metadata ingested.
				# TYPE cortex_ingester_ingested_metadata_total counter
				cortex_ingester_ingested_metadata_total 2
				# HELP cortex_ingester_memory_metadata The current number of metadata in memory.
				# TYPE cortex_ingester_memory_metadata gauge
				cortex_ingester_memory_metadata 2
				# HELP cortex_ingester_memory_metadata_created_total The total number of metadata that were created per user
				# TYPE cortex_ingester_memory_metadata_created_total counter
				cortex_ingester_memory_metadata_created_total{user="test"} 2
				# HELP cortex_ingester_ingested_samples_total The total number of samples ingested per user.
				# TYPE cortex_ingester_ingested_samples_total counter
				cortex_ingester_ingested_samples_total{user="test"} 2
				# HELP cortex_ingester_ingested_samples_failures_total The total number of samples that errored on ingestion per user.
				# TYPE cortex_ingester_ingested_samples_failures_total counter
				cortex_ingester_ingested_samples_failures_total{user="test"} 0
				# HELP cortex_ingester_memory_users The current number of users in memory.
				# TYPE cortex_ingester_memory_users gauge
				cortex_ingester_memory_users 1
				# HELP cortex_ingester_memory_series The current number of series in memory.
				# TYPE cortex_ingester_memory_series gauge
				cortex_ingester_memory_series 1
				# HELP cortex_ingester_memory_series_created_total The total number of series that were created per user.
				# TYPE cortex_ingester_memory_series_created_total counter
				cortex_ingester_memory_series_created_total{user="test"} 1
				# HELP cortex_ingester_memory_series_removed_total The total number of series that were removed per user.
				# TYPE cortex_ingester_memory_series_removed_total counter
				cortex_ingester_memory_series_removed_total{user="test"} 0
				# HELP cortex_ingester_active_series Number of currently active series per user.
				# TYPE cortex_ingester_active_series gauge
				cortex_ingester_active_series{user="test"} 1
			`,
		},
		"should succeed on valid series with exemplars": {
			maxExemplars: 2,
			reqs: []*mimirpb.WriteRequest{
				// Ingesting an exemplar requires a sample to create the series first
				mimirpb.ToWriteRequest(
					[]labels.Labels{metricLabels},
					[]mimirpb.Sample{{Value: 1, TimestampMs: 9}},
					nil,
					nil,
					mimirpb.API,
				),
				mimirpb.ToWriteRequest(
					[]labels.Labels{metricLabels},
					[]mimirpb.Sample{{Value: 2, TimestampMs: 10}},
					[]*mimirpb.Exemplar{
						{
							Labels:      []mimirpb.LabelAdapter{{Name: "traceID", Value: "123"}},
							TimestampMs: 1000,
							Value:       1000,
						},
					},
					nil,
					mimirpb.API,
				),
			},
			expectedErr: nil,
			expectedIngested: model.Matrix{
				&model.SampleStream{Metric: metricLabelSet, Values: []model.SamplePair{{Value: 1, Timestamp: 9}, {Value: 2, Timestamp: 10}}},
			},
			expectedExemplarsIngested: []mimirpb.TimeSeries{
				{
					Labels: metricLabelAdapters,
					Exemplars: []mimirpb.Exemplar{
						{
							Labels:      []mimirpb.LabelAdapter{{Name: "traceID", Value: "123"}},
							TimestampMs: 1000,
							Value:       1000,
						},
					},
				},
			},
			expectedMetadataIngested: nil,
			additionalMetrics: []string{
				"cortex_ingester_tsdb_exemplar_exemplars_appended_total",
				"cortex_ingester_tsdb_exemplar_exemplars_in_storage",
				"cortex_ingester_tsdb_exemplar_series_with_exemplars_in_storage",
				"cortex_ingester_tsdb_exemplar_last_exemplars_timestamp_seconds",
				"cortex_ingester_tsdb_exemplar_out_of_order_exemplars_total",
			},
			expectedMetrics: `
				# HELP cortex_ingester_ingested_samples_total The total number of samples ingested per user.
				# TYPE cortex_ingester_ingested_samples_total counter
				cortex_ingester_ingested_samples_total{user="test"} 2
				# HELP cortex_ingester_ingested_samples_failures_total The total number of samples that errored on ingestion per user.
				# TYPE cortex_ingester_ingested_samples_failures_total counter
				cortex_ingester_ingested_samples_failures_total{user="test"} 0
				# HELP cortex_ingester_memory_users The current number of users in memory.
				# TYPE cortex_ingester_memory_users gauge
				cortex_ingester_memory_users 1
				# HELP cortex_ingester_memory_series The current number of series in memory.
				# TYPE cortex_ingester_memory_series gauge
				cortex_ingester_memory_series 1
				# HELP cortex_ingester_memory_series_created_total The total number of series that were created per user.
				# TYPE cortex_ingester_memory_series_created_total counter
				cortex_ingester_memory_series_created_total{user="test"} 1
				# HELP cortex_ingester_memory_series_removed_total The total number of series that were removed per user.
				# TYPE cortex_ingester_memory_series_removed_total counter
				cortex_ingester_memory_series_removed_total{user="test"} 0
				# HELP cortex_ingester_active_series Number of currently active series per user.
				# TYPE cortex_ingester_active_series gauge
				cortex_ingester_active_series{user="test"} 1

				# HELP cortex_ingester_tsdb_exemplar_exemplars_appended_total Total number of TSDB exemplars appended.
				# TYPE cortex_ingester_tsdb_exemplar_exemplars_appended_total counter
				cortex_ingester_tsdb_exemplar_exemplars_appended_total{user="test"} 1

				# HELP cortex_ingester_tsdb_exemplar_exemplars_in_storage Number of TSDB exemplars currently in storage.
				# TYPE cortex_ingester_tsdb_exemplar_exemplars_in_storage gauge
				cortex_ingester_tsdb_exemplar_exemplars_in_storage 1

				# HELP cortex_ingester_tsdb_exemplar_series_with_exemplars_in_storage Number of TSDB series with exemplars currently in storage.
				# TYPE cortex_ingester_tsdb_exemplar_series_with_exemplars_in_storage gauge
				cortex_ingester_tsdb_exemplar_series_with_exemplars_in_storage{user="test"} 1

				# HELP cortex_ingester_tsdb_exemplar_last_exemplars_timestamp_seconds The timestamp of the oldest exemplar stored in circular storage. Useful to check for what time range the current exemplar buffer limit allows. This usually means the last timestamp for all exemplars for a typical setup. This is not true though if one of the series timestamp is in future compared to rest series.
				# TYPE cortex_ingester_tsdb_exemplar_last_exemplars_timestamp_seconds gauge
				cortex_ingester_tsdb_exemplar_last_exemplars_timestamp_seconds{user="test"} 1

				# HELP cortex_ingester_tsdb_exemplar_out_of_order_exemplars_total Total number of out-of-order exemplar ingestion failed attempts.
				# TYPE cortex_ingester_tsdb_exemplar_out_of_order_exemplars_total counter
				cortex_ingester_tsdb_exemplar_out_of_order_exemplars_total 0
			`,
		},
		"successful push, active series disabled": {
			disableActiveSeries: true,
			reqs: []*mimirpb.WriteRequest{
				mimirpb.ToWriteRequest(
					[]labels.Labels{metricLabels},
					[]mimirpb.Sample{{Value: 1, TimestampMs: 9}},
					nil,
					nil,
					mimirpb.API),
				mimirpb.ToWriteRequest(
					[]labels.Labels{metricLabels},
					[]mimirpb.Sample{{Value: 2, TimestampMs: 10}},
					nil,
					nil,
					mimirpb.API),
			},
			expectedErr: nil,
			expectedIngested: model.Matrix{
				&model.SampleStream{Metric: metricLabelSet, Values: []model.SamplePair{{Value: 1, Timestamp: 9}, {Value: 2, Timestamp: 10}}},
			},
			expectedMetrics: `
				# HELP cortex_ingester_ingested_samples_total The total number of samples ingested per user.
				# TYPE cortex_ingester_ingested_samples_total counter
				cortex_ingester_ingested_samples_total{user="test"} 2
				# HELP cortex_ingester_ingested_samples_failures_total The total number of samples that errored on ingestion per user.
				# TYPE cortex_ingester_ingested_samples_failures_total counter
				cortex_ingester_ingested_samples_failures_total{user="test"} 0
				# HELP cortex_ingester_memory_users The current number of users in memory.
				# TYPE cortex_ingester_memory_users gauge
				cortex_ingester_memory_users 1
				# HELP cortex_ingester_memory_series The current number of series in memory.
				# TYPE cortex_ingester_memory_series gauge
				cortex_ingester_memory_series 1
				# HELP cortex_ingester_memory_series_created_total The total number of series that were created per user.
				# TYPE cortex_ingester_memory_series_created_total counter
				cortex_ingester_memory_series_created_total{user="test"} 1
				# HELP cortex_ingester_memory_series_removed_total The total number of series that were removed per user.
				# TYPE cortex_ingester_memory_series_removed_total counter
				cortex_ingester_memory_series_removed_total{user="test"} 0
			`,
		},
		"should soft fail on sample out-of-order": {
			reqs: []*mimirpb.WriteRequest{
				mimirpb.ToWriteRequest(
					[]labels.Labels{metricLabels},
					[]mimirpb.Sample{{Value: 2, TimestampMs: 10}},
					nil,
					nil,
					mimirpb.API,
				),
				mimirpb.ToWriteRequest(
					[]labels.Labels{metricLabels},
					[]mimirpb.Sample{{Value: 1, TimestampMs: 9}},
					nil,
					nil,
					mimirpb.API,
				),
			},
			expectedErr: httpgrpc.Errorf(http.StatusBadRequest, wrapWithUser(newIngestErrSampleOutOfOrder(model.Time(9), mimirpb.FromLabelsToLabelAdapters(metricLabels)), userID).Error()),
			expectedIngested: model.Matrix{
				&model.SampleStream{Metric: metricLabelSet, Values: []model.SamplePair{{Value: 2, Timestamp: 10}}},
			},
			expectedMetrics: `
				# HELP cortex_ingester_ingested_samples_total The total number of samples ingested per user.
				# TYPE cortex_ingester_ingested_samples_total counter
				cortex_ingester_ingested_samples_total{user="test"} 1
				# HELP cortex_ingester_ingested_samples_failures_total The total number of samples that errored on ingestion per user.
				# TYPE cortex_ingester_ingested_samples_failures_total counter
				cortex_ingester_ingested_samples_failures_total{user="test"} 1
				# HELP cortex_ingester_memory_users The current number of users in memory.
				# TYPE cortex_ingester_memory_users gauge
				cortex_ingester_memory_users 1
				# HELP cortex_ingester_memory_series The current number of series in memory.
				# TYPE cortex_ingester_memory_series gauge
				cortex_ingester_memory_series 1
				# HELP cortex_ingester_memory_series_created_total The total number of series that were created per user.
				# TYPE cortex_ingester_memory_series_created_total counter
				cortex_ingester_memory_series_created_total{user="test"} 1
				# HELP cortex_ingester_memory_series_removed_total The total number of series that were removed per user.
				# TYPE cortex_ingester_memory_series_removed_total counter
				cortex_ingester_memory_series_removed_total{user="test"} 0
				# HELP cortex_discarded_samples_total The total number of samples that were discarded.
				# TYPE cortex_discarded_samples_total counter
				cortex_discarded_samples_total{group="",reason="sample-out-of-order",user="test"} 1
				# HELP cortex_ingester_active_series Number of currently active series per user.
				# TYPE cortex_ingester_active_series gauge
				cortex_ingester_active_series{user="test"} 1
			`,
		},
		"should soft fail on all samples out of bound in a write request": {
			reqs: []*mimirpb.WriteRequest{
				mimirpb.ToWriteRequest(
					[]labels.Labels{metricLabels},
					[]mimirpb.Sample{{Value: 2, TimestampMs: 1575043969}},
					nil,
					nil,
					mimirpb.API,
				),
				// Write request with 1 series and 2 samples.
				{
					Timeseries: []mimirpb.PreallocTimeseries{
						{
							TimeSeries: &mimirpb.TimeSeries{
								Labels:  metricLabelAdapters,
								Samples: []mimirpb.Sample{{Value: 0, TimestampMs: 1575043969 - (86400 * 1000)}, {Value: 1, TimestampMs: 1575043969 - (86000 * 1000)}},
							},
						},
					},
				},
			},
			expectedErr: httpgrpc.Errorf(http.StatusBadRequest, wrapWithUser(newIngestErrSampleTimestampTooOld(model.Time(1575043969-(86400*1000)), mimirpb.FromLabelsToLabelAdapters(metricLabels)), userID).Error()),
			expectedIngested: model.Matrix{
				&model.SampleStream{Metric: metricLabelSet, Values: []model.SamplePair{{Value: 2, Timestamp: 1575043969}}},
			},
			expectedMetrics: `
				# HELP cortex_ingester_ingested_samples_total The total number of samples ingested per user.
				# TYPE cortex_ingester_ingested_samples_total counter
				cortex_ingester_ingested_samples_total{user="test"} 1
				# HELP cortex_ingester_ingested_samples_failures_total The total number of samples that errored on ingestion per user.
				# TYPE cortex_ingester_ingested_samples_failures_total counter
				cortex_ingester_ingested_samples_failures_total{user="test"} 2
				# HELP cortex_ingester_memory_users The current number of users in memory.
				# TYPE cortex_ingester_memory_users gauge
				cortex_ingester_memory_users 1
				# HELP cortex_ingester_memory_series The current number of series in memory.
				# TYPE cortex_ingester_memory_series gauge
				cortex_ingester_memory_series 1
				# HELP cortex_ingester_memory_series_created_total The total number of series that were created per user.
				# TYPE cortex_ingester_memory_series_created_total counter
				cortex_ingester_memory_series_created_total{user="test"} 1
				# HELP cortex_ingester_memory_series_removed_total The total number of series that were removed per user.
				# TYPE cortex_ingester_memory_series_removed_total counter
				cortex_ingester_memory_series_removed_total{user="test"} 0
				# HELP cortex_discarded_samples_total The total number of samples that were discarded.
				# TYPE cortex_discarded_samples_total counter
				cortex_discarded_samples_total{group="",reason="sample-out-of-bounds",user="test"} 2
				# HELP cortex_ingester_active_series Number of currently active series per user.
				# TYPE cortex_ingester_active_series gauge
				cortex_ingester_active_series{user="test"} 1
			`,
		},
		"should soft fail on some samples out of bound in a write request": {
			reqs: []*mimirpb.WriteRequest{
				mimirpb.ToWriteRequest(
					[]labels.Labels{metricLabels},
					[]mimirpb.Sample{{Value: 2, TimestampMs: 1575043969}},
					nil,
					nil,
					mimirpb.API,
				),
				// Write request with 1 series and 2 samples.
				{
					Timeseries: []mimirpb.PreallocTimeseries{
						{
							TimeSeries: &mimirpb.TimeSeries{
								Labels: metricLabelAdapters,
								Samples: []mimirpb.Sample{
									{Value: 0, TimestampMs: 1575043969 - (86400 * 1000)},
									{Value: 1, TimestampMs: 1575043969 - (86000 * 1000)},
									{Value: 3, TimestampMs: 1575043969 + 1}},
							},
						},
					},
				},
			},
			expectedErr: httpgrpc.Errorf(http.StatusBadRequest, wrapWithUser(newIngestErrSampleTimestampTooOld(model.Time(1575043969-(86400*1000)), mimirpb.FromLabelsToLabelAdapters(metricLabels)), userID).Error()),
			expectedIngested: model.Matrix{
				&model.SampleStream{Metric: metricLabelSet, Values: []model.SamplePair{{Value: 2, Timestamp: 1575043969}, {Value: 3, Timestamp: 1575043969 + 1}}},
			},
			expectedMetrics: `
				# HELP cortex_ingester_ingested_samples_total The total number of samples ingested per user.
				# TYPE cortex_ingester_ingested_samples_total counter
				cortex_ingester_ingested_samples_total{user="test"} 2
				# HELP cortex_ingester_ingested_samples_failures_total The total number of samples that errored on ingestion per user.
				# TYPE cortex_ingester_ingested_samples_failures_total counter
				cortex_ingester_ingested_samples_failures_total{user="test"} 2
				# HELP cortex_ingester_memory_users The current number of users in memory.
				# TYPE cortex_ingester_memory_users gauge
				cortex_ingester_memory_users 1
				# HELP cortex_ingester_memory_series The current number of series in memory.
				# TYPE cortex_ingester_memory_series gauge
				cortex_ingester_memory_series 1
				# HELP cortex_ingester_memory_series_created_total The total number of series that were created per user.
				# TYPE cortex_ingester_memory_series_created_total counter
				cortex_ingester_memory_series_created_total{user="test"} 1
				# HELP cortex_ingester_memory_series_removed_total The total number of series that were removed per user.
				# TYPE cortex_ingester_memory_series_removed_total counter
				cortex_ingester_memory_series_removed_total{user="test"} 0
				# HELP cortex_discarded_samples_total The total number of samples that were discarded.
				# TYPE cortex_discarded_samples_total counter
				cortex_discarded_samples_total{group="",reason="sample-out-of-bounds",user="test"} 2
				# HELP cortex_ingester_active_series Number of currently active series per user.
				# TYPE cortex_ingester_active_series gauge
				cortex_ingester_active_series{user="test"} 1
			`,
		},
		"should soft fail on two different sample values at the same timestamp": {
			reqs: []*mimirpb.WriteRequest{
				mimirpb.ToWriteRequest(
					[]labels.Labels{metricLabels},
					[]mimirpb.Sample{{Value: 2, TimestampMs: 1575043969}},
					nil,
					nil,
					mimirpb.API,
				),
				mimirpb.ToWriteRequest(
					[]labels.Labels{metricLabels},
					[]mimirpb.Sample{{Value: 1, TimestampMs: 1575043969}},
					nil,
					nil,
					mimirpb.API,
				),
			},
			expectedErr: httpgrpc.Errorf(http.StatusBadRequest, wrapWithUser(newIngestErrSampleDuplicateTimestamp(model.Time(1575043969), mimirpb.FromLabelsToLabelAdapters(metricLabels)), userID).Error()),
			expectedIngested: model.Matrix{
				&model.SampleStream{Metric: metricLabelSet, Values: []model.SamplePair{{Value: 2, Timestamp: 1575043969}}},
			},
			expectedMetrics: `
				# HELP cortex_ingester_ingested_samples_total The total number of samples ingested per user.
				# TYPE cortex_ingester_ingested_samples_total counter
				cortex_ingester_ingested_samples_total{user="test"} 1
				# HELP cortex_ingester_ingested_samples_failures_total The total number of samples that errored on ingestion per user.
				# TYPE cortex_ingester_ingested_samples_failures_total counter
				cortex_ingester_ingested_samples_failures_total{user="test"} 1
				# HELP cortex_ingester_memory_users The current number of users in memory.
				# TYPE cortex_ingester_memory_users gauge
				cortex_ingester_memory_users 1
				# HELP cortex_ingester_memory_series The current number of series in memory.
				# TYPE cortex_ingester_memory_series gauge
				cortex_ingester_memory_series 1
				# HELP cortex_ingester_memory_series_created_total The total number of series that were created per user.
				# TYPE cortex_ingester_memory_series_created_total counter
				cortex_ingester_memory_series_created_total{user="test"} 1
				# HELP cortex_ingester_memory_series_removed_total The total number of series that were removed per user.
				# TYPE cortex_ingester_memory_series_removed_total counter
				cortex_ingester_memory_series_removed_total{user="test"} 0
				# HELP cortex_discarded_samples_total The total number of samples that were discarded.
				# TYPE cortex_discarded_samples_total counter
				cortex_discarded_samples_total{group="",reason="new-value-for-timestamp",user="test"} 1
				# HELP cortex_ingester_active_series Number of currently active series per user.
				# TYPE cortex_ingester_active_series gauge
				cortex_ingester_active_series{user="test"} 1
			`,
		},
		"should soft fail on exemplar with unknown series": {
			maxExemplars: 1,
			reqs: []*mimirpb.WriteRequest{
				// Ingesting an exemplar requires a sample to create the series first
				// This is not done here.
				{
					Timeseries: []mimirpb.PreallocTimeseries{
						{
							TimeSeries: &mimirpb.TimeSeries{
								Labels: []mimirpb.LabelAdapter{metricLabelAdapters[0]}, // Cannot reuse test slice var because it is cleared and returned to the pool
								Exemplars: []mimirpb.Exemplar{
									{
										Labels:      []mimirpb.LabelAdapter{{Name: "traceID", Value: "123"}},
										TimestampMs: 1000,
										Value:       1000,
									},
								},
							},
						},
					},
				},
			},
			expectedErr:              httpgrpc.Errorf(http.StatusBadRequest, wrapWithUser(newIngestErrExemplarMissingSeries(model.Time(1000), mimirpb.FromLabelsToLabelAdapters(metricLabels), []mimirpb.LabelAdapter{{Name: "traceID", Value: "123"}}), userID).Error()),
			expectedIngested:         nil,
			expectedMetadataIngested: nil,
			additionalMetrics: []string{
				"cortex_ingester_tsdb_exemplar_exemplars_appended_total",
				"cortex_ingester_tsdb_exemplar_exemplars_in_storage",
				"cortex_ingester_tsdb_exemplar_series_with_exemplars_in_storage",
				"cortex_ingester_tsdb_exemplar_last_exemplars_timestamp_seconds",
				"cortex_ingester_tsdb_exemplar_out_of_order_exemplars_total",
			},
			expectedMetrics: `
				# HELP cortex_ingester_ingested_samples_total The total number of samples ingested per user.
				# TYPE cortex_ingester_ingested_samples_total counter
				cortex_ingester_ingested_samples_total{user="test"} 0
				# HELP cortex_ingester_ingested_samples_failures_total The total number of samples that errored on ingestion per user.
				# TYPE cortex_ingester_ingested_samples_failures_total counter
				cortex_ingester_ingested_samples_failures_total{user="test"} 0
				# HELP cortex_ingester_memory_users The current number of users in memory.
				# TYPE cortex_ingester_memory_users gauge
				cortex_ingester_memory_users 1
				# HELP cortex_ingester_memory_series The current number of series in memory.
				# TYPE cortex_ingester_memory_series gauge
				cortex_ingester_memory_series 0
				# HELP cortex_ingester_memory_series_created_total The total number of series that were created per user.
				# TYPE cortex_ingester_memory_series_created_total counter
				cortex_ingester_memory_series_created_total{user="test"} 0
				# HELP cortex_ingester_memory_series_removed_total The total number of series that were removed per user.
				# TYPE cortex_ingester_memory_series_removed_total counter
				cortex_ingester_memory_series_removed_total{user="test"} 0

				# HELP cortex_ingester_tsdb_exemplar_exemplars_appended_total Total number of TSDB exemplars appended.
				# TYPE cortex_ingester_tsdb_exemplar_exemplars_appended_total counter
				cortex_ingester_tsdb_exemplar_exemplars_appended_total{user="test"} 0

				# HELP cortex_ingester_tsdb_exemplar_exemplars_in_storage Number of TSDB exemplars currently in storage.
				# TYPE cortex_ingester_tsdb_exemplar_exemplars_in_storage gauge
				cortex_ingester_tsdb_exemplar_exemplars_in_storage 0

				# HELP cortex_ingester_tsdb_exemplar_series_with_exemplars_in_storage Number of TSDB series with exemplars currently in storage.
				# TYPE cortex_ingester_tsdb_exemplar_series_with_exemplars_in_storage gauge
				cortex_ingester_tsdb_exemplar_series_with_exemplars_in_storage{user="test"} 0

				# HELP cortex_ingester_tsdb_exemplar_last_exemplars_timestamp_seconds The timestamp of the oldest exemplar stored in circular storage. Useful to check for what time range the current exemplar buffer limit allows. This usually means the last timestamp for all exemplars for a typical setup. This is not true though if one of the series timestamp is in future compared to rest series.
				# TYPE cortex_ingester_tsdb_exemplar_last_exemplars_timestamp_seconds gauge
				cortex_ingester_tsdb_exemplar_last_exemplars_timestamp_seconds{user="test"} 0

				# HELP cortex_ingester_tsdb_exemplar_out_of_order_exemplars_total Total number of out-of-order exemplar ingestion failed attempts.
				# TYPE cortex_ingester_tsdb_exemplar_out_of_order_exemplars_total counter
				cortex_ingester_tsdb_exemplar_out_of_order_exemplars_total 0
			`,
		},
		"should succeed with a request containing only metadata": {
			maxExemplars: 1,
			reqs: []*mimirpb.WriteRequest{
				{
					Metadata: []*mimirpb.MetricMetadata{
						{Type: mimirpb.COUNTER, MetricFamilyName: "test_metric", Help: "This is a test metric."},
					},
				},
			},
			expectedErr:      nil,
			expectedIngested: nil,
			expectedMetadataIngested: []*mimirpb.MetricMetadata{
				{Type: mimirpb.COUNTER, MetricFamilyName: "test_metric", Help: "This is a test metric."},
			},
			additionalMetrics: []string{
				"cortex_ingester_tsdb_head_active_appenders",
			},
			// NOTE cortex_ingester_memory_users is 0 here - the metric really counts tsdbs not users.
			// we may want to change that one day but for now make the test match the code.
			expectedMetrics: `
				# HELP cortex_ingester_memory_series The current number of series in memory.
				# TYPE cortex_ingester_memory_series gauge
				cortex_ingester_memory_series 0
				# HELP cortex_ingester_memory_users The current number of users in memory.
				# TYPE cortex_ingester_memory_users gauge
                cortex_ingester_memory_users 0
				# HELP cortex_ingester_tsdb_head_active_appenders Number of currently active TSDB appender transactions.
				# TYPE cortex_ingester_tsdb_head_active_appenders gauge
				cortex_ingester_tsdb_head_active_appenders 0
			`,
		},
		"should discard metadata when max metadata per user exceeded": {
			maxMetadataPerUser:   1,
			maxMetadataPerMetric: 0,
			reqs: []*mimirpb.WriteRequest{
				{
					Metadata: []*mimirpb.MetricMetadata{
						{Type: mimirpb.COUNTER, MetricFamilyName: "test_metric_1", Help: "This is a test metric."},
						{Type: mimirpb.COUNTER, MetricFamilyName: "test_metric_2", Help: "This is a test metric."},
					},
				},
			},
			expectedErr:      nil,
			expectedIngested: nil,
			expectedMetadataIngested: []*mimirpb.MetricMetadata{
				{Type: mimirpb.COUNTER, MetricFamilyName: "test_metric_1", Help: "This is a test metric."},
			},
			additionalMetrics: []string{
				// Metadata.
				"cortex_ingester_memory_metadata",
				"cortex_ingester_memory_metadata_created_total",
				"cortex_ingester_ingested_metadata_total",
				"cortex_ingester_ingested_metadata_failures_total",
				"cortex_discarded_metadata_total",
			},
			expectedMetrics: `
				# HELP cortex_discarded_metadata_total The total number of metadata that were discarded.
				# TYPE cortex_discarded_metadata_total counter
				cortex_discarded_metadata_total{reason="per_user_metadata_limit",user="test"} 1
				# HELP cortex_ingester_ingested_metadata_failures_total The total number of metadata that errored on ingestion.
				# TYPE cortex_ingester_ingested_metadata_failures_total counter
				cortex_ingester_ingested_metadata_failures_total 1
				# HELP cortex_ingester_ingested_metadata_total The total number of metadata ingested.
				# TYPE cortex_ingester_ingested_metadata_total counter
				cortex_ingester_ingested_metadata_total 1
				# HELP cortex_ingester_memory_metadata The current number of metadata in memory.
				# TYPE cortex_ingester_memory_metadata gauge
				cortex_ingester_memory_metadata 1
				# HELP cortex_ingester_memory_metadata_created_total The total number of metadata that were created per user
				# TYPE cortex_ingester_memory_metadata_created_total counter
				cortex_ingester_memory_metadata_created_total{user="test"} 1
				# HELP cortex_ingester_memory_series The current number of series in memory.
				# TYPE cortex_ingester_memory_series gauge
				cortex_ingester_memory_series 0
				# HELP cortex_ingester_memory_users The current number of users in memory.
				# TYPE cortex_ingester_memory_users gauge
				cortex_ingester_memory_users 0
			`,
		},
		"should discard metadata when max metadata per metric exceeded": {
			maxMetadataPerUser:   0,
			maxMetadataPerMetric: 1,
			reqs: []*mimirpb.WriteRequest{
				{
					Metadata: []*mimirpb.MetricMetadata{
						{Type: mimirpb.COUNTER, MetricFamilyName: "test_metric_1", Help: "This is a test metric."},
						{Type: mimirpb.COUNTER, MetricFamilyName: "test_metric_1", Help: "A test metric this is."},
					},
				},
			},
			expectedErr:      nil,
			expectedIngested: nil,
			expectedMetadataIngested: []*mimirpb.MetricMetadata{
				{Type: mimirpb.COUNTER, MetricFamilyName: "test_metric_1", Help: "This is a test metric."},
			},
			additionalMetrics: []string{
				// Metadata.
				"cortex_ingester_memory_metadata",
				"cortex_ingester_memory_metadata_created_total",
				"cortex_ingester_ingested_metadata_total",
				"cortex_ingester_ingested_metadata_failures_total",
				"cortex_discarded_metadata_total",
			},
			expectedMetrics: `
				# HELP cortex_discarded_metadata_total The total number of metadata that were discarded.
				# TYPE cortex_discarded_metadata_total counter
				cortex_discarded_metadata_total{reason="per_metric_metadata_limit",user="test"} 1
				# HELP cortex_ingester_ingested_metadata_failures_total The total number of metadata that errored on ingestion.
				# TYPE cortex_ingester_ingested_metadata_failures_total counter
				cortex_ingester_ingested_metadata_failures_total 1
				# HELP cortex_ingester_ingested_metadata_total The total number of metadata ingested.
				# TYPE cortex_ingester_ingested_metadata_total counter
				cortex_ingester_ingested_metadata_total 1
				# HELP cortex_ingester_memory_metadata The current number of metadata in memory.
				# TYPE cortex_ingester_memory_metadata gauge
				cortex_ingester_memory_metadata 1
				# HELP cortex_ingester_memory_metadata_created_total The total number of metadata that were created per user
				# TYPE cortex_ingester_memory_metadata_created_total counter
				cortex_ingester_memory_metadata_created_total{user="test"} 1
				# HELP cortex_ingester_memory_series The current number of series in memory.
				# TYPE cortex_ingester_memory_series gauge
				cortex_ingester_memory_series 0
				# HELP cortex_ingester_memory_users The current number of users in memory.
				# TYPE cortex_ingester_memory_users gauge
				cortex_ingester_memory_users 0
			`,
		},
	}

	for testName, testData := range tests {
		t.Run(testName, func(t *testing.T) {
			registry := prometheus.NewRegistry()

			// Create a mocked ingester
			cfg := defaultIngesterTestConfig(t)
			cfg.IngesterRing.ReplicationFactor = 1
			cfg.ActiveSeriesMetricsEnabled = !testData.disableActiveSeries
			limits := defaultLimitsTestConfig()
			limits.MaxGlobalExemplarsPerUser = testData.maxExemplars
			limits.MaxGlobalMetricsWithMetadataPerUser = testData.maxMetadataPerUser
			limits.MaxGlobalMetadataPerMetric = testData.maxMetadataPerMetric

			i, err := prepareIngesterWithBlocksStorageAndLimits(t, cfg, limits, "", registry)
			require.NoError(t, err)
			require.NoError(t, services.StartAndAwaitRunning(context.Background(), i))
			defer services.StopAndAwaitTerminated(context.Background(), i) //nolint:errcheck

			ctx := user.InjectOrgID(context.Background(), userID)

			// Wait until the ingester is healthy
			test.Poll(t, 100*time.Millisecond, 1, func() interface{} {
				return i.lifecycler.HealthyInstancesCount()
			})

			// Push timeseries
			for idx, req := range testData.reqs {
				// Push metrics to the ingester. Override the default cleanup method of mimirpb.ReuseSlice with a no-op one.
				_, err := i.PushWithCleanup(ctx, push.NewParsedRequest(req))

				// We expect no error on any request except the last one
				// which may error (and in that case we assert on it)
				if idx < len(testData.reqs)-1 {
					assert.NoError(t, err)
				} else {
					assert.Equal(t, testData.expectedErr, err)
				}
			}

			// Read back samples to see what has been really ingested
			s := &stream{ctx: ctx}
			err = i.QueryStream(&client.QueryRequest{
				StartTimestampMs: math.MinInt64,
				EndTimestampMs:   math.MaxInt64,
				Matchers:         []*client.LabelMatcher{{Type: client.REGEX_MATCH, Name: labels.MetricName, Value: ".*"}},
			}, s)
			require.NoError(t, err)

			res, err := chunkcompat.StreamsToMatrix(model.Earliest, model.Latest, s.responses)
			require.NoError(t, err)
			if len(res) == 0 {
				res = nil
			}
			assert.Equal(t, testData.expectedIngested, res)

			// Read back samples to see what has been really ingested
			exemplarRes, err := i.QueryExemplars(ctx, &client.ExemplarQueryRequest{
				StartTimestampMs: math.MinInt64,
				EndTimestampMs:   math.MaxInt64,
				Matchers: []*client.LabelMatchers{
					{Matchers: []*client.LabelMatcher{{Type: client.REGEX_MATCH, Name: labels.MetricName, Value: ".*"}}},
				},
			})

			require.NoError(t, err)
			require.NotNil(t, exemplarRes)
			assert.Equal(t, testData.expectedExemplarsIngested, exemplarRes.Timeseries)

			// Read back metadata to see what has been really ingested.
			mres, err := i.MetricsMetadata(ctx, &client.MetricsMetadataRequest{})

			require.NoError(t, err)
			require.NotNil(t, mres)

			// Order is never guaranteed.
			assert.ElementsMatch(t, testData.expectedMetadataIngested, mres.Metadata)

			// Update active series for metrics check.
			if !testData.disableActiveSeries {
				i.updateActiveSeries(time.Now())
			}

			// Append additional metrics to assert on.
			mn := append(metricNames, testData.additionalMetrics...)

			// Check tracked Prometheus metrics
			err = testutil.GatherAndCompare(registry, strings.NewReader(testData.expectedMetrics), mn...)
			assert.NoError(t, err)

			// Check anonymous usage stats.
			expectedTenantsCount := 0
			expectedSamplesCount := 0
			expectedExemplarsCount := 0
			if len(testData.expectedIngested) > 0 {
				expectedTenantsCount = 1
			}
			for _, stream := range testData.expectedIngested {
				expectedSamplesCount += len(stream.Values)
			}
			for _, series := range testData.expectedExemplarsIngested {
				expectedExemplarsCount += len(series.Exemplars)
			}

			i.updateUsageStats()

			assert.Equal(t, int64(len(testData.expectedIngested)), usagestats.GetInt(memorySeriesStatsName).Value())
			assert.Equal(t, int64(expectedTenantsCount), usagestats.GetInt(memoryTenantsStatsName).Value())
			assert.Equal(t, int64(expectedSamplesCount), usagestats.GetCounter(appendedSamplesStatsName).Total())
			assert.Equal(t, int64(expectedExemplarsCount), usagestats.GetCounter(appendedExemplarsStatsName).Total())
			assert.Equal(t, int64(0), usagestats.GetInt(tenantsWithOutOfOrderEnabledStatName).Value())
			assert.Equal(t, int64(0), usagestats.GetInt(minOutOfOrderTimeWindowSecondsStatName).Value())
			assert.Equal(t, int64(0), usagestats.GetInt(maxOutOfOrderTimeWindowSecondsStatName).Value())
		})
	}
}

func TestIngester_Push_ShouldCorrectlyTrackMetricsInMultiTenantScenario(t *testing.T) {
	metricLabelAdapters := []mimirpb.LabelAdapter{{Name: labels.MetricName, Value: "test"}}
	metricLabels := mimirpb.FromLabelAdaptersToLabels(metricLabelAdapters)
	metricNames := []string{
		"cortex_ingester_ingested_samples_total",
		"cortex_ingester_ingested_samples_failures_total",
		"cortex_ingester_memory_series",
		"cortex_ingester_memory_users",
		"cortex_ingester_memory_series_created_total",
		"cortex_ingester_memory_series_removed_total",
		"cortex_ingester_active_series",
	}

	registry := prometheus.NewRegistry()

	// Create a mocked ingester
	cfg := defaultIngesterTestConfig(t)

	i, err := prepareIngesterWithBlocksStorage(t, cfg, registry)
	require.NoError(t, err)
	require.NoError(t, services.StartAndAwaitRunning(context.Background(), i))
	defer services.StopAndAwaitTerminated(context.Background(), i) //nolint:errcheck

	// Wait until the ingester is healthy
	test.Poll(t, 100*time.Millisecond, 1, func() interface{} {
		return i.lifecycler.HealthyInstancesCount()
	})

	// Push timeseries for each user
	for _, userID := range []string{"test-1", "test-2"} {
		reqs := []*mimirpb.WriteRequest{
			mimirpb.ToWriteRequest(
				[]labels.Labels{metricLabels},
				[]mimirpb.Sample{{Value: 1, TimestampMs: 9}},
				nil,
				nil,
				mimirpb.API,
			),
			mimirpb.ToWriteRequest(
				[]labels.Labels{metricLabels},
				[]mimirpb.Sample{{Value: 2, TimestampMs: 10}},
				nil,
				nil,
				mimirpb.API,
			),
		}

		for _, req := range reqs {
			ctx := user.InjectOrgID(context.Background(), userID)
			_, err := i.Push(ctx, req)
			require.NoError(t, err)
		}
	}

	// Update active series for metrics check.
	i.updateActiveSeries(time.Now())

	// Check tracked Prometheus metrics
	expectedMetrics := `
		# HELP cortex_ingester_ingested_samples_total The total number of samples ingested per user.
		# TYPE cortex_ingester_ingested_samples_total counter
		cortex_ingester_ingested_samples_total{user="test-1"} 2
		cortex_ingester_ingested_samples_total{user="test-2"} 2
		# HELP cortex_ingester_ingested_samples_failures_total The total number of samples that errored on ingestion per user.
		# TYPE cortex_ingester_ingested_samples_failures_total counter
		cortex_ingester_ingested_samples_failures_total{user="test-1"} 0
		cortex_ingester_ingested_samples_failures_total{user="test-2"} 0
		# HELP cortex_ingester_memory_users The current number of users in memory.
		# TYPE cortex_ingester_memory_users gauge
		cortex_ingester_memory_users 2
		# HELP cortex_ingester_memory_series The current number of series in memory.
		# TYPE cortex_ingester_memory_series gauge
		cortex_ingester_memory_series 2
		# HELP cortex_ingester_memory_series_created_total The total number of series that were created per user.
		# TYPE cortex_ingester_memory_series_created_total counter
		cortex_ingester_memory_series_created_total{user="test-1"} 1
		cortex_ingester_memory_series_created_total{user="test-2"} 1
		# HELP cortex_ingester_memory_series_removed_total The total number of series that were removed per user.
		# TYPE cortex_ingester_memory_series_removed_total counter
		cortex_ingester_memory_series_removed_total{user="test-1"} 0
		cortex_ingester_memory_series_removed_total{user="test-2"} 0
		# HELP cortex_ingester_active_series Number of currently active series per user.
		# TYPE cortex_ingester_active_series gauge
		cortex_ingester_active_series{user="test-1"} 1
		cortex_ingester_active_series{user="test-2"} 1
	`

	assert.NoError(t, testutil.GatherAndCompare(registry, strings.NewReader(expectedMetrics), metricNames...))
}

func TestIngester_Push_DecreaseInactiveSeries(t *testing.T) {
	metricLabelAdapters := []mimirpb.LabelAdapter{{Name: labels.MetricName, Value: "test"}}
	metricLabels := mimirpb.FromLabelAdaptersToLabels(metricLabelAdapters)
	metricNames := []string{
		"cortex_ingester_memory_series_created_total",
		"cortex_ingester_memory_series_removed_total",
		"cortex_ingester_active_series",
	}

	registry := prometheus.NewRegistry()

	// Create a mocked ingester
	cfg := defaultIngesterTestConfig(t)
	cfg.ActiveSeriesMetricsIdleTimeout = 100 * time.Millisecond

	i, err := prepareIngesterWithBlocksStorage(t, cfg, registry)
	currentTime := time.Now()
	require.NoError(t, err)
	require.NoError(t, services.StartAndAwaitRunning(context.Background(), i))
	defer services.StopAndAwaitTerminated(context.Background(), i) //nolint:errcheck

	// Wait until the ingester is healthy
	test.Poll(t, 100*time.Millisecond, 1, func() interface{} {
		return i.lifecycler.HealthyInstancesCount()
	})

	// Push timeseries for each user
	for _, userID := range []string{"test-1", "test-2"} {
		reqs := []*mimirpb.WriteRequest{
			mimirpb.ToWriteRequest(
				[]labels.Labels{metricLabels},
				[]mimirpb.Sample{{Value: 1, TimestampMs: 9}},
				nil,
				nil,
				mimirpb.API,
			),
			mimirpb.ToWriteRequest(
				[]labels.Labels{metricLabels},
				[]mimirpb.Sample{{Value: 2, TimestampMs: 10}},
				nil,
				nil,
				mimirpb.API,
			),
		}

		for _, req := range reqs {
			ctx := user.InjectOrgID(context.Background(), userID)
			_, err := i.Push(ctx, req)
			require.NoError(t, err)
		}
	}

	// Update active series the after the idle timeout (in the future).
	// This will remove inactive series.
	currentTime = currentTime.Add(cfg.ActiveSeriesMetricsIdleTimeout + 1*time.Second)
	i.updateActiveSeries(currentTime)

	// Check tracked Prometheus metrics
	expectedMetrics := `
		# HELP cortex_ingester_memory_series_created_total The total number of series that were created per user.
		# TYPE cortex_ingester_memory_series_created_total counter
		cortex_ingester_memory_series_created_total{user="test-1"} 1
		cortex_ingester_memory_series_created_total{user="test-2"} 1
		# HELP cortex_ingester_memory_series_removed_total The total number of series that were removed per user.
		# TYPE cortex_ingester_memory_series_removed_total counter
		cortex_ingester_memory_series_removed_total{user="test-1"} 0
		cortex_ingester_memory_series_removed_total{user="test-2"} 0
	`

	assert.NoError(t, testutil.GatherAndCompare(registry, strings.NewReader(expectedMetrics), metricNames...))
}

func BenchmarkIngesterPush(b *testing.B) {
	limits := defaultLimitsTestConfig()
	benchmarkIngesterPush(b, limits, false)
}

func benchmarkIngesterPush(b *testing.B, limits validation.Limits, errorsExpected bool) {
	registry := prometheus.NewRegistry()
	ctx := user.InjectOrgID(context.Background(), userID)

	// Create a mocked ingester
	cfg := defaultIngesterTestConfig(b)

	ingester, err := prepareIngesterWithBlocksStorage(b, cfg, registry)
	require.NoError(b, err)
	require.NoError(b, services.StartAndAwaitRunning(context.Background(), ingester))
	defer services.StopAndAwaitTerminated(context.Background(), ingester) //nolint:errcheck

	// Wait until the ingester is healthy
	test.Poll(b, 100*time.Millisecond, 1, func() interface{} {
		return ingester.lifecycler.HealthyInstancesCount()
	})

	// Push a single time series to set the TSDB min time.
	metricLabelAdapters := []mimirpb.LabelAdapter{{Name: labels.MetricName, Value: "test"}}
	metricLabels := mimirpb.FromLabelAdaptersToLabels(metricLabelAdapters)
	startTime := util.TimeToMillis(time.Now())

	currTimeReq := mimirpb.ToWriteRequest(
		[]labels.Labels{metricLabels},
		[]mimirpb.Sample{{Value: 1, TimestampMs: startTime}},
		nil,
		nil,
		mimirpb.API,
	)
	_, err = ingester.Push(ctx, currTimeReq)
	require.NoError(b, err)

	const (
		series  = 10000
		samples = 10
	)

	allLabels, allSamples := benchmarkData(series)

	b.ResetTimer()
	for iter := 0; iter < b.N; iter++ {
		// Bump the timestamp on each of our test samples each time round the loop
		for j := 0; j < samples; j++ {
			for i := range allSamples {
				allSamples[i].TimestampMs = startTime + int64(iter*samples+j+1)
			}
			_, err := ingester.Push(ctx, mimirpb.ToWriteRequest(allLabels, allSamples, nil, nil, mimirpb.API))
			if !errorsExpected {
				require.NoError(b, err)
			}
		}
	}
}

func verifyErrorString(tb testing.TB, err error, expectedErr string) {
	if err == nil || !strings.Contains(err.Error(), expectedErr) {
		tb.Helper()
		tb.Fatalf("unexpected error. expected: %s actual: %v", expectedErr, err)
	}
}

func Benchmark_Ingester_PushOnError(b *testing.B) {
	var (
		ctx             = user.InjectOrgID(context.Background(), userID)
		sampleTimestamp = int64(100)
		metricName      = "test"
	)

	scenarios := map[string]struct {
		numSeriesPerRequest  int
		numConcurrentClients int
	}{
		"no concurrency": {
			numSeriesPerRequest:  500,
			numConcurrentClients: 1,
		},
		"low concurrency": {
			numSeriesPerRequest:  500,
			numConcurrentClients: 100,
		},
		"high concurrency": {
			numSeriesPerRequest:  500,
			numConcurrentClients: 1000,
		},
		"low number of series per request and very high concurrency": {
			numSeriesPerRequest:  100,
			numConcurrentClients: 2500,
		},
	}

	instanceLimits := map[string]*InstanceLimits{
		"no limits":  nil,
		"limits set": {MaxIngestionRate: 1e12, MaxInMemoryTenants: 1, MaxInMemorySeries: 500, MaxInflightPushRequests: 2500}, // these match max values from scenarios
	}

	tests := map[string]struct {
		// If this returns false, test is skipped.
		prepareConfig   func(limits *validation.Limits, instanceLimits *InstanceLimits) bool
		beforeBenchmark func(b *testing.B, ingester *Ingester, numSeriesPerRequest int)
		runBenchmark    func(b *testing.B, ingester *Ingester, metrics []labels.Labels, samples []mimirpb.Sample)
	}{
		"out of bound samples": {
			prepareConfig: func(limits *validation.Limits, instanceLimits *InstanceLimits) bool { return true },
			beforeBenchmark: func(b *testing.B, ingester *Ingester, numSeriesPerRequest int) {
				// Push a single time series to set the TSDB min time.
				currTimeReq := mimirpb.ToWriteRequest(
					[]labels.Labels{labels.FromStrings(labels.MetricName, metricName)},
					[]mimirpb.Sample{{Value: 1, TimestampMs: util.TimeToMillis(time.Now())}},
					nil,
					nil,
					mimirpb.API,
				)
				_, err := ingester.Push(ctx, currTimeReq)
				require.NoError(b, err)
			},
			runBenchmark: func(b *testing.B, ingester *Ingester, metrics []labels.Labels, samples []mimirpb.Sample) {
				expectedErr := storage.ErrOutOfBounds.Error()

				// Push out of bound samples.
				for n := 0; n < b.N; n++ {
					_, err := ingester.Push(ctx, mimirpb.ToWriteRequest(metrics, samples, nil, nil, mimirpb.API)) // nolint:errcheck

					verifyErrorString(b, err, expectedErr)
				}
			},
		},
		"out-of-order samples": {
			prepareConfig: func(limits *validation.Limits, instanceLimits *InstanceLimits) bool { return true },
			beforeBenchmark: func(b *testing.B, ingester *Ingester, numSeriesPerRequest int) {
				// For each series, push a single sample with a timestamp greater than next pushes.
				for i := 0; i < numSeriesPerRequest; i++ {
					currTimeReq := mimirpb.ToWriteRequest(
						[]labels.Labels{labels.FromStrings(labels.MetricName, metricName, "cardinality", strconv.Itoa(i))},
						[]mimirpb.Sample{{Value: 1, TimestampMs: sampleTimestamp + 1}},
						nil,
						nil,
						mimirpb.API)

					_, err := ingester.Push(ctx, currTimeReq)
					require.NoError(b, err)
				}
			},
			runBenchmark: func(b *testing.B, ingester *Ingester, metrics []labels.Labels, samples []mimirpb.Sample) {
				expectedErr := storage.ErrOutOfOrderSample.Error()

				// Push out-of-order samples.
				for n := 0; n < b.N; n++ {
					_, err := ingester.Push(ctx, mimirpb.ToWriteRequest(metrics, samples, nil, nil, mimirpb.API)) // nolint:errcheck

					verifyErrorString(b, err, expectedErr)
				}
			},
		},
		"per-user series limit reached": {
			prepareConfig: func(limits *validation.Limits, instanceLimits *InstanceLimits) bool {
				limits.MaxGlobalSeriesPerUser = 1
				return true
			},
			beforeBenchmark: func(b *testing.B, ingester *Ingester, numSeriesPerRequest int) {
				// Push a series with a metric name different than the one used during the benchmark.
				currTimeReq := mimirpb.ToWriteRequest(
					[]labels.Labels{labels.FromStrings(labels.MetricName, "another")},
					[]mimirpb.Sample{{Value: 1, TimestampMs: sampleTimestamp + 1}},
					nil,
					nil,
					mimirpb.API,
				)
				_, err := ingester.Push(ctx, currTimeReq)
				require.NoError(b, err)
			},
			runBenchmark: func(b *testing.B, ingester *Ingester, metrics []labels.Labels, samples []mimirpb.Sample) {
				// Push series with a different name than the one already pushed.
				for n := 0; n < b.N; n++ {
					_, err := ingester.Push(ctx, mimirpb.ToWriteRequest(metrics, samples, nil, nil, mimirpb.API)) // nolint:errcheck
					verifyErrorString(b, err, "per-user series limit")
				}
			},
		},
		"per-metric series limit reached": {
			prepareConfig: func(limits *validation.Limits, instanceLimits *InstanceLimits) bool {
				limits.MaxGlobalSeriesPerMetric = 1
				return true
			},
			beforeBenchmark: func(b *testing.B, ingester *Ingester, numSeriesPerRequest int) {
				// Push a series with the same metric name but different labels than the one used during the benchmark.
				currTimeReq := mimirpb.ToWriteRequest(
					[]labels.Labels{labels.FromStrings(labels.MetricName, metricName, "cardinality", "another")},
					[]mimirpb.Sample{{Value: 1, TimestampMs: sampleTimestamp + 1}},
					nil,
					nil,
					mimirpb.API,
				)
				_, err := ingester.Push(ctx, currTimeReq)
				require.NoError(b, err)
			},
			runBenchmark: func(b *testing.B, ingester *Ingester, metrics []labels.Labels, samples []mimirpb.Sample) {
				// Push series with different labels than the one already pushed.
				for n := 0; n < b.N; n++ {
					_, err := ingester.Push(ctx, mimirpb.ToWriteRequest(metrics, samples, nil, nil, mimirpb.API)) // nolint:errcheck
					verifyErrorString(b, err, "per-metric series limit")
				}
			},
		},
		"very low ingestion rate limit": {
			prepareConfig: func(limits *validation.Limits, instanceLimits *InstanceLimits) bool {
				if instanceLimits == nil {
					return false
				}
				instanceLimits.MaxIngestionRate = 0.00001 // very low
				return true
			},
			beforeBenchmark: func(b *testing.B, ingester *Ingester, numSeriesPerRequest int) {
				// Send a lot of samples
				_, err := ingester.Push(ctx, generateSamplesForLabel(labels.FromStrings(labels.MetricName, "test"), 1, 10000))
				require.NoError(b, err)

				ingester.ingestionRate.Tick()
			},
			runBenchmark: func(b *testing.B, ingester *Ingester, metrics []labels.Labels, samples []mimirpb.Sample) {
				// Push series with different labels than the one already pushed.
				for n := 0; n < b.N; n++ {
					_, err := ingester.Push(ctx, mimirpb.ToWriteRequest(metrics, samples, nil, nil, mimirpb.API))
					verifyErrorString(b, err, "push rate limit reached")
				}
			},
		},
		"max number of tenants reached": {
			prepareConfig: func(limits *validation.Limits, instanceLimits *InstanceLimits) bool {
				if instanceLimits == nil {
					return false
				}
				instanceLimits.MaxInMemoryTenants = 1
				return true
			},
			beforeBenchmark: func(b *testing.B, ingester *Ingester, numSeriesPerRequest int) {
				// Send some samples for one tenant (not the same that is used during the test)
				ctx := user.InjectOrgID(context.Background(), "different_tenant")
				_, err := ingester.Push(ctx, generateSamplesForLabel(labels.FromStrings(labels.MetricName, "test"), 1, 10000))
				require.NoError(b, err)
			},
			runBenchmark: func(b *testing.B, ingester *Ingester, metrics []labels.Labels, samples []mimirpb.Sample) {
				// Push series with different labels than the one already pushed.
				for n := 0; n < b.N; n++ {
					_, err := ingester.Push(ctx, mimirpb.ToWriteRequest(metrics, samples, nil, nil, mimirpb.API))
					verifyErrorString(b, err, "max tenants limit reached")
				}
			},
		},
		"max number of series reached": {
			prepareConfig: func(limits *validation.Limits, instanceLimits *InstanceLimits) bool {
				if instanceLimits == nil {
					return false
				}
				instanceLimits.MaxInMemorySeries = 1
				return true
			},
			beforeBenchmark: func(b *testing.B, ingester *Ingester, numSeriesPerRequest int) {
				_, err := ingester.Push(ctx, generateSamplesForLabel(labels.FromStrings(labels.MetricName, "test"), 1, 10000))
				require.NoError(b, err)
			},
			runBenchmark: func(b *testing.B, ingester *Ingester, metrics []labels.Labels, samples []mimirpb.Sample) {
				for n := 0; n < b.N; n++ {
					_, err := ingester.Push(ctx, mimirpb.ToWriteRequest(metrics, samples, nil, nil, mimirpb.API))
					verifyErrorString(b, err, "max series limit reached")
				}
			},
		},
		"max inflight requests reached": {
			prepareConfig: func(limits *validation.Limits, instanceLimits *InstanceLimits) bool {
				if instanceLimits == nil {
					return false
				}
				instanceLimits.MaxInflightPushRequests = 1
				return true
			},
			beforeBenchmark: func(b *testing.B, ingester *Ingester, numSeriesPerRequest int) {
				ingester.inflightPushRequests.Inc()
			},
			runBenchmark: func(b *testing.B, ingester *Ingester, metrics []labels.Labels, samples []mimirpb.Sample) {
				for n := 0; n < b.N; n++ {
					_, err := ingester.Push(ctx, mimirpb.ToWriteRequest(metrics, samples, nil, nil, mimirpb.API))
					verifyErrorString(b, err, "too many inflight push requests")
				}
			},
		},
	}

	for testName, testData := range tests {
		for scenarioName, scenario := range scenarios {
			for limitsName, limits := range instanceLimits {
				b.Run(fmt.Sprintf("failure: %s, scenario: %s, limits: %s", testName, scenarioName, limitsName), func(b *testing.B) {
					registry := prometheus.NewRegistry()

					instanceLimits := limits
					if instanceLimits != nil {
						// make a copy, to avoid changing value in the instanceLimits map.
						newLimits := &InstanceLimits{}
						*newLimits = *instanceLimits
						instanceLimits = newLimits
					}

					// Create a mocked ingester
					cfg := defaultIngesterTestConfig(b)

					limits := defaultLimitsTestConfig()
					if !testData.prepareConfig(&limits, instanceLimits) {
						b.SkipNow()
					}

					cfg.InstanceLimitsFn = func() *InstanceLimits {
						return instanceLimits
					}

					ingester, err := prepareIngesterWithBlocksStorageAndLimits(b, cfg, limits, "", registry)
					require.NoError(b, err)
					require.NoError(b, services.StartAndAwaitRunning(context.Background(), ingester))
					defer services.StopAndAwaitTerminated(context.Background(), ingester) //nolint:errcheck

					// Wait until the ingester is healthy
					test.Poll(b, 100*time.Millisecond, 1, func() interface{} {
						return ingester.lifecycler.HealthyInstancesCount()
					})

					testData.beforeBenchmark(b, ingester, scenario.numSeriesPerRequest)

					// Prepare the request.
					metrics := make([]labels.Labels, 0, scenario.numSeriesPerRequest)
					samples := make([]mimirpb.Sample, 0, scenario.numSeriesPerRequest)
					for i := 0; i < scenario.numSeriesPerRequest; i++ {
						metrics = append(metrics, labels.FromStrings(labels.MetricName, metricName, "cardinality", strconv.Itoa(i)))
						samples = append(samples, mimirpb.Sample{Value: float64(i), TimestampMs: sampleTimestamp})
					}

					// Run the benchmark.
					wg := sync.WaitGroup{}
					wg.Add(scenario.numConcurrentClients)
					start := make(chan struct{})

					b.ReportAllocs()
					b.ResetTimer()

					for c := 0; c < scenario.numConcurrentClients; c++ {
						go func() {
							defer wg.Done()
							<-start

							testData.runBenchmark(b, ingester, metrics, samples)
						}()
					}

					b.ResetTimer()
					close(start)
					wg.Wait()
				})
			}
		}
	}
}

func Test_Ingester_LabelNames(t *testing.T) {
	series := []struct {
		lbls      labels.Labels
		value     float64
		timestamp int64
	}{
		{labels.FromStrings(labels.MetricName, "test_1", "status", "200", "route", "get_user"), 1, 100000},
		{labels.FromStrings(labels.MetricName, "test_1", "status", "500", "route", "get_user"), 1, 110000},
		{labels.FromStrings(labels.MetricName, "test_2"), 2, 200000},
		{labels.FromStrings(labels.MetricName, "test_3", "status", "500"), 2, 200000},
	}

	// Create ingester
	i, err := prepareIngesterWithBlocksStorage(t, defaultIngesterTestConfig(t), nil)
	require.NoError(t, err)
	require.NoError(t, services.StartAndAwaitRunning(context.Background(), i))
	defer services.StopAndAwaitTerminated(context.Background(), i) //nolint:errcheck

	// Wait until it's healthy
	test.Poll(t, 1*time.Second, 1, func() interface{} {
		return i.lifecycler.HealthyInstancesCount()
	})

	// Push series
	ctx := user.InjectOrgID(context.Background(), "test")

	for _, series := range series {
		req, _, _, _ := mockWriteRequest(t, series.lbls, series.value, series.timestamp)
		_, err := i.Push(ctx, req)
		require.NoError(t, err)
	}

	t.Run("without matchers", func(t *testing.T) {
		expected := []string{"__name__", "status", "route"}

		// Get label names
		res, err := i.LabelNames(ctx, &client.LabelNamesRequest{EndTimestampMs: math.MaxInt64})
		require.NoError(t, err)
		assert.ElementsMatch(t, expected, res.LabelNames)
	})

	t.Run("with matchers", func(t *testing.T) {
		// test_2 and test_3 are selected in this test, they don't have the "route" label
		expected := []string{"__name__", "status"}

		matchers := []*labels.Matcher{
			labels.MustNewMatcher(labels.MatchNotEqual, "route", "get_user"),
		}

		req, err := client.ToLabelNamesRequest(0, model.Latest, matchers)
		require.NoError(t, err)

		// Get label names
		res, err := i.LabelNames(ctx, req)
		require.NoError(t, err)
		assert.ElementsMatch(t, expected, res.LabelNames)
	})
}

func Test_Ingester_LabelValues(t *testing.T) {
	series := []struct {
		lbls      labels.Labels
		value     float64
		timestamp int64
	}{
		{labels.FromStrings(labels.MetricName, "test_1", "status", "200", "route", "get_user"), 1, 100000},
		{labels.FromStrings(labels.MetricName, "test_1", "status", "500", "route", "get_user"), 1, 110000},
		{labels.FromStrings(labels.MetricName, "test_2"), 2, 200000},
	}

	expected := map[string][]string{
		"__name__": {"test_1", "test_2"},
		"status":   {"200", "500"},
		"route":    {"get_user"},
		"unknown":  {},
	}

	// Create ingester
	i, err := prepareIngesterWithBlocksStorage(t, defaultIngesterTestConfig(t), nil)
	require.NoError(t, err)
	require.NoError(t, services.StartAndAwaitRunning(context.Background(), i))
	defer services.StopAndAwaitTerminated(context.Background(), i) //nolint:errcheck

	// Wait until it's healthy
	test.Poll(t, 1*time.Second, 1, func() interface{} {
		return i.lifecycler.HealthyInstancesCount()
	})

	// Push series
	ctx := user.InjectOrgID(context.Background(), "test")

	for _, series := range series {
		req, _, _, _ := mockWriteRequest(t, series.lbls, series.value, series.timestamp)
		_, err := i.Push(ctx, req)
		require.NoError(t, err)
	}

	// Get label values
	for labelName, expectedValues := range expected {
		req := &client.LabelValuesRequest{LabelName: labelName, EndTimestampMs: math.MaxInt64}
		res, err := i.LabelValues(ctx, req)
		require.NoError(t, err)
		assert.ElementsMatch(t, expectedValues, res.LabelValues)
	}
}

func Test_Ingester_Query(t *testing.T) {
	series := []series{
		{labels.FromStrings(labels.MetricName, "test_1", "status", "200", "route", "get_user"), 1, 100000},
		{labels.FromStrings(labels.MetricName, "test_1", "status", "500", "route", "get_user"), 1, 110000},
		{labels.FromStrings(labels.MetricName, "test_2"), 2, 200000},
	}

	tests := map[string]struct {
		from     int64
		to       int64
		matchers []*client.LabelMatcher
		expected model.Matrix
	}{
		"should return an empty response if no metric matches": {
			from: math.MinInt64,
			to:   math.MaxInt64,
			matchers: []*client.LabelMatcher{
				{Type: client.EQUAL, Name: model.MetricNameLabel, Value: "unknown"},
			},
			expected: model.Matrix{},
		},
		"should filter series by == matcher": {
			from: math.MinInt64,
			to:   math.MaxInt64,
			matchers: []*client.LabelMatcher{
				{Type: client.EQUAL, Name: model.MetricNameLabel, Value: "test_1"},
			},
			expected: model.Matrix{
				&model.SampleStream{Metric: util.LabelsToMetric(series[0].lbls), Values: []model.SamplePair{{Value: 1, Timestamp: 100000}}},
				&model.SampleStream{Metric: util.LabelsToMetric(series[1].lbls), Values: []model.SamplePair{{Value: 1, Timestamp: 110000}}},
			},
		},
		"should filter series by != matcher": {
			from: math.MinInt64,
			to:   math.MaxInt64,
			matchers: []*client.LabelMatcher{
				{Type: client.NOT_EQUAL, Name: model.MetricNameLabel, Value: "test_1"},
			},
			expected: model.Matrix{
				&model.SampleStream{Metric: util.LabelsToMetric(series[2].lbls), Values: []model.SamplePair{{Value: 2, Timestamp: 200000}}},
			},
		},
		"should filter series by =~ matcher": {
			from: math.MinInt64,
			to:   math.MaxInt64,
			matchers: []*client.LabelMatcher{
				{Type: client.REGEX_MATCH, Name: model.MetricNameLabel, Value: ".*_1"},
			},
			expected: model.Matrix{
				&model.SampleStream{Metric: util.LabelsToMetric(series[0].lbls), Values: []model.SamplePair{{Value: 1, Timestamp: 100000}}},
				&model.SampleStream{Metric: util.LabelsToMetric(series[1].lbls), Values: []model.SamplePair{{Value: 1, Timestamp: 110000}}},
			},
		},
		"should filter series by !~ matcher": {
			from: math.MinInt64,
			to:   math.MaxInt64,
			matchers: []*client.LabelMatcher{
				{Type: client.REGEX_NO_MATCH, Name: model.MetricNameLabel, Value: ".*_1"},
			},
			expected: model.Matrix{
				&model.SampleStream{Metric: util.LabelsToMetric(series[2].lbls), Values: []model.SamplePair{{Value: 2, Timestamp: 200000}}},
			},
		},
		"should filter series by multiple matchers": {
			from: math.MinInt64,
			to:   math.MaxInt64,
			matchers: []*client.LabelMatcher{
				{Type: client.EQUAL, Name: model.MetricNameLabel, Value: "test_1"},
				{Type: client.REGEX_MATCH, Name: "status", Value: "5.."},
			},
			expected: model.Matrix{
				&model.SampleStream{Metric: util.LabelsToMetric(series[1].lbls), Values: []model.SamplePair{{Value: 1, Timestamp: 110000}}},
			},
		},
		"should filter series by matcher and time range": {
			from: 100000,
			to:   100000,
			matchers: []*client.LabelMatcher{
				{Type: client.EQUAL, Name: model.MetricNameLabel, Value: "test_1"},
			},
			expected: model.Matrix{
				&model.SampleStream{Metric: util.LabelsToMetric(series[0].lbls), Values: []model.SamplePair{{Value: 1, Timestamp: 100000}}},
			},
		},
	}

	// Create ingester
	i, err := prepareIngesterWithBlocksStorage(t, defaultIngesterTestConfig(t), nil)
	require.NoError(t, err)
	require.NoError(t, services.StartAndAwaitRunning(context.Background(), i))
	defer services.StopAndAwaitTerminated(context.Background(), i) //nolint:errcheck

	// Wait until it's healthy
	test.Poll(t, 1*time.Second, 1, func() interface{} {
		return i.lifecycler.HealthyInstancesCount()
	})

	// Push series
	ctx := user.InjectOrgID(context.Background(), "test")

	for _, series := range series {
		req, _, _, _ := mockWriteRequest(t, series.lbls, series.value, series.timestamp)
		_, err := i.Push(ctx, req)
		require.NoError(t, err)
	}

	// Run tests
	for testName, testData := range tests {
		t.Run(testName, func(t *testing.T) {
			req := &client.QueryRequest{
				StartTimestampMs: testData.from,
				EndTimestampMs:   testData.to,
				Matchers:         testData.matchers,
			}

			s := stream{ctx: ctx}
			err = i.QueryStream(req, &s)
			require.NoError(t, err)

			res, err := chunkcompat.StreamsToMatrix(model.Earliest, model.Latest, s.responses)
			require.NoError(t, err)
			assert.ElementsMatch(t, testData.expected, res)
		})
	}
}

func TestIngester_LabelNamesCardinality(t *testing.T) {
	series := []series{
		{labels.FromStrings(labels.MetricName, "metric_0", "status", "500"), 1, 100000},
		{labels.FromStrings(labels.MetricName, "metric_0", "status", "200"), 1, 110000},
		{labels.FromStrings(labels.MetricName, "metric_1", "env", "prod"), 2, 200000},
		{labels.FromStrings(labels.MetricName, "metric_1", "env", "prod", "status", "300"), 3, 200000},
	}

	tests := []struct {
		testName string
		matchers []*client.LabelMatcher
		expected []*client.LabelValues
	}{
		{testName: "expected all label with values",
			matchers: []*client.LabelMatcher{},
			expected: []*client.LabelValues{
				{LabelName: labels.MetricName, Values: []string{"metric_0", "metric_1"}},
				{LabelName: "status", Values: []string{"200", "300", "500"}},
				{LabelName: "env", Values: []string{"prod"}}},
		},
		{testName: "expected label values only from `metric_0`",
			matchers: []*client.LabelMatcher{{Type: client.EQUAL, Name: "__name__", Value: "metric_0"}},
			expected: []*client.LabelValues{
				{LabelName: labels.MetricName, Values: []string{"metric_0"}},
				{LabelName: "status", Values: []string{"200", "500"}},
			},
		},
	}

	// Create ingester
	i := requireActiveIngesterWithBlocksStorage(t, defaultIngesterTestConfig(t), nil)

	ctx := pushSeriesToIngester(t, series, i)

	// Run tests
	for _, tc := range tests {
		t.Run(tc.testName, func(t *testing.T) {
			req := &client.LabelNamesAndValuesRequest{
				Matchers: tc.matchers,
			}

			s := mockLabelNamesAndValuesServer{context: ctx}
			require.NoError(t, i.LabelNamesAndValues(req, &s))

			assert.ElementsMatch(t, extractItemsWithSortedValues(s.SentResponses), tc.expected)
		})
	}
}

func TestIngester_LabelValuesCardinality(t *testing.T) {
	series := []series{
		{
			lbls:      labels.FromStrings(labels.MetricName, "metric_0", "status", "500"),
			value:     1.5,
			timestamp: 100000,
		},
		{
			lbls:      labels.FromStrings(labels.MetricName, "metric_0", "status", "200"),
			value:     1.5,
			timestamp: 110030,
		},
		{
			lbls:      labels.FromStrings(labels.MetricName, "metric_1", "env", "prod"),
			value:     1.5,
			timestamp: 100060,
		},
		{
			lbls:      labels.FromStrings(labels.MetricName, "metric_1", "env", "prod", "status", "300"),
			value:     1.5,
			timestamp: 100090,
		},
	}
	tests := map[string]struct {
		labelNames    []string
		matchers      []*client.LabelMatcher
		expectedItems []*client.LabelValueSeriesCount
	}{
		"expected all label values cardinality": {
			labelNames: []string{labels.MetricName, "env", "status"},
			matchers:   []*client.LabelMatcher{},
			expectedItems: []*client.LabelValueSeriesCount{
				{
					LabelName: "status",
					LabelValueSeries: map[string]uint64{
						"200": 1,
						"300": 1,
						"500": 1,
					},
				},
				{
					LabelName: labels.MetricName,
					LabelValueSeries: map[string]uint64{
						"metric_0": 2,
						"metric_1": 2,
					},
				},
				{
					LabelName: "env",
					LabelValueSeries: map[string]uint64{
						"prod": 2,
					},
				},
			},
		},
		"expected status values cardinality applying matchers": {
			labelNames: []string{"status"},
			matchers: []*client.LabelMatcher{
				{Type: client.EQUAL, Name: labels.MetricName, Value: "metric_1"},
			},
			expectedItems: []*client.LabelValueSeriesCount{
				{
					LabelName:        "status",
					LabelValueSeries: map[string]uint64{"300": 1},
				},
			},
		},
		"empty response is returned when no matchers match the requested labels": {
			labelNames: []string{"status"},
			matchers: []*client.LabelMatcher{
				{Type: client.EQUAL, Name: "job", Value: "store-gateway"},
			},
			expectedItems: nil,
		},
	}

	// Create ingester
	i := requireActiveIngesterWithBlocksStorage(t, defaultIngesterTestConfig(t), nil)

	ctx := pushSeriesToIngester(t, series, i)
	// Run tests
	for tName, tc := range tests {
		t.Run(tName, func(t *testing.T) {
			req := &client.LabelValuesCardinalityRequest{
				LabelNames: tc.labelNames,
				Matchers:   tc.matchers,
			}

			s := &mockLabelValuesCardinalityServer{context: ctx}
			require.NoError(t, i.LabelValuesCardinality(req, s))

			if len(tc.expectedItems) == 0 {
				require.Len(t, s.SentResponses, 0)
				return
			}
			require.Len(t, s.SentResponses, 1)
			require.ElementsMatch(t, s.SentResponses[0].Items, tc.expectedItems)
		})
	}
}

type series struct {
	lbls      labels.Labels
	value     float64
	timestamp int64
}

func pushSeriesToIngester(t testing.TB, series []series, i *Ingester) context.Context {
	ctx := user.InjectOrgID(context.Background(), "test")
	for _, series := range series {
		req, _, _, _ := mockWriteRequest(t, series.lbls, series.value, series.timestamp)
		_, err := i.Push(ctx, req)
		require.NoError(t, err)
	}
	return ctx
}

func extractItemsWithSortedValues(responses []client.LabelNamesAndValuesResponse) []*client.LabelValues {
	var items []*client.LabelValues
	for _, res := range responses {
		items = append(items, res.Items...)
	}
	for _, it := range items {
		slices.Sort(it.Values)
	}
	return items
}

func TestIngester_Query_QuerySharding(t *testing.T) {
	const (
		numSeries = 1000
		numShards = 16
	)

	// Create ingester
	i, err := prepareIngesterWithBlocksStorage(t, defaultIngesterTestConfig(t), nil)
	require.NoError(t, err)
	require.NoError(t, services.StartAndAwaitRunning(context.Background(), i))
	defer services.StopAndAwaitTerminated(context.Background(), i) //nolint:errcheck

	// Wait until it's healthy
	test.Poll(t, 1*time.Second, 1, func() interface{} {
		return i.lifecycler.HealthyInstancesCount()
	})

	ctx := user.InjectOrgID(context.Background(), userID)

	// Push all series. We push half of the series, then we compact the TSDB head into a block (flush)
	// and finally we push the remaining series. This way we can both test querying back series both
	// from compacted blocks and head.
	for seriesID := 0; seriesID < numSeries; seriesID++ {
		lbls := labels.FromStrings(labels.MetricName, "foo", "series_id", strconv.Itoa(seriesID))
		req, _, _, _ := mockWriteRequest(t, lbls, float64(seriesID), int64(seriesID))
		_, err = i.Push(ctx, req)
		require.NoError(t, err)

		// Compact the TSDB head once half of the series have been pushed.
		if seriesID == numSeries/2 {
			i.Flush()
		}
	}

	// Query all series.
	var actualTimeseries model.Matrix

	for shardIndex := 0; shardIndex < numShards; shardIndex++ {
		req := &client.QueryRequest{
			StartTimestampMs: math.MinInt64,
			EndTimestampMs:   math.MaxInt64,
			Matchers: []*client.LabelMatcher{
				{Type: client.EQUAL, Name: model.MetricNameLabel, Value: "foo"},
				{Type: client.EQUAL, Name: sharding.ShardLabel, Value: sharding.ShardSelector{
					ShardIndex: uint64(shardIndex),
					ShardCount: uint64(numShards),
				}.LabelValue()},
			},
		}

		s := stream{ctx: ctx}
		err = i.QueryStream(req, &s)
		require.NoError(t, err)

		res, err := chunkcompat.StreamsToMatrix(model.Earliest, model.Latest, s.responses)
		require.NoError(t, err)
		actualTimeseries = append(actualTimeseries, res...)
	}

	// We expect that all series have been returned.
	assert.Len(t, actualTimeseries, numSeries)

	actualSeriesIDs := map[int]struct{}{}

	for _, series := range actualTimeseries {
		seriesID, err := strconv.Atoi(string(series.Metric[model.LabelName("series_id")]))
		require.NoError(t, err)

		// We expect no duplicated series in the result.
		_, exists := actualSeriesIDs[seriesID]
		assert.False(t, exists)
		actualSeriesIDs[seriesID] = struct{}{}

		// We expect 1 sample with the same timestamp and value we've written.
		require.Len(t, series.Values, 1)
		assert.Equal(t, int64(seriesID), int64(series.Values[0].Timestamp))
		assert.Equal(t, float64(seriesID), float64(series.Values[0].Value))
	}
}

func TestIngester_Query_ShouldNotCreateTSDBIfDoesNotExists(t *testing.T) {
	i, err := prepareIngesterWithBlocksStorage(t, defaultIngesterTestConfig(t), nil)
	require.NoError(t, err)
	require.NoError(t, services.StartAndAwaitRunning(context.Background(), i))
	defer services.StopAndAwaitTerminated(context.Background(), i) //nolint:errcheck

	// Mock request
	userID := "test"
	ctx := user.InjectOrgID(context.Background(), userID)
	req := &client.QueryRequest{}

	s := stream{ctx: ctx}
	err = i.QueryStream(req, &s)
	require.NoError(t, err)

	assert.Empty(t, s.responses)

	// Check if the TSDB has been created
	_, tsdbCreated := i.tsdbs[userID]
	assert.False(t, tsdbCreated)
}

func TestIngester_LabelValues_ShouldNotCreateTSDBIfDoesNotExists(t *testing.T) {
	i, err := prepareIngesterWithBlocksStorage(t, defaultIngesterTestConfig(t), nil)
	require.NoError(t, err)
	require.NoError(t, services.StartAndAwaitRunning(context.Background(), i))
	defer services.StopAndAwaitTerminated(context.Background(), i) //nolint:errcheck

	// Mock request
	userID := "test"
	ctx := user.InjectOrgID(context.Background(), userID)
	req := &client.LabelValuesRequest{}

	res, err := i.LabelValues(ctx, req)
	require.NoError(t, err)
	assert.Equal(t, &client.LabelValuesResponse{}, res)

	// Check if the TSDB has been created
	_, tsdbCreated := i.tsdbs[userID]
	assert.False(t, tsdbCreated)
}

func TestIngester_LabelNames_ShouldNotCreateTSDBIfDoesNotExists(t *testing.T) {
	i, err := prepareIngesterWithBlocksStorage(t, defaultIngesterTestConfig(t), nil)
	require.NoError(t, err)
	require.NoError(t, services.StartAndAwaitRunning(context.Background(), i))
	defer services.StopAndAwaitTerminated(context.Background(), i) //nolint:errcheck

	// Mock request
	userID := "test"
	ctx := user.InjectOrgID(context.Background(), userID)
	req := &client.LabelNamesRequest{EndTimestampMs: math.MaxInt64}

	res, err := i.LabelNames(ctx, req)
	require.NoError(t, err)
	assert.Equal(t, &client.LabelNamesResponse{}, res)

	// Check if the TSDB has been created
	_, tsdbCreated := i.tsdbs[userID]
	assert.False(t, tsdbCreated)
}

func TestIngester_Push_ShouldNotCreateTSDBIfNotInActiveState(t *testing.T) {
	// Configure the lifecycler to not immediately join the ring, to make sure
	// the ingester will NOT be in the ACTIVE state when we'll push samples.
	cfg := defaultIngesterTestConfig(t)
	cfg.IngesterRing.JoinAfter = 10 * time.Second

	i, err := prepareIngesterWithBlocksStorage(t, cfg, nil)
	require.NoError(t, err)
	require.NoError(t, services.StartAndAwaitRunning(context.Background(), i))
	defer services.StopAndAwaitTerminated(context.Background(), i) //nolint:errcheck
	require.Equal(t, ring.PENDING, i.lifecycler.GetState())

	// Mock request
	userID := "test"
	ctx := user.InjectOrgID(context.Background(), userID)
	req, _, _, _ := mockWriteRequest(t, labels.FromStrings(labels.MetricName, "test"), 0, 0)

	res, err := i.Push(ctx, req)
	assert.EqualError(t, err, wrapWithUser(fmt.Errorf(errTSDBCreateIncompatibleState, "PENDING"), userID).Error())
	assert.Nil(t, res)

	// Check if the TSDB has been created
	_, tsdbCreated := i.tsdbs[userID]
	assert.False(t, tsdbCreated)
}

func TestIngester_getOrCreateTSDB_ShouldNotAllowToCreateTSDBIfIngesterStateIsNotActive(t *testing.T) {
	tests := map[string]struct {
		state       ring.InstanceState
		expectedErr error
	}{
		"not allow to create TSDB if in PENDING state": {
			state:       ring.PENDING,
			expectedErr: fmt.Errorf(errTSDBCreateIncompatibleState, ring.PENDING),
		},
		"not allow to create TSDB if in JOINING state": {
			state:       ring.JOINING,
			expectedErr: fmt.Errorf(errTSDBCreateIncompatibleState, ring.JOINING),
		},
		"not allow to create TSDB if in LEAVING state": {
			state:       ring.LEAVING,
			expectedErr: fmt.Errorf(errTSDBCreateIncompatibleState, ring.LEAVING),
		},
		"allow to create TSDB if in ACTIVE state": {
			state:       ring.ACTIVE,
			expectedErr: nil,
		},
	}

	for testName, testData := range tests {
		t.Run(testName, func(t *testing.T) {
			cfg := defaultIngesterTestConfig(t)
			cfg.IngesterRing.JoinAfter = 60 * time.Second

			i, err := prepareIngesterWithBlocksStorage(t, cfg, nil)
			require.NoError(t, err)
			require.NoError(t, services.StartAndAwaitRunning(context.Background(), i))
			defer services.StopAndAwaitTerminated(context.Background(), i) //nolint:errcheck

			// Switch ingester state to the expected one in the test
			if i.lifecycler.GetState() != testData.state {
				var stateChain []ring.InstanceState

				if testData.state == ring.LEAVING {
					stateChain = []ring.InstanceState{ring.ACTIVE, ring.LEAVING}
				} else {
					stateChain = []ring.InstanceState{testData.state}
				}

				for _, s := range stateChain {
					err = i.lifecycler.ChangeState(context.Background(), s)
					require.NoError(t, err)
				}
			}

			db, err := i.getOrCreateTSDB("test", false)
			assert.Equal(t, testData.expectedErr, err)

			if testData.expectedErr != nil {
				assert.Nil(t, db)
			} else {
				assert.NotNil(t, db)
			}
		})
	}
}

func Test_Ingester_MetricsForLabelMatchers(t *testing.T) {
	fixtures := []struct {
		lbls      labels.Labels
		value     float64
		timestamp int64
	}{
		{labels.FromStrings(labels.MetricName, "test_1", "status", "200"), 1, 100000},
		{labels.FromStrings(labels.MetricName, "test_1", "status", "500"), 1, 110000},
		{labels.FromStrings(labels.MetricName, "test_2"), 2, 200000},
		// The two following series have the same FastFingerprint=e002a3a451262627
		{labels.FromStrings(labels.MetricName, "collision", "app", "l", "uniq0", "0", "uniq1", "1"), 1, 300000},
		{labels.FromStrings(labels.MetricName, "collision", "app", "m", "uniq0", "1", "uniq1", "1"), 1, 300000},
	}

	tests := map[string]struct {
		from     int64
		to       int64
		matchers []*client.LabelMatchers
		expected []*mimirpb.Metric
	}{
		"should return an empty response if no metric match": {
			from: math.MinInt64,
			to:   math.MaxInt64,
			matchers: []*client.LabelMatchers{{
				Matchers: []*client.LabelMatcher{
					{Type: client.EQUAL, Name: model.MetricNameLabel, Value: "unknown"},
				},
			}},
			expected: []*mimirpb.Metric{},
		},
		"should filter metrics by single matcher": {
			from: math.MinInt64,
			to:   math.MaxInt64,
			matchers: []*client.LabelMatchers{{
				Matchers: []*client.LabelMatcher{
					{Type: client.EQUAL, Name: model.MetricNameLabel, Value: "test_1"},
				},
			}},
			expected: []*mimirpb.Metric{
				{Labels: mimirpb.FromLabelsToLabelAdapters(fixtures[0].lbls)},
				{Labels: mimirpb.FromLabelsToLabelAdapters(fixtures[1].lbls)},
			},
		},
		"should filter metrics by multiple matchers": {
			from: math.MinInt64,
			to:   math.MaxInt64,
			matchers: []*client.LabelMatchers{
				{
					Matchers: []*client.LabelMatcher{
						{Type: client.EQUAL, Name: "status", Value: "200"},
					},
				},
				{
					Matchers: []*client.LabelMatcher{
						{Type: client.EQUAL, Name: model.MetricNameLabel, Value: "test_2"},
					},
				},
			},
			expected: []*mimirpb.Metric{
				{Labels: mimirpb.FromLabelsToLabelAdapters(fixtures[0].lbls)},
				{Labels: mimirpb.FromLabelsToLabelAdapters(fixtures[2].lbls)},
			},
		},
		"should filter metrics by time range to return nothing when queried for older time ranges": {
			from: 100,
			to:   1000,
			matchers: []*client.LabelMatchers{{
				Matchers: []*client.LabelMatcher{
					{Type: client.EQUAL, Name: model.MetricNameLabel, Value: "test_1"},
				},
			}},
			expected: []*mimirpb.Metric{},
		},
		"should not return duplicated metrics on overlapping matchers": {
			from: math.MinInt64,
			to:   math.MaxInt64,
			matchers: []*client.LabelMatchers{
				{
					Matchers: []*client.LabelMatcher{
						{Type: client.EQUAL, Name: model.MetricNameLabel, Value: "test_1"},
					},
				},
				{
					Matchers: []*client.LabelMatcher{
						{Type: client.REGEX_MATCH, Name: model.MetricNameLabel, Value: "test.*"},
					},
				},
			},
			expected: []*mimirpb.Metric{
				{Labels: mimirpb.FromLabelsToLabelAdapters(fixtures[0].lbls)},
				{Labels: mimirpb.FromLabelsToLabelAdapters(fixtures[1].lbls)},
				{Labels: mimirpb.FromLabelsToLabelAdapters(fixtures[2].lbls)},
			},
		},
		"should return all matching metrics even if their FastFingerprint collide": {
			from: math.MinInt64,
			to:   math.MaxInt64,
			matchers: []*client.LabelMatchers{{
				Matchers: []*client.LabelMatcher{
					{Type: client.EQUAL, Name: model.MetricNameLabel, Value: "collision"},
				},
			}},
			expected: []*mimirpb.Metric{
				{Labels: mimirpb.FromLabelsToLabelAdapters(fixtures[3].lbls)},
				{Labels: mimirpb.FromLabelsToLabelAdapters(fixtures[4].lbls)},
			},
		},
	}

	// Create ingester
	i, err := prepareIngesterWithBlocksStorage(t, defaultIngesterTestConfig(t), nil)
	require.NoError(t, err)
	require.NoError(t, services.StartAndAwaitRunning(context.Background(), i))
	defer services.StopAndAwaitTerminated(context.Background(), i) //nolint:errcheck

	// Wait until it's healthy
	test.Poll(t, 1*time.Second, 1, func() interface{} {
		return i.lifecycler.HealthyInstancesCount()
	})

	// Push fixtures
	ctx := user.InjectOrgID(context.Background(), "test")

	for _, series := range fixtures {
		req, _, _, _ := mockWriteRequest(t, series.lbls, series.value, series.timestamp)
		_, err := i.Push(ctx, req)
		require.NoError(t, err)
	}

	// Run tests
	for testName, testData := range tests {
		testData := testData

		t.Run(testName, func(t *testing.T) {
			req := &client.MetricsForLabelMatchersRequest{
				StartTimestampMs: testData.from,
				EndTimestampMs:   testData.to,
				MatchersSet:      testData.matchers,
			}

			res, err := i.MetricsForLabelMatchers(ctx, req)
			require.NoError(t, err)
			assert.ElementsMatch(t, testData.expected, res.Metric)
		})
	}
}

func Test_Ingester_MetricsForLabelMatchers_Deduplication(t *testing.T) {
	const (
		userID    = "test"
		numSeries = 100000
	)

	now := util.TimeToMillis(time.Now())
	i := createIngesterWithSeries(t, userID, numSeries, 1, now, 1)
	ctx := user.InjectOrgID(context.Background(), "test")

	req := &client.MetricsForLabelMatchersRequest{
		StartTimestampMs: now,
		EndTimestampMs:   now,
		// Overlapping matchers to make sure series are correctly deduplicated.
		MatchersSet: []*client.LabelMatchers{
			{Matchers: []*client.LabelMatcher{
				{Type: client.REGEX_MATCH, Name: model.MetricNameLabel, Value: "test.*"},
			}},
			{Matchers: []*client.LabelMatcher{
				{Type: client.REGEX_MATCH, Name: model.MetricNameLabel, Value: "test.*0"},
			}},
		},
	}

	res, err := i.MetricsForLabelMatchers(ctx, req)
	require.NoError(t, err)
	require.Len(t, res.GetMetric(), numSeries)
}

func Benchmark_Ingester_MetricsForLabelMatchers(b *testing.B) {
	var (
		userID              = "test"
		numSeries           = 10000
		numSamplesPerSeries = 60 * 6 // 6h on 1 sample per minute
		startTimestamp      = util.TimeToMillis(time.Now())
		step                = int64(60000) // 1 sample per minute
	)

	i := createIngesterWithSeries(b, userID, numSeries, numSamplesPerSeries, startTimestamp, step)
	ctx := user.InjectOrgID(context.Background(), "test")

	// Flush the ingester to ensure blocks have been compacted, so we'll test
	// fetching labels from blocks.
	i.Flush()

	b.ResetTimer()
	b.ReportAllocs()

	for n := 0; n < b.N; n++ {
		req := &client.MetricsForLabelMatchersRequest{
			StartTimestampMs: math.MinInt64,
			EndTimestampMs:   math.MaxInt64,
			MatchersSet: []*client.LabelMatchers{{Matchers: []*client.LabelMatcher{
				{Type: client.REGEX_MATCH, Name: model.MetricNameLabel, Value: "test.*"},
			}}},
		}

		res, err := i.MetricsForLabelMatchers(ctx, req)
		require.NoError(b, err)
		require.Len(b, res.GetMetric(), numSeries)
	}
}

// createIngesterWithSeries creates an ingester and push numSeries with numSamplesPerSeries each.
func createIngesterWithSeries(t testing.TB, userID string, numSeries, numSamplesPerSeries int, startTimestamp, step int64) *Ingester {
	const maxBatchSize = 1000

	// Create ingester.
	i, err := prepareIngesterWithBlocksStorage(t, defaultIngesterTestConfig(t), nil)
	require.NoError(t, err)
	require.NoError(t, services.StartAndAwaitRunning(context.Background(), i))
	t.Cleanup(func() {
		require.NoError(t, services.StopAndAwaitTerminated(context.Background(), i))
	})

	// Wait until it's healthy.
	test.Poll(t, 1*time.Second, 1, func() interface{} {
		return i.lifecycler.HealthyInstancesCount()
	})

	// Push fixtures.
	ctx := user.InjectOrgID(context.Background(), userID)

	for ts := startTimestamp; ts < startTimestamp+(step*int64(numSamplesPerSeries)); ts += step {
		for o := 0; o < numSeries; o += maxBatchSize {
			batchSize := util_math.Min(maxBatchSize, numSeries-o)

			// Generate metrics and samples (1 for each series).
			metrics := make([]labels.Labels, 0, batchSize)
			samples := make([]mimirpb.Sample, 0, batchSize)

			for s := 0; s < batchSize; s++ {
				metrics = append(metrics, labels.FromStrings(labels.MetricName, fmt.Sprintf("test_%d", o+s)))
				samples = append(samples, mimirpb.Sample{
					TimestampMs: ts,
					Value:       1,
				})
			}

			// Send metrics to the ingester.
			req := mimirpb.ToWriteRequest(metrics, samples, nil, nil, mimirpb.API)
			_, err := i.Push(ctx, req)
			require.NoError(t, err)
		}
	}

	return i
}

func TestIngester_QueryStream(t *testing.T) {
	// Create ingester.
	cfg := defaultIngesterTestConfig(t)

	// Change stream type in runtime.
	var streamType QueryStreamType
	cfg.StreamTypeFn = func() QueryStreamType {
		return streamType
	}

	i, err := prepareIngesterWithBlocksStorage(t, cfg, nil)
	require.NoError(t, err)
	require.NoError(t, services.StartAndAwaitRunning(context.Background(), i))
	defer services.StopAndAwaitTerminated(context.Background(), i) //nolint:errcheck

	// Wait until it's healthy.
	test.Poll(t, 1*time.Second, 1, func() interface{} {
		return i.lifecycler.HealthyInstancesCount()
	})

	ctx := user.InjectOrgID(context.Background(), userID)

	// Push all series. We push half of the series, then we compact the TSDB head into a block (flush)
	// and finally we push the remaining series. This way we can both test querying back series both
	// from compacted blocks and head.
	const numSeries = 1000

	for seriesID := 0; seriesID < numSeries; seriesID++ {
		lbls := labels.FromStrings(labels.MetricName, "foo", "series_id", strconv.Itoa(seriesID))
		req, _, _, _ := mockWriteRequest(t, lbls, float64(seriesID), int64(seriesID))
		_, err = i.Push(ctx, req)
		require.NoError(t, err)

		// Compact the TSDB head once half of the series have been pushed.
		if seriesID == numSeries/2 {
			i.Flush()
		}
	}

	// Create a GRPC server used to query back the data.
	serv := grpc.NewServer(grpc.StreamInterceptor(middleware.StreamServerUserHeaderInterceptor))
	defer serv.GracefulStop()
	client.RegisterIngesterServer(serv, i)

	listener, err := net.Listen("tcp", "localhost:0")
	require.NoError(t, err)

	go func() {
		require.NoError(t, serv.Serve(listener))
	}()

	// Query back the series using GRPC streaming.
	c, err := client.MakeIngesterClient(listener.Addr().String(), defaultClientTestConfig())
	require.NoError(t, err)
	defer c.Close()

	tests := map[string]struct {
		streamType         QueryStreamType
		numShards          int
		expectedStreamType QueryStreamType
	}{
		"should query chunks by default": {
			streamType:         QueryStreamDefault,
			expectedStreamType: QueryStreamChunks,
		},
		"should query samples when configured with QueryStreamSamples": {
			streamType:         QueryStreamSamples,
			expectedStreamType: QueryStreamSamples,
		},
		"should query chunks when configured with QueryStreamChunks": {
			streamType:         QueryStreamChunks,
			expectedStreamType: QueryStreamChunks,
		},
		"should support sharding when query samples": {
			streamType:         QueryStreamSamples,
			numShards:          16,
			expectedStreamType: QueryStreamSamples,
		},
		"should support sharding when query chunks": {
			streamType:         QueryStreamChunks,
			numShards:          16,
			expectedStreamType: QueryStreamChunks,
		},
	}

	for testName, testData := range tests {
		t.Run(testName, func(t *testing.T) {
			// Configure the stream type.
			streamType = testData.streamType

			// Query all series.
			var actualTimeseries []mimirpb.TimeSeries
			var actualChunkseries []client.TimeSeriesChunk

			runQueryAndSaveResponse := func(req *client.QueryRequest) (receivedSeries int, err error) {
				s, err := c.QueryStream(ctx, req)
				if err != nil {
					return 0, err
				}

				for {
					resp, err := s.Recv()
					if errors.Is(err, io.EOF) {
						break
					}
					if err != nil {
						return receivedSeries, err
					}

					actualTimeseries = append(actualTimeseries, resp.Timeseries...)
					actualChunkseries = append(actualChunkseries, resp.Chunkseries...)

					receivedSeries += len(resp.Timeseries)
					receivedSeries += len(resp.Chunkseries)
				}

				return receivedSeries, nil
			}

			if testData.numShards > 0 {
				for shardIndex := 0; shardIndex < testData.numShards; shardIndex++ {
					receivedSeries, err := runQueryAndSaveResponse(&client.QueryRequest{
						StartTimestampMs: math.MinInt64,
						EndTimestampMs:   math.MaxInt64,
						Matchers: []*client.LabelMatcher{
							{Type: client.EQUAL, Name: model.MetricNameLabel, Value: "foo"},
							{Type: client.EQUAL, Name: sharding.ShardLabel, Value: sharding.ShardSelector{
								ShardIndex: uint64(shardIndex),
								ShardCount: uint64(testData.numShards),
							}.LabelValue()},
						},
					})

					require.NoError(t, err)
					assert.Greater(t, receivedSeries, 0)
				}
			} else {
				receivedSeries, err := runQueryAndSaveResponse(&client.QueryRequest{
					StartTimestampMs: math.MinInt64,
					EndTimestampMs:   math.MaxInt64,
					Matchers:         []*client.LabelMatcher{{Type: client.EQUAL, Name: model.MetricNameLabel, Value: "foo"}},
				})

				require.NoError(t, err)
				assert.Greater(t, receivedSeries, 0)
			}

			// Ensure we received the expected data types in response.
			if testData.expectedStreamType == QueryStreamSamples {
				assert.Len(t, actualTimeseries, numSeries)
				assert.Empty(t, actualChunkseries)
			} else {
				assert.Len(t, actualChunkseries, numSeries)
				assert.Empty(t, actualTimeseries)
			}

			// We expect that all series have been returned.
			actualSeriesIDs := map[int]struct{}{}

			for _, series := range actualTimeseries {
				seriesID, err := strconv.Atoi(mimirpb.FromLabelAdaptersToLabels(series.Labels).Get("series_id"))
				require.NoError(t, err)

				// We expect no duplicated series in the result.
				_, exists := actualSeriesIDs[seriesID]
				assert.False(t, exists)
				actualSeriesIDs[seriesID] = struct{}{}

				// We expect 1 sample with the same timestamp and value we've written.
				require.Len(t, series.Samples, 1)
				assert.Equal(t, int64(seriesID), series.Samples[0].TimestampMs)
				assert.Equal(t, float64(seriesID), series.Samples[0].Value)
			}

			for _, series := range actualChunkseries {
				seriesID, err := strconv.Atoi(mimirpb.FromLabelAdaptersToLabels(series.Labels).Get("series_id"))
				require.NoError(t, err)

				// We expect no duplicated series in the result.
				_, exists := actualSeriesIDs[seriesID]
				assert.False(t, exists)
				actualSeriesIDs[seriesID] = struct{}{}

				// We expect 1 chunk.
				require.Len(t, series.Chunks, 1)

				data, err := chunkenc.FromData(chunkenc.EncXOR, series.Chunks[0].Data)
				require.NoError(t, err)

				// We expect 1 sample with the same timestamp and value we've written.
				it := data.Iterator(nil)

				require.Equal(t, chunkenc.ValFloat, it.Next())
				actualTs, actualValue := it.At()
				assert.Equal(t, int64(seriesID), actualTs)
				assert.Equal(t, float64(seriesID), actualValue)

				assert.Equal(t, chunkenc.ValNone, it.Next())
				assert.NoError(t, it.Err())
			}
		})
	}
}

func TestIngester_QueryStreamManySamples(t *testing.T) {
	// Create ingester.
	cfg := defaultIngesterTestConfig(t)
	cfg.StreamChunksWhenUsingBlocks = false

	i, err := prepareIngesterWithBlocksStorage(t, cfg, nil)
	require.NoError(t, err)
	require.NoError(t, services.StartAndAwaitRunning(context.Background(), i))
	defer services.StopAndAwaitTerminated(context.Background(), i) //nolint:errcheck

	// Wait until it's healthy.
	test.Poll(t, 1*time.Second, 1, func() interface{} {
		return i.lifecycler.HealthyInstancesCount()
	})

	// Push series.
	ctx := user.InjectOrgID(context.Background(), userID)

	const samplesCount = 100000
	samples := make([]mimirpb.Sample, 0, samplesCount)

	for i := 0; i < samplesCount; i++ {
		samples = append(samples, mimirpb.Sample{
			Value:       float64(i),
			TimestampMs: int64(i),
		})
	}

	// 10k samples encode to around 140 KiB,
	_, err = i.Push(ctx, writeRequestSingleSeries(labels.FromStrings(labels.MetricName, "foo", "l", "1"), samples[0:10000]))
	require.NoError(t, err)

	// 100k samples encode to around 1.4 MiB,
	_, err = i.Push(ctx, writeRequestSingleSeries(labels.FromStrings(labels.MetricName, "foo", "l", "2"), samples))
	require.NoError(t, err)

	// 50k samples encode to around 716 KiB,
	_, err = i.Push(ctx, writeRequestSingleSeries(labels.FromStrings(labels.MetricName, "foo", "l", "3"), samples[0:50000]))
	require.NoError(t, err)

	// Create a GRPC server used to query back the data.
	serv := grpc.NewServer(grpc.StreamInterceptor(middleware.StreamServerUserHeaderInterceptor))
	defer serv.GracefulStop()
	client.RegisterIngesterServer(serv, i)

	listener, err := net.Listen("tcp", "localhost:0")
	require.NoError(t, err)

	go func() {
		require.NoError(t, serv.Serve(listener))
	}()

	// Query back the series using GRPC streaming.
	c, err := client.MakeIngesterClient(listener.Addr().String(), defaultClientTestConfig())
	require.NoError(t, err)
	defer c.Close()

	s, err := c.QueryStream(ctx, &client.QueryRequest{
		StartTimestampMs: 0,
		EndTimestampMs:   samplesCount + 1,

		Matchers: []*client.LabelMatcher{{
			Type:  client.EQUAL,
			Name:  model.MetricNameLabel,
			Value: "foo",
		}},
	})
	require.NoError(t, err)

	recvMsgs := 0
	series := 0
	totalSamples := 0

	for {
		resp, err := s.Recv()
		if errors.Is(err, io.EOF) {
			break
		}
		require.NoError(t, err)
		require.True(t, len(resp.Timeseries) > 0) // No empty messages.

		recvMsgs++
		series += len(resp.Timeseries)

		for _, ts := range resp.Timeseries {
			totalSamples += len(ts.Samples)
		}
	}

	// As ingester doesn't guarantee sorting of series, we can get 2 (10k + 50k in first, 100k in second)
	// or 3 messages (small series first, 100k second, small series last).

	require.True(t, 2 <= recvMsgs && recvMsgs <= 3)
	require.Equal(t, 3, series)
	require.Equal(t, 10000+50000+samplesCount, totalSamples)
}

func TestIngester_QueryStreamManySamplesChunks(t *testing.T) {
	// Create ingester.
	cfg := defaultIngesterTestConfig(t)
	cfg.StreamChunksWhenUsingBlocks = true

	i, err := prepareIngesterWithBlocksStorage(t, cfg, nil)
	require.NoError(t, err)
	require.NoError(t, services.StartAndAwaitRunning(context.Background(), i))
	defer services.StopAndAwaitTerminated(context.Background(), i) //nolint:errcheck

	// Wait until it's healthy.
	test.Poll(t, 1*time.Second, 1, func() interface{} {
		return i.lifecycler.HealthyInstancesCount()
	})

	// Push series.
	ctx := user.InjectOrgID(context.Background(), userID)

	const samplesCount = 1000000
	samples := make([]mimirpb.Sample, 0, samplesCount)

	for i := 0; i < samplesCount; i++ {
		samples = append(samples, mimirpb.Sample{
			Value:       float64(i),
			TimestampMs: int64(i),
		})
	}

	// 100k samples in chunks use about 154 KiB,
	_, err = i.Push(ctx, writeRequestSingleSeries(labels.FromStrings(labels.MetricName, "foo", "l", "1"), samples[0:100000]))
	require.NoError(t, err)

	// 1M samples in chunks use about 1.51 MiB,
	_, err = i.Push(ctx, writeRequestSingleSeries(labels.FromStrings(labels.MetricName, "foo", "l", "2"), samples))
	require.NoError(t, err)

	// 500k samples in chunks need 775 KiB,
	_, err = i.Push(ctx, writeRequestSingleSeries(labels.FromStrings(labels.MetricName, "foo", "l", "3"), samples[0:500000]))
	require.NoError(t, err)

	// Create a GRPC server used to query back the data.
	serv := grpc.NewServer(grpc.StreamInterceptor(middleware.StreamServerUserHeaderInterceptor))
	defer serv.GracefulStop()
	client.RegisterIngesterServer(serv, i)

	listener, err := net.Listen("tcp", "localhost:0")
	require.NoError(t, err)

	go func() {
		require.NoError(t, serv.Serve(listener))
	}()

	// Query back the series using GRPC streaming.
	c, err := client.MakeIngesterClient(listener.Addr().String(), defaultClientTestConfig())
	require.NoError(t, err)
	defer c.Close()

	s, err := c.QueryStream(ctx, &client.QueryRequest{
		StartTimestampMs: 0,
		EndTimestampMs:   samplesCount + 1,

		Matchers: []*client.LabelMatcher{{
			Type:  client.EQUAL,
			Name:  model.MetricNameLabel,
			Value: "foo",
		}},
	})
	require.NoError(t, err)

	recvMsgs := 0
	series := 0
	totalSamples := 0

	for {
		resp, err := s.Recv()
		if errors.Is(err, io.EOF) {
			break
		}
		require.NoError(t, err)
		require.True(t, len(resp.Chunkseries) > 0) // No empty messages.

		recvMsgs++
		series += len(resp.Chunkseries)

		for _, ts := range resp.Chunkseries {
			for _, c := range ts.Chunks {
				ch, err := chunk.NewForEncoding(chunk.Encoding(c.Encoding))
				require.NoError(t, err)
				require.NoError(t, ch.UnmarshalFromBuf(c.Data))

				totalSamples += ch.Len()
			}
		}
	}

	// As ingester doesn't guarantee sorting of series, we can get 2 (100k + 500k in first, 1M in second)
	// or 3 messages (100k or 500k first, 1M second, and 500k or 100k last).

	require.True(t, 2 <= recvMsgs && recvMsgs <= 3)
	require.Equal(t, 3, series)
	require.Equal(t, 100000+500000+samplesCount, totalSamples)
}

func writeRequestSingleSeries(lbls labels.Labels, samples []mimirpb.Sample) *mimirpb.WriteRequest {
	req := &mimirpb.WriteRequest{
		Source: mimirpb.API,
	}

	ts := mimirpb.TimeSeries{}
	ts.Labels = mimirpb.FromLabelsToLabelAdapters(lbls)
	ts.Samples = samples
	req.Timeseries = append(req.Timeseries, mimirpb.PreallocTimeseries{TimeSeries: &ts})

	return req
}

type mockQueryStreamServer struct {
	grpc.ServerStream
	ctx context.Context
}

func (m *mockQueryStreamServer) Send(response *client.QueryStreamResponse) error {
	return nil
}

func (m *mockQueryStreamServer) Context() context.Context {
	return m.ctx
}

func BenchmarkIngester_QueryStream(b *testing.B) {
	const (
		numSeries       = 25000 // Number of series to push.
		numHeadSamples  = 240   // Number of samples in the TSDB Head (2h of samples at 30s scrape interval).
		numBlockSamples = 240   // Number of samples in compacted blocks (2h of samples at 30s scrape interval).
		numShards       = 16    // Number of shards to query when query sharding is enabled.
	)

	cfg := defaultIngesterTestConfig(b)
	limits := defaultLimitsTestConfig()
	limits.MaxGlobalSeriesPerMetric = 0
	limits.MaxGlobalSeriesPerUser = 0

	// Change stream type in runtime.
	var streamType QueryStreamType
	cfg.StreamTypeFn = func() QueryStreamType {
		return streamType
	}

	// Create ingester.
	i, err := prepareIngesterWithBlocksStorageAndLimits(b, cfg, limits, "", nil)
	require.NoError(b, err)
	require.NoError(b, services.StartAndAwaitRunning(context.Background(), i))
	b.Cleanup(func() {
		require.NoError(b, services.StopAndAwaitTerminated(context.Background(), i))
	})

	// Wait until it's healthy.
	test.Poll(b, 1*time.Second, 1, func() interface{} {
		return i.lifecycler.HealthyInstancesCount()
	})

	// Push series to a compacted block.
	ctx := user.InjectOrgID(context.Background(), userID)

	samples := make([]mimirpb.Sample, 0, numBlockSamples)

	for i := 0; i < numBlockSamples; i++ {
		samples = append(samples, mimirpb.Sample{
			Value:       float64(i),
			TimestampMs: int64(i),
		})
	}

	for s := 0; s < numSeries; s++ {
		_, err = i.Push(ctx, writeRequestSingleSeries(labels.FromStrings(labels.MetricName, "foo", "l", strconv.Itoa(s)), samples))
		require.NoError(b, err)
	}

	i.Flush()

	// Push series to TSDB head.
	samples = samples[:0]
	for i := numBlockSamples; i < numBlockSamples+numHeadSamples; i++ {
		samples = append(samples, mimirpb.Sample{
			Value:       float64(i),
			TimestampMs: int64(i),
		})
	}

	for s := 0; s < numSeries; s++ {
		_, err = i.Push(ctx, writeRequestSingleSeries(labels.FromStrings(labels.MetricName, "foo", "l", strconv.Itoa(s)), samples))
		require.NoError(b, err)
	}

	// Benchmark different ranges.
	ranges := []struct {
		name       string
		start, end int64
	}{
		{
			name:  "full data",
			start: math.MinInt64,
			end:   math.MaxInt64,
		},
		{
			name:  "partial block",
			start: 1,
			end:   numBlockSamples / 3,
		},
		{
			name:  "partial head",
			start: numBlockSamples + 5,
			end:   numBlockSamples + numHeadSamples - 5,
		},
		{
			name:  "head + partial block",
			start: numBlockSamples / 3,
			end:   numBlockSamples + numHeadSamples,
		},
	}

	b.Run("query samples", func(b *testing.B) {
		streamType = QueryStreamSamples

		for _, timeRange := range ranges {
			for _, queryShardingEnabled := range []bool{false, true} {
				b.Run(fmt.Sprintf("time range=%v, query sharding=%v", timeRange.name, queryShardingEnabled), func(b *testing.B) {
					benchmarkIngesterQueryStream(ctx, b, i, timeRange.start, timeRange.end, queryShardingEnabled, numShards)
				})
			}
		}
	})

	b.Run("query chunks", func(b *testing.B) {
		streamType = QueryStreamChunks

		for _, timeRange := range ranges {
			for _, queryShardingEnabled := range []bool{false, true} {
				b.Run(fmt.Sprintf("time range=%v, query sharding=%v", timeRange.name, queryShardingEnabled), func(b *testing.B) {
					benchmarkIngesterQueryStream(ctx, b, i, timeRange.start, timeRange.end, queryShardingEnabled, numShards)
				})
			}
		}
	})
}

func requireActiveIngesterWithBlocksStorage(t testing.TB, ingesterCfg Config, registerer prometheus.Registerer) *Ingester {
	ingester := getStartedIngesterWithBlocksStorage(t, ingesterCfg, registerer)
	// Wait until the ingester is healthy
	test.Poll(t, 100*time.Millisecond, 1, func() interface{} {
		return ingester.lifecycler.HealthyInstancesCount()
	})
	return ingester
}

func getStartedIngesterWithBlocksStorage(t testing.TB, ingesterCfg Config, registerer prometheus.Registerer) *Ingester {
	ingester, err := prepareIngesterWithBlocksStorage(t, ingesterCfg, registerer)
	require.NoError(t, err)
	ctx := context.Background()
	require.NoError(t, services.StartAndAwaitRunning(ctx, ingester))
	t.Cleanup(func() {
		require.NoError(t, services.StopAndAwaitTerminated(ctx, ingester))
	})
	return ingester
}

func benchmarkIngesterQueryStream(ctx context.Context, b *testing.B, i *Ingester, start, end int64, queryShardingEnabled bool, numShards int) {
	mockStream := &mockQueryStreamServer{ctx: ctx}

	metricMatcher := &client.LabelMatcher{
		Type:  client.EQUAL,
		Name:  model.MetricNameLabel,
		Value: "foo",
	}

	for ix := 0; ix < b.N; ix++ {
		if queryShardingEnabled {
			// Query each shard.
			for idx := 0; idx < numShards; idx++ {
				req := &client.QueryRequest{
					StartTimestampMs: start,
					EndTimestampMs:   end,
					Matchers: []*client.LabelMatcher{metricMatcher, {
						Type:  client.EQUAL,
						Name:  sharding.ShardLabel,
						Value: sharding.ShardSelector{ShardIndex: uint64(idx), ShardCount: uint64(numShards)}.LabelValue(),
					}},
				}

				err := i.QueryStream(req, mockStream)
				require.NoError(b, err)
			}
		} else {
			req := &client.QueryRequest{
				StartTimestampMs: start,
				EndTimestampMs:   end,
				Matchers:         []*client.LabelMatcher{metricMatcher},
			}

			err := i.QueryStream(req, mockStream)
			require.NoError(b, err)
		}
	}
}

func mockWriteRequest(t testing.TB, lbls labels.Labels, value float64, timestampMs int64) (*mimirpb.WriteRequest, *client.QueryResponse, *client.QueryStreamResponse, *client.QueryStreamResponse) {
	samples := []mimirpb.Sample{
		{
			TimestampMs: timestampMs,
			Value:       value,
		},
	}

	req := mimirpb.ToWriteRequest([]labels.Labels{lbls}, samples, nil, nil, mimirpb.API)

	// Generate the expected response
	expectedQueryRes := &client.QueryResponse{
		Timeseries: []mimirpb.TimeSeries{
			{
				Labels:  mimirpb.FromLabelsToLabelAdapters(lbls),
				Samples: samples,
			},
		},
	}

	expectedQueryStreamResSamples := &client.QueryStreamResponse{
		Timeseries: []mimirpb.TimeSeries{
			{
				Labels:  mimirpb.FromLabelsToLabelAdapters(lbls),
				Samples: samples,
			},
		},
	}

	chk := chunkenc.NewXORChunk()
	app, err := chk.Appender()
	require.NoError(t, err)
	app.Append(timestampMs, value)
	chk.Compact()

	expectedQueryStreamResChunks := &client.QueryStreamResponse{
		Chunkseries: []client.TimeSeriesChunk{
			{
				Labels: mimirpb.FromLabelsToLabelAdapters(lbls),
				Chunks: []client.Chunk{
					{
						StartTimestampMs: timestampMs,
						EndTimestampMs:   timestampMs,
						Encoding:         int32(chunk.PrometheusXorChunk),
						Data:             chk.Bytes(),
					},
				},
			},
		},
	}

	return req, expectedQueryRes, expectedQueryStreamResSamples, expectedQueryStreamResChunks
}

func prepareHealthyIngester(b testing.TB) *Ingester {
	cfg := defaultIngesterTestConfig(b)
	limits := defaultLimitsTestConfig()
	limits.MaxGlobalSeriesPerMetric = 0
	limits.MaxGlobalSeriesPerUser = 0

	// Create ingester.
	i, err := prepareIngesterWithBlocksStorageAndLimits(b, cfg, limits, "", nil)
	require.NoError(b, err)
	require.NoError(b, services.StartAndAwaitRunning(context.Background(), i))
	b.Cleanup(func() {
		require.NoError(b, services.StopAndAwaitTerminated(context.Background(), i))
	})

	// Wait until it's healthy.
	test.Poll(b, 1*time.Second, 1, func() interface{} {
		return i.lifecycler.HealthyInstancesCount()
	})
	return i
}

func prepareIngesterWithBlocksStorage(t testing.TB, ingesterCfg Config, registerer prometheus.Registerer) (*Ingester, error) {
	return prepareIngesterWithBlocksStorageAndLimits(t, ingesterCfg, defaultLimitsTestConfig(), "", registerer)
}

func prepareIngesterWithBlocksStorageAndLimits(t testing.TB, ingesterCfg Config, limits validation.Limits, dataDir string, registerer prometheus.Registerer) (*Ingester, error) {
	overrides, err := validation.NewOverrides(limits, nil)
	if err != nil {
		return nil, err
	}
	return prepareIngesterWithBlockStorageAndOverrides(t, ingesterCfg, overrides, dataDir, registerer)
}

func prepareIngesterWithBlockStorageAndOverrides(t testing.TB, ingesterCfg Config, overrides *validation.Overrides, dataDir string, registerer prometheus.Registerer) (*Ingester, error) {
	// Create a data dir if none has been provided.
	if dataDir == "" {
		dataDir = t.TempDir()
	}

	bucketDir := t.TempDir()

	ingesterCfg.BlocksStorageConfig.TSDB.Dir = dataDir
	ingesterCfg.BlocksStorageConfig.Bucket.Backend = "filesystem"
	ingesterCfg.BlocksStorageConfig.Bucket.Filesystem.Directory = bucketDir

	ingester, err := New(ingesterCfg, overrides, nil, registerer, log.NewNopLogger())
	if err != nil {
		return nil, err
	}

	return ingester, nil
}

func TestIngester_OpenExistingTSDBOnStartup(t *testing.T) {
	t.Parallel()

	tests := map[string]struct {
		concurrency int
		setup       func(*testing.T, string)
		check       func(*testing.T, *Ingester)
		expectedErr string
	}{
		"should not load TSDB if the user directory is empty": {
			concurrency: 10,
			setup: func(t *testing.T, dir string) {
				require.NoError(t, os.Mkdir(filepath.Join(dir, "user0"), 0700))
			},
			check: func(t *testing.T, i *Ingester) {
				require.Nil(t, i.getTSDB("user0"))
			},
		},
		"should not load any TSDB if the root directory is empty": {
			concurrency: 10,
			setup:       func(t *testing.T, dir string) {},
			check: func(t *testing.T, i *Ingester) {
				require.Zero(t, len(i.tsdbs))
			},
		},
		"should not load any TSDB is the root directory is missing": {
			concurrency: 10,
			setup: func(t *testing.T, dir string) {
				require.NoError(t, os.Remove(dir))
			},
			check: func(t *testing.T, i *Ingester) {
				require.Zero(t, len(i.tsdbs))
			},
		},
		"should load TSDB for any non-empty user directory": {
			concurrency: 10,
			setup: func(t *testing.T, dir string) {
				require.NoError(t, os.MkdirAll(filepath.Join(dir, "user0", "dummy"), 0700))
				require.NoError(t, os.MkdirAll(filepath.Join(dir, "user1", "dummy"), 0700))
				require.NoError(t, os.Mkdir(filepath.Join(dir, "user2"), 0700))
			},
			check: func(t *testing.T, i *Ingester) {
				require.Equal(t, 2, len(i.tsdbs))
				require.NotNil(t, i.getTSDB("user0"))
				require.NotNil(t, i.getTSDB("user1"))
				require.Nil(t, i.getTSDB("user2"))
			},
		},
		"should load all TSDBs on concurrency < number of TSDBs": {
			concurrency: 2,
			setup: func(t *testing.T, dir string) {
				require.NoError(t, os.MkdirAll(filepath.Join(dir, "user0", "dummy"), 0700))
				require.NoError(t, os.MkdirAll(filepath.Join(dir, "user1", "dummy"), 0700))
				require.NoError(t, os.MkdirAll(filepath.Join(dir, "user2", "dummy"), 0700))
				require.NoError(t, os.MkdirAll(filepath.Join(dir, "user3", "dummy"), 0700))
				require.NoError(t, os.MkdirAll(filepath.Join(dir, "user4", "dummy"), 0700))
			},
			check: func(t *testing.T, i *Ingester) {
				require.Equal(t, 5, len(i.tsdbs))
				require.NotNil(t, i.getTSDB("user0"))
				require.NotNil(t, i.getTSDB("user1"))
				require.NotNil(t, i.getTSDB("user2"))
				require.NotNil(t, i.getTSDB("user3"))
				require.NotNil(t, i.getTSDB("user4"))
			},
		},
		"should fail and rollback if an error occur while loading a TSDB on concurrency > number of TSDBs": {
			concurrency: 10,
			setup: func(t *testing.T, dir string) {
				// Create a fake TSDB on disk with an empty chunks head segment file (it's invalid unless
				// it's the last one and opening TSDB should fail).
				require.NoError(t, os.MkdirAll(filepath.Join(dir, "user0", "wal", ""), 0700))
				require.NoError(t, os.MkdirAll(filepath.Join(dir, "user0", "chunks_head", ""), 0700))
				require.NoError(t, os.WriteFile(filepath.Join(dir, "user0", "chunks_head", "00000001"), nil, 0700))
				require.NoError(t, os.WriteFile(filepath.Join(dir, "user0", "chunks_head", "00000002"), nil, 0700))

				require.NoError(t, os.MkdirAll(filepath.Join(dir, "user1", "dummy"), 0700))
			},
			check: func(t *testing.T, i *Ingester) {
				require.Equal(t, 0, len(i.tsdbs))
				require.Nil(t, i.getTSDB("user0"))
				require.Nil(t, i.getTSDB("user1"))
			},
			expectedErr: "unable to open TSDB for user user0",
		},
		"should fail and rollback if an error occur while loading a TSDB on concurrency < number of TSDBs": {
			concurrency: 2,
			setup: func(t *testing.T, dir string) {
				require.NoError(t, os.MkdirAll(filepath.Join(dir, "user0", "dummy"), 0700))
				require.NoError(t, os.MkdirAll(filepath.Join(dir, "user1", "dummy"), 0700))
				require.NoError(t, os.MkdirAll(filepath.Join(dir, "user3", "dummy"), 0700))
				require.NoError(t, os.MkdirAll(filepath.Join(dir, "user4", "dummy"), 0700))

				// Create a fake TSDB on disk with an empty chunks head segment file (it's invalid unless
				// it's the last one and opening TSDB should fail).
				require.NoError(t, os.MkdirAll(filepath.Join(dir, "user2", "wal", ""), 0700))
				require.NoError(t, os.MkdirAll(filepath.Join(dir, "user2", "chunks_head", ""), 0700))
				require.NoError(t, os.WriteFile(filepath.Join(dir, "user2", "chunks_head", "00000001"), nil, 0700))
				require.NoError(t, os.WriteFile(filepath.Join(dir, "user2", "chunks_head", "00000002"), nil, 0700))
			},
			check: func(t *testing.T, i *Ingester) {
				require.Equal(t, 0, len(i.tsdbs))
				require.Nil(t, i.getTSDB("user0"))
				require.Nil(t, i.getTSDB("user1"))
				require.Nil(t, i.getTSDB("user2"))
				require.Nil(t, i.getTSDB("user3"))
				require.Nil(t, i.getTSDB("user4"))
			},
			expectedErr: "unable to open TSDB for user user2",
		},
	}

	for name, test := range tests {
		testName := name
		testData := test
		t.Run(testName, func(t *testing.T) {
			limits := defaultLimitsTestConfig()

			overrides, err := validation.NewOverrides(limits, nil)
			require.NoError(t, err)

			// Create a temporary directory for TSDB
			tempDir := t.TempDir()

			ingesterCfg := defaultIngesterTestConfig(t)
			ingesterCfg.BlocksStorageConfig.TSDB.Dir = tempDir
			ingesterCfg.BlocksStorageConfig.TSDB.MaxTSDBOpeningConcurrencyOnStartup = testData.concurrency
			ingesterCfg.BlocksStorageConfig.Bucket.Backend = "s3"
			ingesterCfg.BlocksStorageConfig.Bucket.S3.Endpoint = "localhost"

			// setup the tsdbs dir
			testData.setup(t, tempDir)

			ingester, err := New(ingesterCfg, overrides, nil, nil, log.NewNopLogger())
			require.NoError(t, err)

			startErr := services.StartAndAwaitRunning(context.Background(), ingester)
			if testData.expectedErr == "" {
				require.NoError(t, startErr)
			} else {
				require.Error(t, startErr)
				assert.Contains(t, startErr.Error(), testData.expectedErr)
			}

			defer services.StopAndAwaitTerminated(context.Background(), ingester) //nolint:errcheck
			testData.check(t, ingester)
		})
	}
}

func TestIngester_shipBlocks(t *testing.T) {
	cfg := defaultIngesterTestConfig(t)
	cfg.BlocksStorageConfig.TSDB.ShipConcurrency = 2

	// Create ingester
	i, err := prepareIngesterWithBlocksStorage(t, cfg, nil)
	require.NoError(t, err)
	require.NoError(t, services.StartAndAwaitRunning(context.Background(), i))
	defer services.StopAndAwaitTerminated(context.Background(), i) //nolint:errcheck

	// Wait until it's healthy
	test.Poll(t, 1*time.Second, 1, func() interface{} {
		return i.lifecycler.HealthyInstancesCount()
	})

	// Create the TSDB for 3 users and then replace the shipper with the mocked one
	mocks := []*uploaderMock{}
	for _, userID := range []string{"user-1", "user-2", "user-3"} {
		userDB, err := i.getOrCreateTSDB(userID, false)
		require.NoError(t, err)
		require.NotNil(t, userDB)

		m := &uploaderMock{}
		m.On("Sync", mock.Anything).Return(0, nil)
		mocks = append(mocks, m)

		userDB.shipper = m
	}

	// Ship blocks and assert on the mocked shipper
	i.shipBlocks(context.Background(), nil)

	for _, m := range mocks {
		m.AssertNumberOfCalls(t, "Sync", 1)
	}
}

func TestIngester_dontShipBlocksWhenTenantDeletionMarkerIsPresent(t *testing.T) {
	cfg := defaultIngesterTestConfig(t)
	cfg.BlocksStorageConfig.TSDB.ShipConcurrency = 2

	// Create ingester
	i, err := prepareIngesterWithBlocksStorage(t, cfg, nil)
	require.NoError(t, err)

	// Use in-memory bucket.
	bucket := objstore.NewInMemBucket()

	i.bucket = bucket
	require.NoError(t, services.StartAndAwaitRunning(context.Background(), i))
	defer services.StopAndAwaitTerminated(context.Background(), i) //nolint:errcheck

	// Wait until it's healthy
	test.Poll(t, 1*time.Second, 1, func() interface{} {
		return i.lifecycler.HealthyInstancesCount()
	})

	pushSingleSampleWithMetadata(t, i)
	require.Equal(t, int64(1), i.persistentSeriesCount.Load())
	i.compactBlocks(context.Background(), true, nil)
	require.Equal(t, int64(0), i.persistentSeriesCount.Load())
	i.shipBlocks(context.Background(), nil)

	numObjects := len(bucket.Objects())
	require.NotZero(t, numObjects)

	require.NoError(t, mimir_tsdb.WriteTenantDeletionMark(context.Background(), bucket, userID, nil, mimir_tsdb.NewTenantDeletionMark(time.Now())))
	numObjects++ // For deletion marker

	db := i.getTSDB(userID)
	require.NotNil(t, db)
	db.lastDeletionMarkCheck.Store(0)

	// After writing tenant deletion mark,
	pushSingleSampleWithMetadata(t, i)
	require.Equal(t, int64(1), i.persistentSeriesCount.Load())
	i.compactBlocks(context.Background(), true, nil)
	require.Equal(t, int64(0), i.persistentSeriesCount.Load())
	i.shipBlocks(context.Background(), nil)

	numObjectsAfterMarkingTenantForDeletion := len(bucket.Objects())
	require.Equal(t, numObjects, numObjectsAfterMarkingTenantForDeletion)
	require.Equal(t, tsdbTenantMarkedForDeletion, i.closeAndDeleteUserTSDBIfIdle(userID))
}

func TestIngester_seriesCountIsCorrectAfterClosingTSDBForDeletedTenant(t *testing.T) {
	cfg := defaultIngesterTestConfig(t)
	cfg.BlocksStorageConfig.TSDB.ShipConcurrency = 2

	// Create ingester
	i, err := prepareIngesterWithBlocksStorage(t, cfg, nil)
	require.NoError(t, err)

	// Use in-memory bucket.
	bucket := objstore.NewInMemBucket()

	// Write tenant deletion mark.
	require.NoError(t, mimir_tsdb.WriteTenantDeletionMark(context.Background(), bucket, userID, nil, mimir_tsdb.NewTenantDeletionMark(time.Now())))

	i.bucket = bucket
	require.NoError(t, services.StartAndAwaitRunning(context.Background(), i))
	defer services.StopAndAwaitTerminated(context.Background(), i) //nolint:errcheck

	// Wait until it's healthy
	test.Poll(t, 1*time.Second, 1, func() interface{} {
		return i.lifecycler.HealthyInstancesCount()
	})

	pushSingleSampleWithMetadata(t, i)
	require.Equal(t, int64(1), i.persistentSeriesCount.Load())

	// We call shipBlocks to check for deletion marker (it happens inside this method).
	i.shipBlocks(context.Background(), nil)

	// Verify that tenant deletion mark was found.
	db := i.getTSDB(userID)
	require.NotNil(t, db)
	require.True(t, db.deletionMarkFound.Load())

	// If we try to close TSDB now, it should succeed, even though TSDB is not idle and empty.
	require.Equal(t, uint64(1), db.Head().NumSeries())
	require.Equal(t, tsdbTenantMarkedForDeletion, i.closeAndDeleteUserTSDBIfIdle(userID))

	// Closing should decrease series count.
	require.Equal(t, int64(0), i.persistentSeriesCount.Load())
}

func TestIngester_closeAndDeleteUserTSDBIfIdle_shouldNotCloseTSDBIfShippingIsInProgress(t *testing.T) {
	ctx := context.Background()
	cfg := defaultIngesterTestConfig(t)
	cfg.BlocksStorageConfig.TSDB.ShipConcurrency = 2

	// We want it to be idle immediately (setting to 1ns because 0 means disabled).
	cfg.BlocksStorageConfig.TSDB.CloseIdleTSDBTimeout = time.Nanosecond

	// Create ingester
	i, err := prepareIngesterWithBlocksStorage(t, cfg, nil)
	require.NoError(t, err)

	require.NoError(t, services.StartAndAwaitRunning(ctx, i))
	defer services.StopAndAwaitTerminated(ctx, i) //nolint:errcheck

	// Wait until it's healthy
	test.Poll(t, 1*time.Second, 1, func() interface{} {
		return i.lifecycler.HealthyInstancesCount()
	})

	// Mock the shipper to slow down Sync() execution.
	s := mockUserShipper(t, i)
	s.On("Sync", mock.Anything).Run(func(args mock.Arguments) {
		time.Sleep(3 * time.Second)
	}).Return(0, nil)

	// Mock the shipper meta (no blocks).
	db := i.getTSDB(userID)
	require.NoError(t, writeShipperMetaFile(log.NewNopLogger(), db.db.Dir(), shipperMeta{
		Version: shipperMetaVersion1,
	}))

	// Run blocks shipping in a separate go routine.
	go i.shipBlocks(ctx, nil)

	// Wait until shipping starts.
	test.Poll(t, 1*time.Second, activeShipping, func() interface{} {
		db.stateMtx.RLock()
		defer db.stateMtx.RUnlock()
		return db.state
	})

	assert.Equal(t, tsdbNotActive, i.closeAndDeleteUserTSDBIfIdle(userID))
}

func TestIngester_closingAndOpeningTsdbConcurrently(t *testing.T) {
	ctx := context.Background()
	cfg := defaultIngesterTestConfig(t)
	cfg.BlocksStorageConfig.TSDB.CloseIdleTSDBTimeout = 0 // Will not run the loop, but will allow us to close any TSDB fast.

	// Create ingester
	i, err := prepareIngesterWithBlocksStorage(t, cfg, nil)
	require.NoError(t, err)

	require.NoError(t, services.StartAndAwaitRunning(ctx, i))
	defer services.StopAndAwaitTerminated(ctx, i) //nolint:errcheck

	// Wait until it's healthy
	test.Poll(t, 1*time.Second, 1, func() interface{} {
		return i.lifecycler.HealthyInstancesCount()
	})

	_, err = i.getOrCreateTSDB(userID, false)
	require.NoError(t, err)

	iterations := 5000
	chanErr := make(chan error, 1)
	quit := make(chan bool)

	go func() {
		for {
			select {
			case <-quit:
				return
			default:
				_, err = i.getOrCreateTSDB(userID, false)
				if err != nil {
					chanErr <- err
				}
			}
		}
	}()

	for k := 0; k < iterations; k++ {
		i.closeAndDeleteUserTSDBIfIdle(userID)
	}

	select {
	case err := <-chanErr:
		assert.Fail(t, err.Error())
		quit <- true
	default:
		quit <- true
	}
}

func TestIngester_idleCloseEmptyTSDB(t *testing.T) {
	ctx := context.Background()
	cfg := defaultIngesterTestConfig(t)
	cfg.BlocksStorageConfig.TSDB.ShipInterval = 1 * time.Minute
	cfg.BlocksStorageConfig.TSDB.HeadCompactionInterval = 1 * time.Minute
	cfg.BlocksStorageConfig.TSDB.CloseIdleTSDBTimeout = 0 // Will not run the loop, but will allow us to close any TSDB fast.

	// Create ingester
	i, err := prepareIngesterWithBlocksStorage(t, cfg, nil)
	require.NoError(t, err)

	require.NoError(t, services.StartAndAwaitRunning(ctx, i))
	defer services.StopAndAwaitTerminated(ctx, i) //nolint:errcheck

	// Wait until it's healthy
	test.Poll(t, 1*time.Second, 1, func() interface{} {
		return i.lifecycler.HealthyInstancesCount()
	})

	db, err := i.getOrCreateTSDB(userID, true)
	require.NoError(t, err)
	require.NotNil(t, db)

	// Run compaction and shipping.
	i.compactBlocks(context.Background(), true, nil)
	i.shipBlocks(context.Background(), nil)

	// Make sure we can close completely empty TSDB without problems.
	require.Equal(t, tsdbIdleClosed, i.closeAndDeleteUserTSDBIfIdle(userID))

	// Verify that it was closed.
	db = i.getTSDB(userID)
	require.Nil(t, db)

	// And we can recreate it again, if needed.
	db, err = i.getOrCreateTSDB(userID, true)
	require.NoError(t, err)
	require.NotNil(t, db)
}

type uploaderMock struct {
	mock.Mock
}

// Sync mocks BlocksUploader.Sync()
func (m *uploaderMock) Sync(ctx context.Context) (uploaded int, err error) {
	args := m.Called(ctx)
	return args.Int(0), args.Error(1)
}

func TestIngester_invalidSamplesDontChangeLastUpdateTime(t *testing.T) {
	cfg := defaultIngesterTestConfig(t)

	// Create ingester
	i, err := prepareIngesterWithBlocksStorage(t, cfg, nil)
	require.NoError(t, err)

	require.NoError(t, services.StartAndAwaitRunning(context.Background(), i))
	defer services.StopAndAwaitTerminated(context.Background(), i) //nolint:errcheck

	// Wait until it's healthy
	test.Poll(t, 1*time.Second, 1, func() interface{} {
		return i.lifecycler.HealthyInstancesCount()
	})

	ctx := user.InjectOrgID(context.Background(), userID)
	sampleTimestamp := int64(model.Now())

	{
		req, _, _, _ := mockWriteRequest(t, labels.FromStrings(labels.MetricName, "test"), 0, sampleTimestamp)
		_, err = i.Push(ctx, req)
		require.NoError(t, err)
	}

	db := i.getTSDB(userID)
	lastUpdate := db.lastUpdate.Load()

	// Wait until 1 second passes.
	test.Poll(t, 1*time.Second, time.Now().Unix()+1, func() interface{} {
		return time.Now().Unix()
	})

	// Push another sample to the same metric and timestamp, with different value. We expect to get error.
	{
		req, _, _, _ := mockWriteRequest(t, labels.FromStrings(labels.MetricName, "test"), 1, sampleTimestamp)
		_, err = i.Push(ctx, req)
		require.Error(t, err)
	}

	// Make sure last update hasn't changed.
	require.Equal(t, lastUpdate, db.lastUpdate.Load())
}

func TestIngester_flushing(t *testing.T) {
	for name, tc := range map[string]struct {
		setupIngester func(cfg *Config)
		action        func(t *testing.T, i *Ingester, reg *prometheus.Registry)
	}{
		"ingesterShutdown": {
			setupIngester: func(cfg *Config) {
				cfg.BlocksStorageConfig.TSDB.FlushBlocksOnShutdown = true
				cfg.BlocksStorageConfig.TSDB.KeepUserTSDBOpenOnShutdown = true
			},
			action: func(t *testing.T, i *Ingester, reg *prometheus.Registry) {
				pushSingleSampleWithMetadata(t, i)

				// Nothing shipped yet.
				require.NoError(t, testutil.GatherAndCompare(reg, bytes.NewBufferString(`
					# HELP cortex_ingester_shipper_uploads_total Total number of uploaded TSDB blocks
					# TYPE cortex_ingester_shipper_uploads_total counter
					cortex_ingester_shipper_uploads_total 0
				`), "cortex_ingester_shipper_uploads_total"))

				// Shutdown ingester. This triggers flushing of the block.
				require.NoError(t, services.StopAndAwaitTerminated(context.Background(), i))

				verifyCompactedHead(t, i, true)

				// Verify that block has been shipped.
				require.NoError(t, testutil.GatherAndCompare(reg, bytes.NewBufferString(`
					# HELP cortex_ingester_shipper_uploads_total Total number of uploaded TSDB blocks
					# TYPE cortex_ingester_shipper_uploads_total counter
					cortex_ingester_shipper_uploads_total 1
				`), "cortex_ingester_shipper_uploads_total"))
			},
		},

		"shutdownHandler": {
			setupIngester: func(cfg *Config) {
				cfg.BlocksStorageConfig.TSDB.FlushBlocksOnShutdown = false
				cfg.BlocksStorageConfig.TSDB.KeepUserTSDBOpenOnShutdown = true
			},

			action: func(t *testing.T, i *Ingester, reg *prometheus.Registry) {
				pushSingleSampleWithMetadata(t, i)

				// Nothing shipped yet.
				require.NoError(t, testutil.GatherAndCompare(reg, bytes.NewBufferString(`
		# HELP cortex_ingester_shipper_uploads_total Total number of uploaded TSDB blocks
		# TYPE cortex_ingester_shipper_uploads_total counter
		cortex_ingester_shipper_uploads_total 0
	`), "cortex_ingester_shipper_uploads_total"))

				i.ShutdownHandler(httptest.NewRecorder(), httptest.NewRequest("POST", "/ingester/shutdown", nil))

				verifyCompactedHead(t, i, true)
				require.NoError(t, testutil.GatherAndCompare(reg, bytes.NewBufferString(`
		# HELP cortex_ingester_shipper_uploads_total Total number of uploaded TSDB blocks
		# TYPE cortex_ingester_shipper_uploads_total counter
		cortex_ingester_shipper_uploads_total 1
	`), "cortex_ingester_shipper_uploads_total"))
			},
		},

		"flushHandler": {
			setupIngester: func(cfg *Config) {
				cfg.BlocksStorageConfig.TSDB.FlushBlocksOnShutdown = false
			},

			action: func(t *testing.T, i *Ingester, reg *prometheus.Registry) {
				pushSingleSampleWithMetadata(t, i)

				// Nothing shipped yet.
				require.NoError(t, testutil.GatherAndCompare(reg, bytes.NewBufferString(`
					# HELP cortex_ingester_shipper_uploads_total Total number of uploaded TSDB blocks
					# TYPE cortex_ingester_shipper_uploads_total counter
					cortex_ingester_shipper_uploads_total 0
				`), "cortex_ingester_shipper_uploads_total"))

				// Using wait=true makes this a synchronous call.
				i.FlushHandler(httptest.NewRecorder(), httptest.NewRequest("POST", "/ingester/flush?wait=true", nil))

				verifyCompactedHead(t, i, true)
				require.NoError(t, testutil.GatherAndCompare(reg, bytes.NewBufferString(`
					# HELP cortex_ingester_shipper_uploads_total Total number of uploaded TSDB blocks
					# TYPE cortex_ingester_shipper_uploads_total counter
					cortex_ingester_shipper_uploads_total 1
				`), "cortex_ingester_shipper_uploads_total"))
			},
		},

		"flushHandlerWithListOfTenants": {
			setupIngester: func(cfg *Config) {
				cfg.BlocksStorageConfig.TSDB.FlushBlocksOnShutdown = false
			},

			action: func(t *testing.T, i *Ingester, reg *prometheus.Registry) {
				pushSingleSampleWithMetadata(t, i)

				// Nothing shipped yet.
				require.NoError(t, testutil.GatherAndCompare(reg, bytes.NewBufferString(`
					# HELP cortex_ingester_shipper_uploads_total Total number of uploaded TSDB blocks
					# TYPE cortex_ingester_shipper_uploads_total counter
					cortex_ingester_shipper_uploads_total 0
				`), "cortex_ingester_shipper_uploads_total"))

				users := url.Values{}
				users.Add(tenantParam, "unknown-user")
				users.Add(tenantParam, "another-unknown-user")

				// Using wait=true makes this a synchronous call.
				i.FlushHandler(httptest.NewRecorder(), httptest.NewRequest("POST", "/ingester/flush?wait=true&"+users.Encode(), nil))

				// Still nothing shipped or compacted.
				require.NoError(t, testutil.GatherAndCompare(reg, bytes.NewBufferString(`
					# HELP cortex_ingester_shipper_uploads_total Total number of uploaded TSDB blocks
					# TYPE cortex_ingester_shipper_uploads_total counter
					cortex_ingester_shipper_uploads_total 0
				`), "cortex_ingester_shipper_uploads_total"))
				verifyCompactedHead(t, i, false)

				users = url.Values{}
				users.Add(tenantParam, "different-user")
				users.Add(tenantParam, userID) // Our user
				users.Add(tenantParam, "yet-another-user")

				i.FlushHandler(httptest.NewRecorder(), httptest.NewRequest("POST", "/ingester/flush?wait=true&"+users.Encode(), nil))

				verifyCompactedHead(t, i, true)
				require.NoError(t, testutil.GatherAndCompare(reg, bytes.NewBufferString(`
					# HELP cortex_ingester_shipper_uploads_total Total number of uploaded TSDB blocks
					# TYPE cortex_ingester_shipper_uploads_total counter
					cortex_ingester_shipper_uploads_total 1
				`), "cortex_ingester_shipper_uploads_total"))
			},
		},

		"flushMultipleBlocksWithDataSpanning3Days": {
			setupIngester: func(cfg *Config) {
				cfg.BlocksStorageConfig.TSDB.FlushBlocksOnShutdown = false
			},

			action: func(t *testing.T, i *Ingester, reg *prometheus.Registry) {
				// Pushing 5 samples, spanning over 3 days.
				// First block
				pushSingleSampleAtTime(t, i, 23*time.Hour.Milliseconds())
				pushSingleSampleAtTime(t, i, 24*time.Hour.Milliseconds()-1)

				// Second block
				pushSingleSampleAtTime(t, i, 24*time.Hour.Milliseconds()+1)
				pushSingleSampleAtTime(t, i, 25*time.Hour.Milliseconds())

				// Third block, far in the future.
				pushSingleSampleAtTime(t, i, 50*time.Hour.Milliseconds())

				// Nothing shipped yet.
				require.NoError(t, testutil.GatherAndCompare(reg, bytes.NewBufferString(`
					# HELP cortex_ingester_shipper_uploads_total Total number of uploaded TSDB blocks
					# TYPE cortex_ingester_shipper_uploads_total counter
					cortex_ingester_shipper_uploads_total 0
				`), "cortex_ingester_shipper_uploads_total"))

				i.FlushHandler(httptest.NewRecorder(), httptest.NewRequest("POST", "/ingester/flush?wait=true", nil))

				verifyCompactedHead(t, i, true)

				require.NoError(t, testutil.GatherAndCompare(reg, bytes.NewBufferString(`
					# HELP cortex_ingester_shipper_uploads_total Total number of uploaded TSDB blocks
					# TYPE cortex_ingester_shipper_uploads_total counter
					cortex_ingester_shipper_uploads_total 3
				`), "cortex_ingester_shipper_uploads_total"))

				userDB := i.getTSDB(userID)
				require.NotNil(t, userDB)

				blocks := userDB.Blocks()
				require.Equal(t, 3, len(blocks))
				require.Equal(t, 23*time.Hour.Milliseconds(), blocks[0].Meta().MinTime)
				require.Equal(t, 24*time.Hour.Milliseconds(), blocks[0].Meta().MaxTime) // Block maxt is exclusive.

				require.Equal(t, 24*time.Hour.Milliseconds()+1, blocks[1].Meta().MinTime)
				require.Equal(t, 26*time.Hour.Milliseconds(), blocks[1].Meta().MaxTime)

				require.Equal(t, 50*time.Hour.Milliseconds()+1, blocks[2].Meta().MaxTime) // Block maxt is exclusive.
			},
		},
	} {
		t.Run(name, func(t *testing.T) {
			cfg := defaultIngesterTestConfig(t)
			cfg.BlocksStorageConfig.TSDB.ShipConcurrency = 1
			cfg.BlocksStorageConfig.TSDB.ShipInterval = 1 * time.Minute // Long enough to not be reached during the test.

			if tc.setupIngester != nil {
				tc.setupIngester(&cfg)
			}

			// Create ingester
			reg := prometheus.NewPedanticRegistry()
			i, err := prepareIngesterWithBlocksStorage(t, cfg, reg)
			require.NoError(t, err)

			require.NoError(t, services.StartAndAwaitRunning(context.Background(), i))
			t.Cleanup(func() {
				_ = services.StopAndAwaitTerminated(context.Background(), i)
			})

			// Wait until it's healthy
			test.Poll(t, 1*time.Second, 1, func() interface{} {
				return i.lifecycler.HealthyInstancesCount()
			})

			// mock user's shipper
			tc.action(t, i, reg)
		})
	}
}

func TestIngester_ForFlush(t *testing.T) {
	cfg := defaultIngesterTestConfig(t)
	cfg.BlocksStorageConfig.TSDB.ShipConcurrency = 1
	cfg.BlocksStorageConfig.TSDB.ShipInterval = 10 * time.Minute // Long enough to not be reached during the test.

	// Create ingester
	reg := prometheus.NewPedanticRegistry()
	i, err := prepareIngesterWithBlocksStorage(t, cfg, reg)
	require.NoError(t, err)

	require.NoError(t, services.StartAndAwaitRunning(context.Background(), i))
	t.Cleanup(func() {
		_ = services.StopAndAwaitTerminated(context.Background(), i)
	})

	// Wait until it's healthy
	test.Poll(t, 1*time.Second, 1, func() interface{} {
		return i.lifecycler.HealthyInstancesCount()
	})

	// Push some data.
	pushSingleSampleWithMetadata(t, i)

	// Stop ingester.
	require.NoError(t, services.StopAndAwaitTerminated(context.Background(), i))

	// Nothing shipped yet.
	require.NoError(t, testutil.GatherAndCompare(reg, bytes.NewBufferString(`
		# HELP cortex_ingester_shipper_uploads_total Total number of uploaded TSDB blocks
		# TYPE cortex_ingester_shipper_uploads_total counter
		cortex_ingester_shipper_uploads_total 0
	`), "cortex_ingester_shipper_uploads_total"))

	// Restart ingester in "For Flusher" mode. We reuse the same config (esp. same dir)
	reg = prometheus.NewPedanticRegistry()
	i, err = NewForFlusher(i.cfg, i.limits, reg, log.NewNopLogger())
	require.NoError(t, err)
	require.NoError(t, services.StartAndAwaitRunning(context.Background(), i))

	// Our single sample should be reloaded from WAL
	verifyCompactedHead(t, i, false)
	i.Flush()

	// Head should be empty after flushing.
	verifyCompactedHead(t, i, true)

	// Verify that block has been shipped.
	require.NoError(t, testutil.GatherAndCompare(reg, bytes.NewBufferString(`
		# HELP cortex_ingester_shipper_uploads_total Total number of uploaded TSDB blocks
		# TYPE cortex_ingester_shipper_uploads_total counter
		cortex_ingester_shipper_uploads_total 1
	`), "cortex_ingester_shipper_uploads_total"))

	require.NoError(t, services.StopAndAwaitTerminated(context.Background(), i))
}

func mockUserShipper(t *testing.T, i *Ingester) *uploaderMock {
	m := &uploaderMock{}
	userDB, err := i.getOrCreateTSDB(userID, false)
	require.NoError(t, err)
	require.NotNil(t, userDB)

	userDB.shipper = m
	return m
}

func Test_Ingester_UserStats(t *testing.T) {
	series := []struct {
		lbls      labels.Labels
		value     float64
		timestamp int64
	}{
		{labels.FromStrings(labels.MetricName, "test_1", "status", "200", "route", "get_user"), 1, 100000},
		{labels.FromStrings(labels.MetricName, "test_1", "status", "500", "route", "get_user"), 1, 110000},
		{labels.FromStrings(labels.MetricName, "test_2"), 2, 200000},
	}

	// Create ingester
	i, err := prepareIngesterWithBlocksStorage(t, defaultIngesterTestConfig(t), nil)
	require.NoError(t, err)
	require.NoError(t, services.StartAndAwaitRunning(context.Background(), i))
	defer services.StopAndAwaitTerminated(context.Background(), i) //nolint:errcheck

	// Wait until it's healthy
	test.Poll(t, 1*time.Second, 1, func() interface{} {
		return i.lifecycler.HealthyInstancesCount()
	})

	// Push series
	ctx := user.InjectOrgID(context.Background(), "test")

	for _, series := range series {
		req, _, _, _ := mockWriteRequest(t, series.lbls, series.value, series.timestamp)
		_, err := i.Push(ctx, req)
		require.NoError(t, err)
	}

	// force update statistics
	for _, db := range i.tsdbs {
		db.ingestedAPISamples.Tick()
		db.ingestedRuleSamples.Tick()
	}

	// Get label names
	res, err := i.UserStats(ctx, &client.UserStatsRequest{})
	require.NoError(t, err)
	assert.InDelta(t, 0.2, res.ApiIngestionRate, 0.0001)
	assert.InDelta(t, float64(0), res.RuleIngestionRate, 0.0001)
	assert.Equal(t, uint64(3), res.NumSeries)
}

func Test_Ingester_AllUserStats(t *testing.T) {
	series := []struct {
		user      string
		lbls      labels.Labels
		value     float64
		timestamp int64
	}{
		{"user-1", labels.FromStrings(labels.MetricName, "test_1_1", "status", "200", "route", "get_user"), 1, 100000},
		{"user-1", labels.FromStrings(labels.MetricName, "test_1_1", "status", "500", "route", "get_user"), 1, 110000},
		{"user-1", labels.FromStrings(labels.MetricName, "test_1_2"), 2, 200000},
		{"user-2", labels.FromStrings(labels.MetricName, "test_2_1"), 2, 200000},
		{"user-2", labels.FromStrings(labels.MetricName, "test_2_2"), 2, 200000},
	}

	// Create ingester
	i, err := prepareIngesterWithBlocksStorage(t, defaultIngesterTestConfig(t), nil)
	require.NoError(t, err)
	require.NoError(t, services.StartAndAwaitRunning(context.Background(), i))
	defer services.StopAndAwaitTerminated(context.Background(), i) //nolint:errcheck

	// Wait until it's healthy
	test.Poll(t, 1*time.Second, 1, func() interface{} {
		return i.lifecycler.HealthyInstancesCount()
	})
	for _, series := range series {
		ctx := user.InjectOrgID(context.Background(), series.user)
		req, _, _, _ := mockWriteRequest(t, series.lbls, series.value, series.timestamp)
		_, err := i.Push(ctx, req)
		require.NoError(t, err)
	}

	// force update statistics
	for _, db := range i.tsdbs {
		db.ingestedAPISamples.Tick()
		db.ingestedRuleSamples.Tick()
	}

	// Get label names
	res, err := i.AllUserStats(context.Background(), &client.UserStatsRequest{})
	require.NoError(t, err)

	expect := []*client.UserIDStatsResponse{
		{
			UserId: "user-1",
			Data: &client.UserStatsResponse{
				IngestionRate:     0.2,
				NumSeries:         3,
				ApiIngestionRate:  0.2,
				RuleIngestionRate: 0,
			},
		},
		{
			UserId: "user-2",
			Data: &client.UserStatsResponse{
				IngestionRate:     0.13333333333333333,
				NumSeries:         2,
				ApiIngestionRate:  0.13333333333333333,
				RuleIngestionRate: 0,
			},
		},
	}
	assert.ElementsMatch(t, expect, res.Stats)
}

func TestIngesterCompactIdleBlock(t *testing.T) {
	cfg := defaultIngesterTestConfig(t)
	cfg.BlocksStorageConfig.TSDB.ShipConcurrency = 1
	cfg.BlocksStorageConfig.TSDB.HeadCompactionInterval = 1 * time.Hour      // Long enough to not be reached during the test.
	cfg.BlocksStorageConfig.TSDB.HeadCompactionIdleTimeout = 1 * time.Second // Testing this.

	r := prometheus.NewRegistry()

	// Create ingester
	i, err := prepareIngesterWithBlocksStorage(t, cfg, r)
	require.NoError(t, err)

	require.NoError(t, services.StartAndAwaitRunning(context.Background(), i))
	t.Cleanup(func() {
		_ = services.StopAndAwaitTerminated(context.Background(), i)
	})

	// Wait until it's healthy
	test.Poll(t, 1*time.Second, 1, func() interface{} {
		return i.lifecycler.HealthyInstancesCount()
	})

	pushSingleSampleWithMetadata(t, i)

	i.compactBlocks(context.Background(), false, nil)
	verifyCompactedHead(t, i, false)
	require.NoError(t, testutil.GatherAndCompare(r, strings.NewReader(`
		# HELP cortex_ingester_memory_series_created_total The total number of series that were created per user.
		# TYPE cortex_ingester_memory_series_created_total counter
		cortex_ingester_memory_series_created_total{user="1"} 1

		# HELP cortex_ingester_memory_series_removed_total The total number of series that were removed per user.
		# TYPE cortex_ingester_memory_series_removed_total counter
		cortex_ingester_memory_series_removed_total{user="1"} 0

		# HELP cortex_ingester_memory_users The current number of users in memory.
		# TYPE cortex_ingester_memory_users gauge
		cortex_ingester_memory_users 1
    `), "cortex_ingester_memory_series_created_total", "cortex_ingester_memory_series_removed_total", "cortex_ingester_memory_users"))

	// wait one second (plus maximum jitter) -- TSDB is now idle.
	time.Sleep(time.Duration(float64(cfg.BlocksStorageConfig.TSDB.HeadCompactionIdleTimeout) * (1 + compactionIdleTimeoutJitter)))

	i.compactBlocks(context.Background(), false, nil)
	verifyCompactedHead(t, i, true)
	require.NoError(t, testutil.GatherAndCompare(r, strings.NewReader(`
		# HELP cortex_ingester_memory_series_created_total The total number of series that were created per user.
		# TYPE cortex_ingester_memory_series_created_total counter
		cortex_ingester_memory_series_created_total{user="1"} 1

		# HELP cortex_ingester_memory_series_removed_total The total number of series that were removed per user.
		# TYPE cortex_ingester_memory_series_removed_total counter
		cortex_ingester_memory_series_removed_total{user="1"} 1

		# HELP cortex_ingester_memory_users The current number of users in memory.
		# TYPE cortex_ingester_memory_users gauge
		cortex_ingester_memory_users 1
    `), "cortex_ingester_memory_series_created_total", "cortex_ingester_memory_series_removed_total", "cortex_ingester_memory_users"))

	// Pushing another sample still works.
	pushSingleSampleWithMetadata(t, i)
	verifyCompactedHead(t, i, false)

	require.NoError(t, testutil.GatherAndCompare(r, strings.NewReader(`
		# HELP cortex_ingester_memory_series_created_total The total number of series that were created per user.
		# TYPE cortex_ingester_memory_series_created_total counter
		cortex_ingester_memory_series_created_total{user="1"} 2

		# HELP cortex_ingester_memory_series_removed_total The total number of series that were removed per user.
		# TYPE cortex_ingester_memory_series_removed_total counter
		cortex_ingester_memory_series_removed_total{user="1"} 1

		# HELP cortex_ingester_memory_users The current number of users in memory.
		# TYPE cortex_ingester_memory_users gauge
		cortex_ingester_memory_users 1
    `), "cortex_ingester_memory_series_created_total", "cortex_ingester_memory_series_removed_total", "cortex_ingester_memory_users"))
}

func TestIngesterCompactAndCloseIdleTSDB(t *testing.T) {
	cfg := defaultIngesterTestConfig(t)
	cfg.BlocksStorageConfig.TSDB.ShipInterval = 1 * time.Second // Required to enable shipping.
	cfg.BlocksStorageConfig.TSDB.ShipConcurrency = 1
	cfg.BlocksStorageConfig.TSDB.HeadCompactionIdleTimeout = 1 * time.Second
	cfg.BlocksStorageConfig.TSDB.HeadCompactionInterval = 100 * time.Millisecond
	cfg.BlocksStorageConfig.TSDB.CloseIdleTSDBTimeout = 1 * time.Second
	cfg.BlocksStorageConfig.TSDB.CloseIdleTSDBInterval = 100 * time.Millisecond

	r := prometheus.NewRegistry()

	// Create ingester
	i, err := prepareIngesterWithBlocksStorage(t, cfg, r)
	require.NoError(t, err)

	require.NoError(t, services.StartAndAwaitRunning(context.Background(), i))
	t.Cleanup(func() {
		require.NoError(t, services.StopAndAwaitTerminated(context.Background(), i))
	})

	// Wait until it's healthy
	test.Poll(t, 1*time.Second, 1, func() interface{} {
		return i.lifecycler.HealthyInstancesCount()
	})

	pushSingleSampleWithMetadata(t, i)
	i.updateActiveSeries(time.Now())

	require.Equal(t, int64(1), i.persistentSeriesCount.Load())

	metricsToCheck := []string{"cortex_ingester_memory_series_created_total", "cortex_ingester_memory_series_removed_total", "cortex_ingester_memory_users", "cortex_ingester_active_series",
		"cortex_ingester_memory_metadata", "cortex_ingester_memory_metadata_created_total", "cortex_ingester_memory_metadata_removed_total"}

	require.NoError(t, testutil.GatherAndCompare(r, strings.NewReader(`
		# HELP cortex_ingester_memory_series_created_total The total number of series that were created per user.
		# TYPE cortex_ingester_memory_series_created_total counter
		cortex_ingester_memory_series_created_total{user="1"} 1

		# HELP cortex_ingester_memory_series_removed_total The total number of series that were removed per user.
		# TYPE cortex_ingester_memory_series_removed_total counter
		cortex_ingester_memory_series_removed_total{user="1"} 0

		# HELP cortex_ingester_memory_users The current number of users in memory.
		# TYPE cortex_ingester_memory_users gauge
		cortex_ingester_memory_users 1

		# HELP cortex_ingester_active_series Number of currently active series per user.
		# TYPE cortex_ingester_active_series gauge
		cortex_ingester_active_series{user="1"} 1

		# HELP cortex_ingester_memory_metadata The current number of metadata in memory.
		# TYPE cortex_ingester_memory_metadata gauge
		cortex_ingester_memory_metadata 1

		# HELP cortex_ingester_memory_metadata_created_total The total number of metadata that were created per user
		# TYPE cortex_ingester_memory_metadata_created_total counter
		cortex_ingester_memory_metadata_created_total{user="1"} 1
    `), metricsToCheck...))

	// Wait until TSDB has been closed and removed.
	test.Poll(t, 20*time.Second, 0, func() interface{} {
		i.tsdbsMtx.Lock()
		defer i.tsdbsMtx.Unlock()
		return len(i.tsdbs)
	})

	require.Greater(t, testutil.ToFloat64(i.metrics.idleTsdbChecks.WithLabelValues(string(tsdbIdleClosed))), float64(0))
	i.updateActiveSeries(time.Now())
	require.Equal(t, int64(0), i.persistentSeriesCount.Load()) // Flushing removed all series from memory.

	// Verify that user has disappeared from metrics.
	require.NoError(t, testutil.GatherAndCompare(r, strings.NewReader(`
		# HELP cortex_ingester_memory_series_created_total The total number of series that were created per user.
		# TYPE cortex_ingester_memory_series_created_total counter

		# HELP cortex_ingester_memory_series_removed_total The total number of series that were removed per user.
		# TYPE cortex_ingester_memory_series_removed_total counter

		# HELP cortex_ingester_memory_users The current number of users in memory.
		# TYPE cortex_ingester_memory_users gauge
		cortex_ingester_memory_users 0

		# HELP cortex_ingester_active_series Number of currently active series per user.
		# TYPE cortex_ingester_active_series gauge

		# HELP cortex_ingester_memory_metadata The current number of metadata in memory.
		# TYPE cortex_ingester_memory_metadata gauge
		cortex_ingester_memory_metadata 0
    `), metricsToCheck...))

	// Pushing another sample will recreate TSDB.
	pushSingleSampleWithMetadata(t, i)
	i.updateActiveSeries(time.Now())

	// User is back.
	require.NoError(t, testutil.GatherAndCompare(r, strings.NewReader(`
		# HELP cortex_ingester_memory_series_created_total The total number of series that were created per user.
		# TYPE cortex_ingester_memory_series_created_total counter
		cortex_ingester_memory_series_created_total{user="1"} 1

		# HELP cortex_ingester_memory_series_removed_total The total number of series that were removed per user.
		# TYPE cortex_ingester_memory_series_removed_total counter
		cortex_ingester_memory_series_removed_total{user="1"} 0

		# HELP cortex_ingester_memory_users The current number of users in memory.
		# TYPE cortex_ingester_memory_users gauge
		cortex_ingester_memory_users 1

		# HELP cortex_ingester_active_series Number of currently active series per user.
		# TYPE cortex_ingester_active_series gauge
		cortex_ingester_active_series{user="1"} 1

		# HELP cortex_ingester_memory_metadata The current number of metadata in memory.
		# TYPE cortex_ingester_memory_metadata gauge
		cortex_ingester_memory_metadata 1

		# HELP cortex_ingester_memory_metadata_created_total The total number of metadata that were created per user
		# TYPE cortex_ingester_memory_metadata_created_total counter
		cortex_ingester_memory_metadata_created_total{user="1"} 1
    `), metricsToCheck...))
}

func verifyCompactedHead(t *testing.T, i *Ingester, expected bool) {
	db := i.getTSDB(userID)
	require.NotNil(t, db)

	h := db.Head()
	require.Equal(t, expected, h.NumSeries() == 0)
}

func pushSingleSampleWithMetadata(t *testing.T, i *Ingester) {
	ctx := user.InjectOrgID(context.Background(), userID)
	req, _, _, _ := mockWriteRequest(t, labels.FromStrings(labels.MetricName, "test"), 0, util.TimeToMillis(time.Now()))
	req.Metadata = append(req.Metadata, &mimirpb.MetricMetadata{MetricFamilyName: "test", Help: "a help for metric", Unit: "", Type: mimirpb.COUNTER})
	_, err := i.Push(ctx, req)
	require.NoError(t, err)
}

func pushSingleSampleAtTime(t *testing.T, i *Ingester, ts int64) {
	ctx := user.InjectOrgID(context.Background(), userID)
	req, _, _, _ := mockWriteRequest(t, labels.FromStrings(labels.MetricName, "test"), 0, ts)
	_, err := i.Push(ctx, req)
	require.NoError(t, err)
}

func TestHeadCompactionOnStartup(t *testing.T) {
	// Create a temporary directory for TSDB
	tempDir := t.TempDir()

	// Build TSDB for user, with data covering 24 hours.
	{
		// Number of full chunks, 12 chunks for 24hrs.
		numFullChunks := 12
		chunkRange := 2 * time.Hour.Milliseconds()

		userDir := filepath.Join(tempDir, userID)
		require.NoError(t, os.Mkdir(userDir, 0700))

		db, err := tsdb.Open(userDir, nil, nil, &tsdb.Options{
			RetentionDuration: int64(time.Hour * 25 / time.Millisecond),
			NoLockfile:        true,
			MinBlockDuration:  chunkRange,
			MaxBlockDuration:  chunkRange,
		}, nil)
		require.NoError(t, err)

		db.DisableCompactions()
		head := db.Head()

		l := labels.FromStrings("n", "v")
		for i := 0; i < numFullChunks; i++ {
			// Not using db.Appender() as it checks for compaction.
			app := head.Appender(context.Background())
			_, err := app.Append(0, l, int64(i)*chunkRange+1, 9.99)
			require.NoError(t, err)
			_, err = app.Append(0, l, int64(i+1)*chunkRange, 9.99)
			require.NoError(t, err)
			require.NoError(t, app.Commit())
		}

		dur := time.Duration(head.MaxTime()-head.MinTime()) * time.Millisecond
		require.True(t, dur > 23*time.Hour)
		require.Equal(t, 0, len(db.Blocks()))
		require.NoError(t, db.Close())
	}

	limits := defaultLimitsTestConfig()

	overrides, err := validation.NewOverrides(limits, nil)
	require.NoError(t, err)

	ingesterCfg := defaultIngesterTestConfig(t)
	ingesterCfg.BlocksStorageConfig.TSDB.Dir = tempDir
	ingesterCfg.BlocksStorageConfig.Bucket.Backend = "s3"
	ingesterCfg.BlocksStorageConfig.Bucket.S3.Endpoint = "localhost"
	ingesterCfg.BlocksStorageConfig.TSDB.Retention = 2 * 24 * time.Hour // Make sure that no newly created blocks are deleted.

	ingester, err := New(ingesterCfg, overrides, nil, nil, log.NewNopLogger())
	require.NoError(t, err)
	require.NoError(t, services.StartAndAwaitRunning(context.Background(), ingester))

	defer services.StopAndAwaitTerminated(context.Background(), ingester) //nolint:errcheck

	db := ingester.getTSDB(userID)
	require.NotNil(t, db)

	h := db.Head()

	dur := time.Duration(h.MaxTime()-h.MinTime()) * time.Millisecond
	require.True(t, dur <= 2*time.Hour)
	require.Equal(t, 11, len(db.Blocks()))
}

func TestIngester_CloseTSDBsOnShutdown(t *testing.T) {
	cfg := defaultIngesterTestConfig(t)

	// Create ingester
	i, err := prepareIngesterWithBlocksStorage(t, cfg, nil)
	require.NoError(t, err)

	require.NoError(t, services.StartAndAwaitRunning(context.Background(), i))

	// Wait until it's healthy
	test.Poll(t, 1*time.Second, 1, func() interface{} {
		return i.lifecycler.HealthyInstancesCount()
	})

	// Push some data.
	pushSingleSampleWithMetadata(t, i)

	db := i.getTSDB(userID)
	require.NotNil(t, db)

	// Stop ingester.
	require.NoError(t, services.StopAndAwaitTerminated(context.Background(), i))

	// Verify that DB is no longer in memory, but was closed
	db = i.getTSDB(userID)
	require.Nil(t, db)
}

func TestIngesterNotDeleteUnshippedBlocks(t *testing.T) {
	chunkRange := 2 * time.Hour
	chunkRangeMilliSec := chunkRange.Milliseconds()
	cfg := defaultIngesterTestConfig(t)
	cfg.BlocksStorageConfig.TSDB.BlockRanges = []time.Duration{chunkRange}
	cfg.BlocksStorageConfig.TSDB.Retention = time.Millisecond // Which means delete all but first block.

	// Create ingester
	reg := prometheus.NewPedanticRegistry()
	i, err := prepareIngesterWithBlocksStorage(t, cfg, reg)
	require.NoError(t, err)

	require.NoError(t, services.StartAndAwaitRunning(context.Background(), i))
	t.Cleanup(func() {
		_ = services.StopAndAwaitTerminated(context.Background(), i)
	})

	// Wait until it's healthy
	test.Poll(t, 1*time.Second, 1, func() interface{} {
		return i.lifecycler.HealthyInstancesCount()
	})

	require.NoError(t, testutil.GatherAndCompare(reg, strings.NewReader(`
		# HELP cortex_ingester_oldest_unshipped_block_timestamp_seconds Unix timestamp of the oldest TSDB block not shipped to the storage yet. 0 if ingester has no blocks or all blocks have been shipped.
		# TYPE cortex_ingester_oldest_unshipped_block_timestamp_seconds gauge
		cortex_ingester_oldest_unshipped_block_timestamp_seconds 0
	`), "cortex_ingester_oldest_unshipped_block_timestamp_seconds"))

	// Push some data to create 3 blocks.
	ctx := user.InjectOrgID(context.Background(), userID)
	for j := int64(0); j < 5; j++ {
		req, _, _, _ := mockWriteRequest(t, labels.FromStrings(labels.MetricName, "test"), 0, j*chunkRangeMilliSec)
		_, err := i.Push(ctx, req)
		require.NoError(t, err)
	}

	db := i.getTSDB(userID)
	require.NotNil(t, db)
	require.Nil(t, db.Compact(time.Now()))

	oldBlocks := db.Blocks()
	require.Equal(t, 3, len(oldBlocks))

	require.NoError(t, testutil.GatherAndCompare(reg, strings.NewReader(fmt.Sprintf(`
		# HELP cortex_ingester_oldest_unshipped_block_timestamp_seconds Unix timestamp of the oldest TSDB block not shipped to the storage yet. 0 if ingester has no blocks or all blocks have been shipped.
		# TYPE cortex_ingester_oldest_unshipped_block_timestamp_seconds gauge
		cortex_ingester_oldest_unshipped_block_timestamp_seconds %d
	`, oldBlocks[0].Meta().ULID.Time()/1000)), "cortex_ingester_oldest_unshipped_block_timestamp_seconds"))

	// Saying that we have shipped the second block, so only that should get deleted.
	require.Nil(t, writeShipperMetaFile(nil, db.db.Dir(), shipperMeta{
		Version: shipperMetaVersion1,
		Shipped: map[ulid.ULID]model.Time{oldBlocks[1].Meta().ULID: model.TimeFromUnixNano(time.Now().UnixNano())},
	}))
	require.NoError(t, db.updateCachedShippedBlocks())

	// Add more samples that could trigger another compaction and hence reload of blocks.
	for j := int64(5); j < 6; j++ {
		req, _, _, _ := mockWriteRequest(t, labels.FromStrings(labels.MetricName, "test"), 0, j*chunkRangeMilliSec)
		_, err := i.Push(ctx, req)
		require.NoError(t, err)
	}
	require.Nil(t, db.Compact(time.Now()))

	// Only the second block should be gone along with a new block.
	newBlocks := db.Blocks()
	require.Equal(t, 3, len(newBlocks))
	require.Equal(t, oldBlocks[0].Meta().ULID, newBlocks[0].Meta().ULID)    // First block remains same.
	require.Equal(t, oldBlocks[2].Meta().ULID, newBlocks[1].Meta().ULID)    // 3rd block becomes 2nd now.
	require.NotEqual(t, oldBlocks[1].Meta().ULID, newBlocks[2].Meta().ULID) // The new block won't match previous 2nd block.

	require.NoError(t, testutil.GatherAndCompare(reg, strings.NewReader(fmt.Sprintf(`
		# HELP cortex_ingester_oldest_unshipped_block_timestamp_seconds Unix timestamp of the oldest TSDB block not shipped to the storage yet. 0 if ingester has no blocks or all blocks have been shipped.
		# TYPE cortex_ingester_oldest_unshipped_block_timestamp_seconds gauge
		cortex_ingester_oldest_unshipped_block_timestamp_seconds %d
	`, newBlocks[0].Meta().ULID.Time()/1000)), "cortex_ingester_oldest_unshipped_block_timestamp_seconds"))

	// Shipping 2 more blocks, hence all the blocks from first round.
	require.Nil(t, writeShipperMetaFile(nil, db.db.Dir(), shipperMeta{
		Version: shipperMetaVersion1,
		Shipped: map[ulid.ULID]model.Time{
			oldBlocks[1].Meta().ULID: model.TimeFromUnixNano(time.Now().UnixNano()),
			newBlocks[0].Meta().ULID: model.TimeFromUnixNano(time.Now().UnixNano()),
			newBlocks[1].Meta().ULID: model.TimeFromUnixNano(time.Now().UnixNano()),
		},
	}))
	require.NoError(t, db.updateCachedShippedBlocks())

	// Add more samples that could trigger another compaction and hence reload of blocks.
	for j := int64(6); j < 7; j++ {
		req, _, _, _ := mockWriteRequest(t, labels.FromStrings(labels.MetricName, "test"), 0, j*chunkRangeMilliSec)
		_, err := i.Push(ctx, req)
		require.NoError(t, err)
	}
	require.Nil(t, db.Compact(time.Now()))

	// All blocks from the old blocks should be gone now.
	newBlocks2 := db.Blocks()
	require.Equal(t, 2, len(newBlocks2))

	require.Equal(t, newBlocks[2].Meta().ULID, newBlocks2[0].Meta().ULID) // Block created in last round.
	for _, b := range oldBlocks {
		// Second block is not one among old blocks.
		require.NotEqual(t, b.Meta().ULID, newBlocks2[1].Meta().ULID)
	}

	require.NoError(t, testutil.GatherAndCompare(reg, strings.NewReader(fmt.Sprintf(`
		# HELP cortex_ingester_oldest_unshipped_block_timestamp_seconds Unix timestamp of the oldest TSDB block not shipped to the storage yet. 0 if ingester has no blocks or all blocks have been shipped.
		# TYPE cortex_ingester_oldest_unshipped_block_timestamp_seconds gauge
		cortex_ingester_oldest_unshipped_block_timestamp_seconds %d
	`, newBlocks2[0].Meta().ULID.Time()/1000)), "cortex_ingester_oldest_unshipped_block_timestamp_seconds"))
}

func TestIngesterNotDeleteShippedBlocksUntilRetentionExpires(t *testing.T) {
	chunkRange := 2 * time.Hour
	chunkRangeMilliSec := chunkRange.Milliseconds()
	cfg := defaultIngesterTestConfig(t)
	cfg.BlocksStorageConfig.TSDB.BlockRanges = []time.Duration{chunkRange}
	cfg.BlocksStorageConfig.TSDB.Retention = 1 * time.Hour // This means only blocks that are shipped for more than an hour can be deleted

	// Create ingester
	reg := prometheus.NewPedanticRegistry()
	i, err := prepareIngesterWithBlocksStorage(t, cfg, reg)
	require.NoError(t, err)

	require.NoError(t, services.StartAndAwaitRunning(context.Background(), i))
	t.Cleanup(func() {
		_ = services.StopAndAwaitTerminated(context.Background(), i)
	})

	// Wait until it's healthy
	test.Poll(t, 1*time.Second, 1, func() interface{} {
		return i.lifecycler.HealthyInstancesCount()
	})

	require.NoError(t, testutil.GatherAndCompare(reg, strings.NewReader(`
		# HELP cortex_ingester_oldest_unshipped_block_timestamp_seconds Unix timestamp of the oldest TSDB block not shipped to the storage yet. 0 if ingester has no blocks or all blocks have been shipped.
		# TYPE cortex_ingester_oldest_unshipped_block_timestamp_seconds gauge
		cortex_ingester_oldest_unshipped_block_timestamp_seconds 0
	`), "cortex_ingester_oldest_unshipped_block_timestamp_seconds"))

	// Push some data to create 3 blocks.
	ctx := user.InjectOrgID(context.Background(), userID)
	for j := int64(0); j < 5; j++ {
		req, _, _, _ := mockWriteRequest(t, labels.FromStrings(labels.MetricName, "test"), 0, j*chunkRangeMilliSec)
		_, err := i.Push(ctx, req)
		require.NoError(t, err)
	}

	db := i.getTSDB(userID)
	require.NotNil(t, db)
	require.Nil(t, db.Compact(time.Now()))

	oldBlocks := db.Blocks()
	require.Equal(t, 3, len(oldBlocks))

	require.NoError(t, testutil.GatherAndCompare(reg, strings.NewReader(fmt.Sprintf(`
		# HELP cortex_ingester_oldest_unshipped_block_timestamp_seconds Unix timestamp of the oldest TSDB block not shipped to the storage yet. 0 if ingester has no blocks or all blocks have been shipped.
		# TYPE cortex_ingester_oldest_unshipped_block_timestamp_seconds gauge
		cortex_ingester_oldest_unshipped_block_timestamp_seconds %d
	`, oldBlocks[0].Meta().ULID.Time()/1000)), "cortex_ingester_oldest_unshipped_block_timestamp_seconds"))

	// Lets say that the first block was shipped 2 hours ago and the second block only 30 minutes ago.
	require.Nil(t, writeShipperMetaFile(nil, db.db.Dir(), shipperMeta{
		Version: shipperMetaVersion1,
		Shipped: map[ulid.ULID]model.Time{
			oldBlocks[0].Meta().ULID: model.TimeFromUnixNano(time.Now().Add(-2 * time.Hour).UnixNano()),
			oldBlocks[1].Meta().ULID: model.TimeFromUnixNano(time.Now().Add(-30 * time.Minute).UnixNano()),
		},
	}))
	require.NoError(t, db.updateCachedShippedBlocks())

	// Add more samples that could trigger another compaction and hence reload of blocks.
	for j := int64(5); j < 6; j++ {
		req, _, _, _ := mockWriteRequest(t, labels.FromStrings(labels.MetricName, "test"), 0, j*chunkRangeMilliSec)
		_, err := i.Push(ctx, req)
		require.NoError(t, err)
	}
	require.Nil(t, db.Compact(time.Now()))

	// Only the last two old blocks plus the one containing the newly added samples should remain.
	newBlocks := db.Blocks()
	require.Equal(t, 3, len(newBlocks))
	require.Equal(t, oldBlocks[1].Meta().ULID, newBlocks[0].Meta().ULID) // Second block becomes first block.
	require.Equal(t, oldBlocks[2].Meta().ULID, newBlocks[1].Meta().ULID) // Third block becomes second block.

	require.NoError(t, testutil.GatherAndCompare(reg, strings.NewReader(fmt.Sprintf(`
		# HELP cortex_ingester_oldest_unshipped_block_timestamp_seconds Unix timestamp of the oldest TSDB block not shipped to the storage yet. 0 if ingester has no blocks or all blocks have been shipped.
		# TYPE cortex_ingester_oldest_unshipped_block_timestamp_seconds gauge
		cortex_ingester_oldest_unshipped_block_timestamp_seconds %d
	`, newBlocks[1].Meta().ULID.Time()/1000)), "cortex_ingester_oldest_unshipped_block_timestamp_seconds")) // Note it has to be newBlocks[1] because newBlocks[0] was already shipped, it is just kept due to the retention.
}

func TestIngesterWithShippingDisabledDeletesBlocksOnlyAfterRetentionExpires(t *testing.T) {
	chunkRange := 2 * time.Hour
	chunkRangeMilliSec := chunkRange.Milliseconds()
	cfg := defaultIngesterTestConfig(t)
	cfg.BlocksStorageConfig.TSDB.BlockRanges = []time.Duration{chunkRange}
	cfg.BlocksStorageConfig.TSDB.ShipInterval = 0            // Disabled shipping
	cfg.BlocksStorageConfig.TSDB.Retention = 1 * time.Second // With shipping disabled this means will only expire 1 hour after the block creation time.

	// Create ingester
	reg := prometheus.NewPedanticRegistry()
	i, err := prepareIngesterWithBlocksStorage(t, cfg, reg)
	require.NoError(t, err)

	require.NoError(t, services.StartAndAwaitRunning(context.Background(), i))
	t.Cleanup(func() {
		_ = services.StopAndAwaitTerminated(context.Background(), i)
	})

	// Wait until it's healthy
	test.Poll(t, 1*time.Second, 1, func() interface{} {
		return i.lifecycler.HealthyInstancesCount()
	})

	require.NoError(t, testutil.GatherAndCompare(reg, strings.NewReader(`
		# HELP cortex_ingester_tsdb_compactions_total Total number of TSDB compactions that were executed.
		# TYPE cortex_ingester_tsdb_compactions_total counter
		cortex_ingester_tsdb_compactions_total 0
	`), "cortex_ingester_tsdb_compactions_total"))

	// Push some data to create 3 blocks.
	ctx := user.InjectOrgID(context.Background(), userID)
	for j := int64(0); j < 5; j++ {
		req, _, _, _ := mockWriteRequest(t, labels.FromStrings(labels.MetricName, "test"), 0, j*chunkRangeMilliSec)
		_, err := i.Push(ctx, req)
		require.NoError(t, err)
	}

	db := i.getTSDB(userID)
	require.NotNil(t, db)
	require.Nil(t, db.Compact(time.Now()))

	oldBlocks := db.Blocks()
	require.Equal(t, 3, len(oldBlocks))

	// Yes, we're sleeping in this test to let the retention of the newly compacted blocks expire
	time.Sleep(1 * time.Second)

	// Add more samples that could trigger another compaction and hence reload of blocks.
	req, _, _, _ := mockWriteRequest(t, labels.FromStrings(labels.MetricName, "test"), 0, 5*chunkRangeMilliSec)
	_, err = i.Push(ctx, req)
	require.NoError(t, err)
	require.Nil(t, db.Compact(time.Now()))

	require.NoError(t, testutil.GatherAndCompare(reg, strings.NewReader(`
		# HELP cortex_ingester_tsdb_compactions_total Total number of TSDB compactions that were executed.
		# TYPE cortex_ingester_tsdb_compactions_total counter
		cortex_ingester_tsdb_compactions_total 4
	`), "cortex_ingester_tsdb_compactions_total"))

	// Only last compacted block should remain.
	newBlocks := db.Blocks()
	require.Equal(t, 1, len(newBlocks))
	require.NotContains(t, []ulid.ULID{oldBlocks[0].Meta().ULID, oldBlocks[1].Meta().ULID, oldBlocks[2].Meta().ULID}, newBlocks[0].Meta().ULID)

}

func TestIngesterPushErrorDuringForcedCompaction(t *testing.T) {
	i, err := prepareIngesterWithBlocksStorage(t, defaultIngesterTestConfig(t), nil)
	require.NoError(t, err)

	require.NoError(t, services.StartAndAwaitRunning(context.Background(), i))
	t.Cleanup(func() {
		_ = services.StopAndAwaitTerminated(context.Background(), i)
	})

	// Wait until it's healthy
	test.Poll(t, 1*time.Second, 1, func() interface{} {
		return i.lifecycler.HealthyInstancesCount()
	})

	// Push a sample, it should succeed.
	pushSingleSampleWithMetadata(t, i)

	// We mock a flushing by setting the boolean.
	db := i.getTSDB(userID)
	require.NotNil(t, db)
	require.True(t, db.casState(active, forceCompacting))

	// Ingestion should fail with a 503.
	req, _, _, _ := mockWriteRequest(t, labels.FromStrings(labels.MetricName, "test"), 0, util.TimeToMillis(time.Now()))
	ctx := user.InjectOrgID(context.Background(), userID)
	_, err = i.Push(ctx, req)
	require.Equal(t, httpgrpc.Errorf(http.StatusServiceUnavailable, wrapWithUser(errors.New("forced compaction in progress"), userID).Error()), err)

	// Ingestion is successful after a flush.
	require.True(t, db.casState(forceCompacting, active))
	pushSingleSampleWithMetadata(t, i)
}

func TestIngesterNoFlushWithInFlightRequest(t *testing.T) {
	registry := prometheus.NewRegistry()
	i, err := prepareIngesterWithBlocksStorage(t, defaultIngesterTestConfig(t), registry)
	require.NoError(t, err)

	require.NoError(t, services.StartAndAwaitRunning(context.Background(), i))
	t.Cleanup(func() {
		_ = services.StopAndAwaitTerminated(context.Background(), i)
	})

	// Wait until it's healthy
	test.Poll(t, 1*time.Second, 1, func() interface{} {
		return i.lifecycler.HealthyInstancesCount()
	})

	// Push few samples.
	for j := 0; j < 5; j++ {
		pushSingleSampleWithMetadata(t, i)
	}

	// Verifying that compaction won't happen when a request is in flight.

	// This mocks a request in flight.
	db := i.getTSDB(userID)
	require.NoError(t, db.acquireAppendLock())

	// Flush handler only triggers compactions, but doesn't wait for them to finish. We cannot use ?wait=true here,
	// because it would deadlock -- flush will wait for appendLock to be released.
	i.FlushHandler(httptest.NewRecorder(), httptest.NewRequest("POST", "/ingester/flush", nil))

	// Flushing should not have succeeded even after 5 seconds.
	time.Sleep(5 * time.Second)
	require.NoError(t, testutil.GatherAndCompare(registry, strings.NewReader(`
		# HELP cortex_ingester_tsdb_compactions_total Total number of TSDB compactions that were executed.
		# TYPE cortex_ingester_tsdb_compactions_total counter
		cortex_ingester_tsdb_compactions_total 0
	`), "cortex_ingester_tsdb_compactions_total"))

	// No requests in flight after this.
	db.releaseAppendLock()

	// Let's wait until all head series have been flushed.
	test.Poll(t, 5*time.Second, uint64(0), func() interface{} {
		db := i.getTSDB(userID)
		if db == nil {
			return false
		}
		return db.Head().NumSeries()
	})

	require.NoError(t, testutil.GatherAndCompare(registry, strings.NewReader(`
		# HELP cortex_ingester_tsdb_compactions_total Total number of TSDB compactions that were executed.
		# TYPE cortex_ingester_tsdb_compactions_total counter
		cortex_ingester_tsdb_compactions_total 1
	`), "cortex_ingester_tsdb_compactions_total"))
}

func TestIngester_PushInstanceLimits(t *testing.T) {
	tests := map[string]struct {
		limits          InstanceLimits
		reqs            map[string][]*mimirpb.WriteRequest
		expectedErr     error
		expectedErrType interface{}
	}{
		"should succeed creating one user and series": {
			limits: InstanceLimits{MaxInMemorySeries: 1, MaxInMemoryTenants: 1},
			reqs: map[string][]*mimirpb.WriteRequest{
				"test": {
					mimirpb.ToWriteRequest(
						[]labels.Labels{mimirpb.FromLabelAdaptersToLabels([]mimirpb.LabelAdapter{{Name: labels.MetricName, Value: "test"}})},
						[]mimirpb.Sample{{Value: 1, TimestampMs: 9}},
						nil,
						[]*mimirpb.MetricMetadata{
							{MetricFamilyName: "metric_name_1", Help: "a help for metric_name_1", Unit: "", Type: mimirpb.COUNTER},
						},
						mimirpb.API,
					),
				},
			},
			expectedErr: nil,
		},

		"should fail creating two series": {
			limits: InstanceLimits{MaxInMemorySeries: 1, MaxInMemoryTenants: 1},

			reqs: map[string][]*mimirpb.WriteRequest{
				"test": {
					mimirpb.ToWriteRequest(
						[]labels.Labels{mimirpb.FromLabelAdaptersToLabels([]mimirpb.LabelAdapter{{Name: labels.MetricName, Value: "test1"}})},
						[]mimirpb.Sample{{Value: 1, TimestampMs: 9}},
						nil,
						nil,
						mimirpb.API,
					),

					mimirpb.ToWriteRequest(
						[]labels.Labels{mimirpb.FromLabelAdaptersToLabels([]mimirpb.LabelAdapter{{Name: labels.MetricName, Value: "test2"}})}, // another series
						[]mimirpb.Sample{{Value: 1, TimestampMs: 10}},
						nil,
						nil,
						mimirpb.API,
					),
				},
			},

			expectedErr: wrapWithUser(errMaxInMemorySeriesReached, "test"),
		},

		"should fail creating two users": {
			limits: InstanceLimits{MaxInMemorySeries: 1, MaxInMemoryTenants: 1},

			reqs: map[string][]*mimirpb.WriteRequest{
				"user1": {
					mimirpb.ToWriteRequest(
						[]labels.Labels{mimirpb.FromLabelAdaptersToLabels([]mimirpb.LabelAdapter{{Name: labels.MetricName, Value: "test1"}})},
						[]mimirpb.Sample{{Value: 1, TimestampMs: 9}},
						nil,
						nil,
						mimirpb.API,
					),
				},

				"user2": {
					mimirpb.ToWriteRequest(
						[]labels.Labels{mimirpb.FromLabelAdaptersToLabels([]mimirpb.LabelAdapter{{Name: labels.MetricName, Value: "test2"}})}, // another series
						[]mimirpb.Sample{{Value: 1, TimestampMs: 10}},
						nil,
						nil,
						mimirpb.API,
					),
				},
			},
			expectedErr: wrapWithUser(errMaxTenantsReached, "user2"),
		},

		"should fail pushing samples in two requests due to rate limit": {
			limits: InstanceLimits{MaxInMemorySeries: 1, MaxInMemoryTenants: 1, MaxIngestionRate: 0.001},

			reqs: map[string][]*mimirpb.WriteRequest{
				"user1": {
					mimirpb.ToWriteRequest(
						[]labels.Labels{mimirpb.FromLabelAdaptersToLabels([]mimirpb.LabelAdapter{{Name: labels.MetricName, Value: "test1"}})},
						[]mimirpb.Sample{{Value: 1, TimestampMs: 9}},
						nil,
						nil,
						mimirpb.API,
					),

					mimirpb.ToWriteRequest(
						[]labels.Labels{mimirpb.FromLabelAdaptersToLabels([]mimirpb.LabelAdapter{{Name: labels.MetricName, Value: "test1"}})},
						[]mimirpb.Sample{{Value: 1, TimestampMs: 10}},
						nil,
						nil,
						mimirpb.API,
					),
				},
			},
			expectedErr: errMaxIngestionRateReached,
		},
	}

	defaultInstanceLimits = nil

	for testName, testData := range tests {
		t.Run(testName, func(t *testing.T) {
			// Create a mocked ingester
			cfg := defaultIngesterTestConfig(t)
			cfg.InstanceLimitsFn = func() *InstanceLimits {
				return &testData.limits
			}

			i, err := prepareIngesterWithBlocksStorage(t, cfg, nil)
			require.NoError(t, err)
			require.NoError(t, services.StartAndAwaitRunning(context.Background(), i))
			defer services.StopAndAwaitTerminated(context.Background(), i) //nolint:errcheck

			// Wait until the ingester is healthy
			test.Poll(t, 100*time.Millisecond, 1, func() interface{} {
				return i.lifecycler.HealthyInstancesCount()
			})

			// Iterate through users in sorted order (by username).
			uids := []string{}
			totalPushes := 0
			for uid, requests := range testData.reqs {
				uids = append(uids, uid)
				totalPushes += len(requests)
			}
			slices.Sort(uids)

			pushIdx := 0
			for _, uid := range uids {
				ctx := user.InjectOrgID(context.Background(), uid)

				for _, req := range testData.reqs[uid] {
					pushIdx++
					_, err := i.Push(ctx, req)

					if pushIdx < totalPushes {
						require.NoError(t, err)
					} else {
						// Last push may expect error.
						if testData.expectedErr != nil {
							assert.Equal(t, testData.expectedErr, err)
						} else if testData.expectedErrType != nil {
							assert.True(t, errors.As(err, testData.expectedErrType), "expected error type %T, got %v", testData.expectedErrType, err)
						} else {
							assert.NoError(t, err)
						}
					}

					// imitate time ticking between each push
					i.ingestionRate.Tick()

					rate := testutil.ToFloat64(i.metrics.ingestionRate)
					require.NotZero(t, rate)
				}
			}
		})
	}
}

func TestIngester_instanceLimitsMetrics(t *testing.T) {
	reg := prometheus.NewRegistry()

	l := InstanceLimits{
		MaxIngestionRate:           10,
		MaxInMemoryTenants:         20,
		MaxInMemorySeries:          30,
		MaxInMemoryEphemeralSeries: 50,
	}

	cfg := defaultIngesterTestConfig(t)
	cfg.InstanceLimitsFn = func() *InstanceLimits {
		return &l
	}

	_, err := prepareIngesterWithBlocksStorage(t, cfg, reg)
	require.NoError(t, err)

	require.NoError(t, testutil.GatherAndCompare(reg, strings.NewReader(`
		# HELP cortex_ingester_instance_limits Instance limits used by this ingester.
		# TYPE cortex_ingester_instance_limits gauge
		cortex_ingester_instance_limits{limit="max_inflight_push_requests"} 0
		cortex_ingester_instance_limits{limit="max_ingestion_rate"} 10
		cortex_ingester_instance_limits{limit="max_series"} 30
		cortex_ingester_instance_limits{limit="max_tenants"} 20
		cortex_ingester_instance_limits{limit="max_ephemeral_series"} 50
	`), "cortex_ingester_instance_limits"))

	l.MaxInMemoryTenants = 1000
	l.MaxInMemorySeries = 2000

	require.NoError(t, testutil.GatherAndCompare(reg, strings.NewReader(`
		# HELP cortex_ingester_instance_limits Instance limits used by this ingester.
		# TYPE cortex_ingester_instance_limits gauge
		cortex_ingester_instance_limits{limit="max_inflight_push_requests"} 0
		cortex_ingester_instance_limits{limit="max_ingestion_rate"} 10
		cortex_ingester_instance_limits{limit="max_series"} 2000
		cortex_ingester_instance_limits{limit="max_tenants"} 1000
		cortex_ingester_instance_limits{limit="max_ephemeral_series"} 50
	`), "cortex_ingester_instance_limits"))
}

func TestIngester_inflightPushRequests(t *testing.T) {
	limits := InstanceLimits{MaxInflightPushRequests: 1}

	// Create a mocked ingester
	cfg := defaultIngesterTestConfig(t)
	cfg.InstanceLimitsFn = func() *InstanceLimits { return &limits }

	i, err := prepareIngesterWithBlocksStorage(t, cfg, nil)
	require.NoError(t, err)
	require.NoError(t, services.StartAndAwaitRunning(context.Background(), i))
	defer services.StopAndAwaitTerminated(context.Background(), i) //nolint:errcheck

	// Wait until the ingester is healthy
	test.Poll(t, 100*time.Millisecond, 1, func() interface{} {
		return i.lifecycler.HealthyInstancesCount()
	})

	ctx := user.InjectOrgID(context.Background(), "test")

	startCh := make(chan struct{})

	g, ctx := errgroup.WithContext(ctx)
	g.Go(func() error {
		const targetRequestDuration = time.Second

		samples := 100000
		series := 1

		// Find right series&samples count to make sure that push takes given target duration.
		for {
			req := generateSamplesForLabel(labels.FromStrings(labels.MetricName, fmt.Sprintf("test-%d-%d", series, samples)), series, samples)

			start := time.Now()
			_, err := i.Push(ctx, req)
			require.NoError(t, err)

			elapsed := time.Since(start)
			t.Log(series, samples, elapsed)
			if elapsed > targetRequestDuration {
				break
			}

			samples = int(float64(samples) * float64(targetRequestDuration/elapsed) * 1.5) // Adjust number of series to hit our targetRequestDuration push duration.
			for samples >= int(time.Hour.Milliseconds()) {
				// We generate one sample per millisecond, if we have more than an hour of samples TSDB will fail with "out of bounds".
				// So we trade samples for series here.
				samples /= 10
				series *= 10
			}
		}

		// Now repeat push with number of samples calibrated to our target request duration.
		req := generateSamplesForLabel(labels.FromStrings(labels.MetricName, fmt.Sprintf("real-%d-%d", series, samples)), series, samples)

		// Signal that we're going to do the real push now.
		close(startCh)

		_, err := i.Push(ctx, req)
		return err
	})

	g.Go(func() error {
		select {
		case <-ctx.Done():
		// failed to setup
		case <-startCh:
			// we can start the test.
		}

		time.Sleep(10 * time.Millisecond) // Give first goroutine a chance to start pushing...
		req := generateSamplesForLabel(labels.FromStrings(labels.MetricName, "testcase"), 1, 1024)

		_, err := i.Push(ctx, req)
		require.Equal(t, errMaxInflightRequestsReached, err)
		return nil
	})

	require.NoError(t, g.Wait())
}

func generateSamplesForLabel(baseLabels labels.Labels, series, samples int) *mimirpb.WriteRequest {
	lbls := make([]labels.Labels, 0, series*samples)
	ss := make([]mimirpb.Sample, 0, series*samples)

	for s := 0; s < series; s++ {
		l := append(labels.FromStrings("series", strconv.Itoa(s)), baseLabels...)
		for i := 0; i < samples; i++ {
			ss = append(ss, mimirpb.Sample{
				Value:       float64(i),
				TimestampMs: int64(i),
			})
			lbls = append(lbls, l)
		}
	}

	return mimirpb.ToWriteRequest(lbls, ss, nil, nil, mimirpb.API)
}

func buildTestMatrix(numSeries int, samplesPerSeries int, offset int) model.Matrix {
	m := make(model.Matrix, 0, numSeries)
	for i := 0; i < numSeries; i++ {
		ss := model.SampleStream{
			Metric: model.Metric{
				model.MetricNameLabel: model.LabelValue(fmt.Sprintf("testmetric_%d", i)),
				model.JobLabel:        model.LabelValue(fmt.Sprintf("testjob%d", i%2)),
			},
			Values: make([]model.SamplePair, 0, samplesPerSeries),
		}
		for j := 0; j < samplesPerSeries; j++ {
			ss.Values = append(ss.Values, model.SamplePair{
				Timestamp: model.Time(i + j + offset),
				Value:     model.SampleValue(i + j + offset),
			})
		}
		m = append(m, &ss)
	}
	sort.Sort(m)
	return m
}

func matrixToSamples(m model.Matrix) []mimirpb.Sample {
	var samples []mimirpb.Sample
	for _, ss := range m {
		for _, sp := range ss.Values {
			samples = append(samples, mimirpb.Sample{
				TimestampMs: int64(sp.Timestamp),
				Value:       float64(sp.Value),
			})
		}
	}
	return samples
}

// Return one copy of the labels per sample
func matrixToLables(m model.Matrix) []labels.Labels {
	var labels []labels.Labels
	for _, ss := range m {
		for range ss.Values {
			labels = append(labels, mimirpb.FromLabelAdaptersToLabels(mimirpb.FromMetricsToLabelAdapters(ss.Metric)))
		}
	}
	return labels
}

func runTestQuery(ctx context.Context, t *testing.T, ing *Ingester, ty labels.MatchType, n, v string) (model.Matrix, *client.QueryRequest, error) {
	return runTestQueryTimes(ctx, t, ing, ty, n, v, model.Earliest, model.Latest)
}

func runTestQueryTimes(ctx context.Context, t *testing.T, ing *Ingester, ty labels.MatchType, n, v string, start, end model.Time) (model.Matrix, *client.QueryRequest, error) {
	matcher, err := labels.NewMatcher(ty, n, v)
	if err != nil {
		return nil, nil, err
	}
	req, err := client.ToQueryRequest(start, end, []*labels.Matcher{matcher})
	if err != nil {
		return nil, nil, err
	}
	s := stream{ctx: ctx}
	err = ing.QueryStream(req, &s)
	require.NoError(t, err)

	res, err := chunkcompat.StreamsToMatrix(model.Earliest, model.Latest, s.responses)
	require.NoError(t, err)
	sort.Sort(res)
	return res, req, nil
}

func pushTestMetadata(t *testing.T, ing *Ingester, numMetadata, metadataPerMetric int) ([]string, map[string][]*mimirpb.MetricMetadata) {
	userIDs := []string{"1", "2", "3"}

	// Create test metadata.
	// Map of userIDs, to map of metric => metadataSet
	testData := map[string][]*mimirpb.MetricMetadata{}
	for _, userID := range userIDs {
		metadata := make([]*mimirpb.MetricMetadata, 0, metadataPerMetric)
		for i := 0; i < numMetadata; i++ {
			metricName := fmt.Sprintf("testmetric_%d", i)
			for j := 0; j < metadataPerMetric; j++ {
				m := &mimirpb.MetricMetadata{MetricFamilyName: metricName, Help: fmt.Sprintf("a help for %d", j), Unit: "", Type: mimirpb.COUNTER}
				metadata = append(metadata, m)
			}
		}
		testData[userID] = metadata
	}

	// Append metadata.
	for _, userID := range userIDs {
		ctx := user.InjectOrgID(context.Background(), userID)
		_, err := ing.Push(ctx, mimirpb.ToWriteRequest(nil, nil, nil, testData[userID], mimirpb.API))
		require.NoError(t, err)
	}

	return userIDs, testData
}

func pushTestSamples(t testing.TB, ing *Ingester, numSeries, samplesPerSeries, offset int) ([]string, map[string]model.Matrix) {
	userIDs := []string{"1", "2", "3"}

	// Create test samples.
	testData := map[string]model.Matrix{}
	for i, userID := range userIDs {
		testData[userID] = buildTestMatrix(numSeries, samplesPerSeries, i+offset)
	}

	// Append samples.
	for _, userID := range userIDs {
		ctx := user.InjectOrgID(context.Background(), userID)
		_, err := ing.Push(ctx, mimirpb.ToWriteRequest(matrixToLables(testData[userID]), matrixToSamples(testData[userID]), nil, nil, mimirpb.API))
		require.NoError(t, err)
	}

	return userIDs, testData
}

func TestIngesterPurgeMetadata(t *testing.T) {
	cfg := defaultIngesterTestConfig(t)
	cfg.MetadataRetainPeriod = 20 * time.Millisecond

	ing, err := prepareIngesterWithBlocksStorageAndLimits(t, cfg, defaultLimitsTestConfig(), "", nil)
	require.NoError(t, err)
	require.NoError(t, services.StartAndAwaitRunning(context.Background(), ing))
	defer services.StopAndAwaitTerminated(context.Background(), ing) //nolint:errcheck

	// Wait until the ingester is healthy
	test.Poll(t, 100*time.Millisecond, 1, func() interface{} {
		return ing.lifecycler.HealthyInstancesCount()
	})

	userIDs, _ := pushTestMetadata(t, ing, 10, 3)

	time.Sleep(40 * time.Millisecond)
	for _, userID := range userIDs {
		ctx := user.InjectOrgID(context.Background(), userID)
		ing.purgeUserMetricsMetadata()

		resp, err := ing.MetricsMetadata(ctx, nil)
		require.NoError(t, err)
		assert.Equal(t, 0, len(resp.GetMetadata()))
	}
}

func TestIngesterMetadataMetrics(t *testing.T) {
	reg := prometheus.NewPedanticRegistry()
	cfg := defaultIngesterTestConfig(t)
	cfg.MetadataRetainPeriod = 20 * time.Millisecond

	ing, err := prepareIngesterWithBlocksStorageAndLimits(t, cfg, defaultLimitsTestConfig(), "", reg)
	require.NoError(t, err)
	require.NoError(t, services.StartAndAwaitRunning(context.Background(), ing))
	defer services.StopAndAwaitTerminated(context.Background(), ing) //nolint:errcheck

	// wait until the ingester is healthy
	test.Poll(t, 100*time.Millisecond, 1, func() interface{} {
		return ing.lifecycler.HealthyInstancesCount()
	})

	_, _ = pushTestMetadata(t, ing, 10, 3)

	pushTestMetadata(t, ing, 10, 3)
	pushTestMetadata(t, ing, 10, 3) // We push the _exact_ same metrics again to ensure idempotency. Metadata is kept as a set so there shouldn't be a change of metrics.

	metricNames := []string{
		"cortex_ingester_memory_metadata_created_total",
		"cortex_ingester_memory_metadata_removed_total",
		"cortex_ingester_memory_metadata",
	}

	assert.NoError(t, testutil.GatherAndCompare(reg, strings.NewReader(`
		# HELP cortex_ingester_memory_metadata The current number of metadata in memory.
		# TYPE cortex_ingester_memory_metadata gauge
		cortex_ingester_memory_metadata 90
		# HELP cortex_ingester_memory_metadata_created_total The total number of metadata that were created per user
		# TYPE cortex_ingester_memory_metadata_created_total counter
		cortex_ingester_memory_metadata_created_total{user="1"} 30
		cortex_ingester_memory_metadata_created_total{user="2"} 30
		cortex_ingester_memory_metadata_created_total{user="3"} 30
	`), metricNames...))

	time.Sleep(40 * time.Millisecond)
	ing.purgeUserMetricsMetadata()
	assert.NoError(t, testutil.GatherAndCompare(reg, strings.NewReader(`
		# HELP cortex_ingester_memory_metadata The current number of metadata in memory.
		# TYPE cortex_ingester_memory_metadata gauge
		cortex_ingester_memory_metadata 0
		# HELP cortex_ingester_memory_metadata_created_total The total number of metadata that were created per user
		# TYPE cortex_ingester_memory_metadata_created_total counter
		cortex_ingester_memory_metadata_created_total{user="1"} 30
		cortex_ingester_memory_metadata_created_total{user="2"} 30
		cortex_ingester_memory_metadata_created_total{user="3"} 30
		# HELP cortex_ingester_memory_metadata_removed_total The total number of metadata that were removed per user.
		# TYPE cortex_ingester_memory_metadata_removed_total counter
		cortex_ingester_memory_metadata_removed_total{user="1"} 30
		cortex_ingester_memory_metadata_removed_total{user="2"} 30
		cortex_ingester_memory_metadata_removed_total{user="3"} 30
	`), metricNames...))

}

func TestIngesterSendsOnlySeriesWithData(t *testing.T) {
	ing, err := prepareIngesterWithBlocksStorageAndLimits(t, defaultIngesterTestConfig(t), defaultLimitsTestConfig(), "", nil)
	require.NoError(t, err)
	require.NoError(t, services.StartAndAwaitRunning(context.Background(), ing))
	defer services.StopAndAwaitTerminated(context.Background(), ing) //nolint:errcheck

	// Wait until the ingester is healthy
	test.Poll(t, 100*time.Millisecond, 1, func() interface{} {
		return ing.lifecycler.HealthyInstancesCount()
	})

	userIDs, _ := pushTestSamples(t, ing, 10, 1000, 0)

	// Read samples back via ingester queries.
	for _, userID := range userIDs {
		ctx := user.InjectOrgID(context.Background(), userID)
		_, req, err := runTestQueryTimes(ctx, t, ing, labels.MatchRegexp, model.JobLabel, ".+", model.Latest.Add(-15*time.Second), model.Latest)
		require.NoError(t, err)

		s := stream{
			ctx: ctx,
		}
		err = ing.QueryStream(req, &s)
		require.NoError(t, err)

		// Nothing should be selected.
		require.Equal(t, 0, len(s.responses))
	}

	// Read samples back via chunk store.
	require.NoError(t, services.StopAndAwaitTerminated(context.Background(), ing))
}

type stream struct {
	grpc.ServerStream
	ctx       context.Context
	responses []*client.QueryStreamResponse
}

func (s *stream) Context() context.Context {
	return s.ctx
}

func (s *stream) Send(response *client.QueryStreamResponse) error {
	s.responses = append(s.responses, response)
	return nil
}

// Test that blank labels are removed by the ingester
func TestIngester_Push_SeriesWithBlankLabel(t *testing.T) {
	ing, err := prepareIngesterWithBlocksStorageAndLimits(t, defaultIngesterTestConfig(t), defaultLimitsTestConfig(), "", nil)
	require.NoError(t, err)
	require.NoError(t, services.StartAndAwaitRunning(context.Background(), ing))
	defer services.StopAndAwaitTerminated(context.Background(), ing) //nolint:errcheck

	// Wait until the ingester is healthy
	test.Poll(t, 100*time.Millisecond, 1, func() interface{} {
		return ing.lifecycler.HealthyInstancesCount()
	})

	defer services.StopAndAwaitTerminated(context.Background(), ing) //nolint:errcheck
	lbls := []labels.Labels{labels.FromStrings(labels.MetricName, "testmetric", "foo", "", "bar", "")}

	ctx := user.InjectOrgID(context.Background(), userID)
	_, err = ing.Push(ctx, mimirpb.ToWriteRequest(
		lbls,
		[]mimirpb.Sample{{TimestampMs: 1, Value: 0}},
		nil,
		nil,
		mimirpb.API,
	))
	require.NoError(t, err)

	res, _, err := runTestQuery(ctx, t, ing, labels.MatchEqual, labels.MetricName, "testmetric")

	require.NoError(t, err)
	expected := model.Matrix{
		{
			Metric: model.Metric{labels.MetricName: "testmetric"},
			Values: []model.SamplePair{
				{Timestamp: 1, Value: 0},
			},
		},
	}

	assert.Equal(t, expected, res)
}

func TestIngesterUserLimitExceeded(t *testing.T) {
	limits := defaultLimitsTestConfig()
	limits.MaxGlobalSeriesPerUser = 1
	limits.MaxGlobalMetricsWithMetadataPerUser = 1

	// create a data dir that survives an ingester restart
	dataDir := t.TempDir()

	newIngester := func() *Ingester {
		cfg := defaultIngesterTestConfig(t)
		// Global Ingester limits are computed based on replication factor
		// Set RF=1 here to ensure the series and metadata limits
		// are actually set to 1 instead of 3.
		cfg.IngesterRing.ReplicationFactor = 1
		ing, err := prepareIngesterWithBlocksStorageAndLimits(t, cfg, limits, dataDir, nil)
		require.NoError(t, err)
		require.NoError(t, services.StartAndAwaitRunning(context.Background(), ing))

		// Wait until it's healthy
		test.Poll(t, time.Second, 1, func() interface{} {
			return ing.lifecycler.HealthyInstancesCount()
		})

		return ing
	}

	ing := newIngester()
	defer services.StopAndAwaitTerminated(context.Background(), ing) //nolint:errcheck

	userID := "1"
	// Series
	labels1 := labels.FromStrings(labels.MetricName, "testmetric", "foo", "bar")
	sample1 := mimirpb.Sample{
		TimestampMs: 0,
		Value:       1,
	}
	sample2 := mimirpb.Sample{
		TimestampMs: 1,
		Value:       2,
	}
	labels3 := labels.FromStrings(labels.MetricName, "testmetric", "foo", "biz")
	sample3 := mimirpb.Sample{
		TimestampMs: 1,
		Value:       3,
	}
	// Metadata
	metadata1 := &mimirpb.MetricMetadata{MetricFamilyName: "testmetric", Help: "a help for testmetric", Type: mimirpb.COUNTER}
	metadata2 := &mimirpb.MetricMetadata{MetricFamilyName: "testmetric2", Help: "a help for testmetric2", Type: mimirpb.COUNTER}

	// Append only one series and one metadata first, expect no error.
	ctx := user.InjectOrgID(context.Background(), userID)
	_, err := ing.Push(ctx, mimirpb.ToWriteRequest([]labels.Labels{labels1}, []mimirpb.Sample{sample1}, nil, []*mimirpb.MetricMetadata{metadata1}, mimirpb.API))
	require.NoError(t, err)

	testLimits := func() {
		// Append to two series, expect series-exceeded error.
		_, err = ing.Push(ctx, mimirpb.ToWriteRequest([]labels.Labels{labels1, labels3}, []mimirpb.Sample{sample2, sample3}, nil, nil, mimirpb.API))
		httpResp, ok := httpgrpc.HTTPResponseFromError(err)
		require.True(t, ok, "returned error is not an httpgrpc response")
		assert.Equal(t, http.StatusBadRequest, int(httpResp.Code))
		assert.Equal(t, wrapWithUser(makeLimitError(ing.limiter.FormatError(userID, errMaxSeriesPerUserLimitExceeded)), userID).Error(), string(httpResp.Body))

		// Append two metadata, expect no error since metadata is a best effort approach.
		_, err = ing.Push(ctx, mimirpb.ToWriteRequest(nil, nil, nil, []*mimirpb.MetricMetadata{metadata1, metadata2}, mimirpb.API))
		require.NoError(t, err)

		// Read samples back via ingester queries.
		res, _, err := runTestQuery(ctx, t, ing, labels.MatchEqual, model.MetricNameLabel, "testmetric")
		require.NoError(t, err)

		expected := model.Matrix{
			{
				Metric: mimirpb.FromLabelAdaptersToMetric(mimirpb.FromLabelsToLabelAdapters(labels1)),
				Values: []model.SamplePair{
					{
						Timestamp: model.Time(sample1.TimestampMs),
						Value:     model.SampleValue(sample1.Value),
					},
					{
						Timestamp: model.Time(sample2.TimestampMs),
						Value:     model.SampleValue(sample2.Value),
					},
				},
			},
		}

		require.Equal(t, expected, res)

		// Verify metadata
		m, err := ing.MetricsMetadata(ctx, nil)
		require.NoError(t, err)
		assert.Equal(t, []*mimirpb.MetricMetadata{metadata1}, m.Metadata)
	}

	testLimits()

	// Limits should hold after restart.
	services.StopAndAwaitTerminated(context.Background(), ing) //nolint:errcheck
	ing = newIngester()
	defer services.StopAndAwaitTerminated(context.Background(), ing) //nolint:errcheck

	testLimits()

}

func TestIngesterMetricLimitExceeded(t *testing.T) {
	limits := defaultLimitsTestConfig()
	limits.MaxGlobalSeriesPerMetric = 1
	limits.MaxGlobalMetadataPerMetric = 1

	// create a data dir that survives an ingester restart
	dataDir := t.TempDir()

	newIngester := func() *Ingester {
		cfg := defaultIngesterTestConfig(t)
		// Global Ingester limits are computed based on replication factor
		// Set RF=1 here to ensure the series and metadata limits
		// are actually set to 1 instead of 3.
		cfg.IngesterRing.ReplicationFactor = 1
		ing, err := prepareIngesterWithBlocksStorageAndLimits(t, cfg, limits, dataDir, nil)
		require.NoError(t, err)
		require.NoError(t, services.StartAndAwaitRunning(context.Background(), ing))

		// Wait until it's healthy
		test.Poll(t, time.Second, 1, func() interface{} {
			return ing.lifecycler.HealthyInstancesCount()
		})

		return ing
	}

	ing := newIngester()
	defer services.StopAndAwaitTerminated(context.Background(), ing) //nolint:errcheck

	userID := "1"
	labels1 := labels.FromStrings(labels.MetricName, "testmetric", "foo", "bar")
	sample1 := mimirpb.Sample{
		TimestampMs: 0,
		Value:       1,
	}
	sample2 := mimirpb.Sample{
		TimestampMs: 1,
		Value:       2,
	}
	labels3 := labels.FromStrings(labels.MetricName, "testmetric", "foo", "biz")
	sample3 := mimirpb.Sample{
		TimestampMs: 1,
		Value:       3,
	}

	// Metadata
	metadata1 := &mimirpb.MetricMetadata{MetricFamilyName: "testmetric", Help: "a help for testmetric", Type: mimirpb.COUNTER}
	metadata2 := &mimirpb.MetricMetadata{MetricFamilyName: "testmetric", Help: "a help for testmetric2", Type: mimirpb.COUNTER}

	// Append only one series and one metadata first, expect no error.
	ctx := user.InjectOrgID(context.Background(), userID)
	_, err := ing.Push(ctx, mimirpb.ToWriteRequest([]labels.Labels{labels1}, []mimirpb.Sample{sample1}, nil, []*mimirpb.MetricMetadata{metadata1}, mimirpb.API))
	require.NoError(t, err)

	testLimits := func() {
		// Append two series, expect series-exceeded error.
		_, err = ing.Push(ctx, mimirpb.ToWriteRequest([]labels.Labels{labels1, labels3}, []mimirpb.Sample{sample2, sample3}, nil, nil, mimirpb.API))
		httpResp, ok := httpgrpc.HTTPResponseFromError(err)
		require.True(t, ok, "returned error is not an httpgrpc response")
		assert.Equal(t, http.StatusBadRequest, int(httpResp.Code))
		assert.Equal(t, wrapWithUser(makeMetricLimitError(labels3, ing.limiter.FormatError(userID, errMaxSeriesPerMetricLimitExceeded)), userID).Error(), string(httpResp.Body))

		// Append two metadata for the same metric. Drop the second one, and expect no error since metadata is a best effort approach.
		_, err = ing.Push(ctx, mimirpb.ToWriteRequest(nil, nil, nil, []*mimirpb.MetricMetadata{metadata1, metadata2}, mimirpb.API))
		require.NoError(t, err)

		// Read samples back via ingester queries.
		res, _, err := runTestQuery(ctx, t, ing, labels.MatchEqual, model.MetricNameLabel, "testmetric")
		require.NoError(t, err)

		// Verify Series
		expected := model.Matrix{
			{
				Metric: mimirpb.FromLabelAdaptersToMetric(mimirpb.FromLabelsToLabelAdapters(labels1)),
				Values: []model.SamplePair{
					{
						Timestamp: model.Time(sample1.TimestampMs),
						Value:     model.SampleValue(sample1.Value),
					},
					{
						Timestamp: model.Time(sample2.TimestampMs),
						Value:     model.SampleValue(sample2.Value),
					},
				},
			},
		}

		assert.Equal(t, expected, res)

		// Verify metadata
		m, err := ing.MetricsMetadata(ctx, nil)
		require.NoError(t, err)
		assert.Equal(t, []*mimirpb.MetricMetadata{metadata1}, m.Metadata)
	}

	testLimits()

	// Limits should hold after restart.
	services.StopAndAwaitTerminated(context.Background(), ing) //nolint:errcheck
	ing = newIngester()
	defer services.StopAndAwaitTerminated(context.Background(), ing) //nolint:errcheck

	testLimits()
}

// Construct a set of realistic-looking samples, all with slightly different label sets
func benchmarkData(nSeries int) (allLabels []labels.Labels, allSamples []mimirpb.Sample) {
	// Real example from Kubernetes' embedded cAdvisor metrics, lightly obfuscated.
	var benchmarkLabels = labels.FromStrings(
		model.MetricNameLabel, "container_cpu_usage_seconds_total",
		"beta_kubernetes_io_arch", "amd64",
		"beta_kubernetes_io_instance_type", "c3.somesize",
		"beta_kubernetes_io_os", "linux",
		"container_name", "some-name",
		"cpu", "cpu01",
		"failure_domain_beta_kubernetes_io_region", "somewhere-1",
		"failure_domain_beta_kubernetes_io_zone", "somewhere-1b",
		"id", "/kubepods/burstable/pod6e91c467-e4c5-11e7-ace3-0a97ed59c75e/a3c8498918bd6866349fed5a6f8c643b77c91836427fb6327913276ebc6bde28",
		"image", "registry/organisation/name@sha256:dca3d877a80008b45d71d7edc4fd2e44c0c8c8e7102ba5cbabec63a374d1d506",
		"instance", "ip-111-11-1-11.ec2.internal",
		"job", "kubernetes-cadvisor",
		"kubernetes_io_hostname", "ip-111-11-1-11",
		"monitor", "prod",
		"name", "k8s_some-name_some-other-name-5j8s8_kube-system_6e91c467-e4c5-11e7-ace3-0a97ed59c75e_0",
		"namespace", "kube-system",
		"pod_name", "some-other-name-5j8s8",
	)

	for j := 0; j < nSeries; j++ {
		labels := benchmarkLabels.Copy()
		for i := range labels {
			if labels[i].Name == "cpu" {
				labels[i].Value = fmt.Sprintf("cpu%02d", j)
			}
		}
		allLabels = append(allLabels, labels)
		allSamples = append(allSamples, mimirpb.Sample{TimestampMs: 0, Value: float64(j)})
	}
	return
}

type TenantLimitsMock struct {
	mock.Mock
	validation.TenantLimits
}

func (t *TenantLimitsMock) ByUserID(userID string) *validation.Limits {
	returnArgs := t.Called(userID)
	if returnArgs.Get(0) == nil {
		return nil
	}
	return returnArgs.Get(0).(*validation.Limits)
}

func TestIngesterActiveSeries(t *testing.T) {
	labelsToPush := []labels.Labels{
		labels.FromStrings(labels.MetricName, "test_metric", "bool", "false", "team", "a"),
		labels.FromStrings(labels.MetricName, "test_metric", "bool", "false", "team", "b"),
		labels.FromStrings(labels.MetricName, "test_metric", "bool", "true", "team", "a"),
		labels.FromStrings(labels.MetricName, "test_metric", "bool", "true", "team", "b"),
	}

	req := func(lbls labels.Labels, t time.Time) *mimirpb.WriteRequest {
		return mimirpb.ToWriteRequest(
			[]labels.Labels{lbls},
			[]mimirpb.Sample{{Value: 1, TimestampMs: t.UnixMilli()}},
			nil,
			nil,
			mimirpb.API,
		)
	}

	metricNames := []string{
		"cortex_ingester_active_series",
		"cortex_ingester_active_series_custom_tracker",
	}
	userID := "test_user"
	userID2 := "other_test_user"

	activeSeriesDefaultConfig := mustNewActiveSeriesCustomTrackersConfigFromMap(t, map[string]string{
		"bool_is_true_flagbased":  `{bool="true"}`,
		"bool_is_false_flagbased": `{bool="false"}`,
	})

	activeSeriesTenantConfig := mustNewActiveSeriesCustomTrackersConfigFromMap(t, map[string]string{
		"team_a": `{team="a"}`,
		"team_b": `{team="b"}`,
	})

	activeSeriesTenantOverride := new(TenantLimitsMock)
	activeSeriesTenantOverride.On("ByUserID", userID).Return(&validation.Limits{ActiveSeriesCustomTrackersConfig: activeSeriesTenantConfig})
	activeSeriesTenantOverride.On("ByUserID", userID2).Return(nil)

	tests := map[string]struct {
		test                func(t *testing.T, ingester *Ingester, gatherer prometheus.Gatherer)
		reqs                []*mimirpb.WriteRequest
		expectedMetrics     string
		disableActiveSeries bool
	}{
		"successful push, should count active series": {
			test: func(t *testing.T, ingester *Ingester, gatherer prometheus.Gatherer) {
				pushWithUser(t, ingester, labelsToPush, userID, req)
				pushWithUser(t, ingester, labelsToPush, userID2, req)

				// Update active series for metrics check.
				ingester.updateActiveSeries(time.Now())

				expectedMetrics := `
					# HELP cortex_ingester_active_series Number of currently active series per user.
					# TYPE cortex_ingester_active_series gauge
					cortex_ingester_active_series{user="other_test_user"} 4
					cortex_ingester_active_series{user="test_user"} 4
					# HELP cortex_ingester_active_series_custom_tracker Number of currently active series matching a pre-configured label matchers per user.
					# TYPE cortex_ingester_active_series_custom_tracker gauge
					cortex_ingester_active_series_custom_tracker{name="team_a",user="test_user"} 2
					cortex_ingester_active_series_custom_tracker{name="team_b",user="test_user"} 2
					cortex_ingester_active_series_custom_tracker{name="bool_is_true_flagbased",user="other_test_user"} 2
					cortex_ingester_active_series_custom_tracker{name="bool_is_false_flagbased",user="other_test_user"} 2
				`

				// Check tracked Prometheus metrics
				require.NoError(t, testutil.GatherAndCompare(gatherer, strings.NewReader(expectedMetrics), metricNames...))
			},
		},
		"should cleanup metrics when tsdb closed": {
			test: func(t *testing.T, ingester *Ingester, gatherer prometheus.Gatherer) {
				pushWithUser(t, ingester, labelsToPush, userID, req)
				pushWithUser(t, ingester, labelsToPush, userID2, req)

				// Update active series for metrics check.
				ingester.updateActiveSeries(time.Now())

				expectedMetrics := `
					# HELP cortex_ingester_active_series Number of currently active series per user.
					# TYPE cortex_ingester_active_series gauge
					cortex_ingester_active_series{user="other_test_user"} 4
					cortex_ingester_active_series{user="test_user"} 4
					# HELP cortex_ingester_active_series_custom_tracker Number of currently active series matching a pre-configured label matchers per user.
					# TYPE cortex_ingester_active_series_custom_tracker gauge
					cortex_ingester_active_series_custom_tracker{name="team_a",user="test_user"} 2
					cortex_ingester_active_series_custom_tracker{name="team_b",user="test_user"} 2
					cortex_ingester_active_series_custom_tracker{name="bool_is_true_flagbased",user="other_test_user"} 2
					cortex_ingester_active_series_custom_tracker{name="bool_is_false_flagbased",user="other_test_user"} 2
				`

				// Check tracked Prometheus metrics
				require.NoError(t, testutil.GatherAndCompare(gatherer, strings.NewReader(expectedMetrics), metricNames...))
				// close tsdbs and check for cleanup
				ingester.closeAllTSDB()
				expectedMetrics = ""
				require.NoError(t, testutil.GatherAndCompare(gatherer, strings.NewReader(expectedMetrics), metricNames...))
			},
		},
		"should track custom matchers, removing when zero": {
			test: func(t *testing.T, ingester *Ingester, gatherer prometheus.Gatherer) {
				currentTime := time.Now()
				pushWithUser(t, ingester, labelsToPush, userID, req)
				pushWithUser(t, ingester, labelsToPush, userID2, req)

				// Update active series for metrics check.
				ingester.updateActiveSeries(currentTime)

				expectedMetrics := `
					# HELP cortex_ingester_active_series Number of currently active series per user.
					# TYPE cortex_ingester_active_series gauge
					cortex_ingester_active_series{user="other_test_user"} 4
					cortex_ingester_active_series{user="test_user"} 4
					# HELP cortex_ingester_active_series_custom_tracker Number of currently active series matching a pre-configured label matchers per user.
					# TYPE cortex_ingester_active_series_custom_tracker gauge
					cortex_ingester_active_series_custom_tracker{name="team_a",user="test_user"} 2
					cortex_ingester_active_series_custom_tracker{name="team_b",user="test_user"} 2
					cortex_ingester_active_series_custom_tracker{name="bool_is_true_flagbased",user="other_test_user"} 2
					cortex_ingester_active_series_custom_tracker{name="bool_is_false_flagbased",user="other_test_user"} 2
				`

				// Check tracked Prometheus metrics
				require.NoError(t, testutil.GatherAndCompare(gatherer, strings.NewReader(expectedMetrics), metricNames...))

				// Pushing second time to have entires which are not going to be purged
				currentTime = time.Now()
				pushWithUser(t, ingester, labelsToPush, userID, req)

				// Adding time to make the first batch of pushes idle.
				// We update them in the exact moment in time where append time of the first push is already considered idle,
				// while the second append happens after the purge timestamp.
				currentTime = currentTime.Add(ingester.cfg.ActiveSeriesMetricsIdleTimeout)
				ingester.updateActiveSeries(currentTime)

				expectedMetrics = `
					# HELP cortex_ingester_active_series Number of currently active series per user.
					# TYPE cortex_ingester_active_series gauge
					cortex_ingester_active_series{user="test_user"} 4
					# HELP cortex_ingester_active_series_custom_tracker Number of currently active series matching a pre-configured label matchers per user.
					# TYPE cortex_ingester_active_series_custom_tracker gauge
					cortex_ingester_active_series_custom_tracker{name="team_a",user="test_user"} 2
					cortex_ingester_active_series_custom_tracker{name="team_b",user="test_user"} 2
				`

				// Check tracked Prometheus metrics
				require.NoError(t, testutil.GatherAndCompare(gatherer, strings.NewReader(expectedMetrics), metricNames...))

				// Update active series again in a further future where no series are active anymore.
				currentTime = currentTime.Add(ingester.cfg.ActiveSeriesMetricsIdleTimeout)
				ingester.updateActiveSeries(currentTime)
				require.NoError(t, testutil.GatherAndCompare(gatherer, strings.NewReader(""), metricNames...))
			},
		},
		"successful push, active series disabled": {
			disableActiveSeries: true,
			test: func(t *testing.T, ingester *Ingester, gatherer prometheus.Gatherer) {
				pushWithUser(t, ingester, labelsToPush, userID, req)
				pushWithUser(t, ingester, labelsToPush, userID2, req)

				// Update active series for metrics check.
				ingester.updateActiveSeries(time.Now())

				expectedMetrics := ``

				// Check tracked Prometheus metrics
				require.NoError(t, testutil.GatherAndCompare(gatherer, strings.NewReader(expectedMetrics), metricNames...))
			},
		},
	}

	for testName, testData := range tests {
		t.Run(testName, func(t *testing.T) {
			registry := prometheus.NewRegistry()

			// Create a mocked ingester
			cfg := defaultIngesterTestConfig(t)
			cfg.ActiveSeriesMetricsEnabled = !testData.disableActiveSeries

			limits := defaultLimitsTestConfig()
			limits.ActiveSeriesCustomTrackersConfig = activeSeriesDefaultConfig
			overrides, err := validation.NewOverrides(limits, activeSeriesTenantOverride)
			require.NoError(t, err)

			ing, err := prepareIngesterWithBlockStorageAndOverrides(t, cfg, overrides, "", registry)
			require.NoError(t, err)
			require.NoError(t, services.StartAndAwaitRunning(context.Background(), ing))
			defer services.StopAndAwaitTerminated(context.Background(), ing) //nolint:errcheck

			// Wait until the ingester is healthy
			test.Poll(t, 100*time.Millisecond, 1, func() interface{} {
				return ing.lifecycler.HealthyInstancesCount()
			})

			testData.test(t, ing, registry)
		})
	}
}

func TestIngesterActiveSeriesConfigChanges(t *testing.T) {
	labelsToPush := []labels.Labels{
		labels.FromStrings(labels.MetricName, "test_metric", "bool", "false", "team", "a"),
		labels.FromStrings(labels.MetricName, "test_metric", "bool", "false", "team", "b"),
		labels.FromStrings(labels.MetricName, "test_metric", "bool", "true", "team", "a"),
		labels.FromStrings(labels.MetricName, "test_metric", "bool", "true", "team", "b"),
	}

	req := func(lbls labels.Labels, t time.Time) *mimirpb.WriteRequest {
		return mimirpb.ToWriteRequest(
			[]labels.Labels{lbls},
			[]mimirpb.Sample{{Value: 1, TimestampMs: t.UnixMilli()}},
			nil,
			nil,
			mimirpb.API,
		)
	}

	metricNames := []string{
		"cortex_ingester_active_series_loading",
		"cortex_ingester_active_series",
		"cortex_ingester_active_series_custom_tracker",
	}
	userID := "test_user"
	userID2 := "other_test_user"

	activeSeriesDefaultConfig := mustNewActiveSeriesCustomTrackersConfigFromMap(t, map[string]string{
		"bool_is_true_flagbased":  `{bool="true"}`,
		"bool_is_false_flagbased": `{bool="false"}`,
	})

	activeSeriesTenantConfig := mustNewActiveSeriesCustomTrackersConfigFromMap(t, map[string]string{
		"team_a": `{team="a"}`,
		"team_b": `{team="b"}`,
	})

	defaultActiveSeriesTenantOverride := new(TenantLimitsMock)
	defaultActiveSeriesTenantOverride.On("ByUserID", userID2).Return(nil)
	defaultActiveSeriesTenantOverride.On("ByUserID", userID).Return(&validation.Limits{ActiveSeriesCustomTrackersConfig: activeSeriesTenantConfig})

	tests := map[string]struct {
		test               func(t *testing.T, ingester *Ingester, gatherer prometheus.Gatherer)
		reqs               []*mimirpb.WriteRequest
		expectedMetrics    string
		activeSeriesConfig activeseries.CustomTrackersConfig
		tenantLimits       *TenantLimitsMock
	}{
		"override flag based config with runtime overwrite": {
			tenantLimits:       nil,
			activeSeriesConfig: activeSeriesDefaultConfig,
			test: func(t *testing.T, ingester *Ingester, gatherer prometheus.Gatherer) {
				currentTime := time.Now()

				pushWithUser(t, ingester, labelsToPush, userID, req)
				pushWithUser(t, ingester, labelsToPush, userID2, req)

				// Update active series for metrics check.
				ingester.updateActiveSeries(currentTime)

				expectedMetrics := `
					# HELP cortex_ingester_active_series Number of currently active series per user.
					# TYPE cortex_ingester_active_series gauge
					cortex_ingester_active_series{user="other_test_user"} 4
					cortex_ingester_active_series{user="test_user"} 4
					# HELP cortex_ingester_active_series_custom_tracker Number of currently active series matching a pre-configured label matchers per user.
					# TYPE cortex_ingester_active_series_custom_tracker gauge
					cortex_ingester_active_series_custom_tracker{name="bool_is_false_flagbased",user="other_test_user"} 2
					cortex_ingester_active_series_custom_tracker{name="bool_is_true_flagbased",user="other_test_user"} 2
					cortex_ingester_active_series_custom_tracker{name="bool_is_false_flagbased",user="test_user"} 2
					cortex_ingester_active_series_custom_tracker{name="bool_is_true_flagbased",user="test_user"} 2
				`
				// Check tracked Prometheus metrics
				require.NoError(t, testutil.GatherAndCompare(gatherer, strings.NewReader(expectedMetrics), metricNames...))

				// Add new runtime configs
				activeSeriesTenantOverride := new(TenantLimitsMock)
				activeSeriesTenantOverride.On("ByUserID", userID2).Return(nil)
				activeSeriesTenantOverride.On("ByUserID", userID).Return(&validation.Limits{ActiveSeriesCustomTrackersConfig: activeSeriesTenantConfig})
				limits := defaultLimitsTestConfig()
				limits.ActiveSeriesCustomTrackersConfig = activeSeriesDefaultConfig
				override, err := validation.NewOverrides(limits, activeSeriesTenantOverride)
				require.NoError(t, err)
				ingester.limits = override
				currentTime = time.Now()
				// First update reloads the config
				ingester.updateActiveSeries(currentTime)
				expectedMetrics = `
					# HELP cortex_ingester_active_series Number of currently active series per user.
					# TYPE cortex_ingester_active_series gauge
					cortex_ingester_active_series{user="other_test_user"} 4
					# HELP cortex_ingester_active_series_custom_tracker Number of currently active series matching a pre-configured label matchers per user.
					# TYPE cortex_ingester_active_series_custom_tracker gauge
					cortex_ingester_active_series_custom_tracker{name="bool_is_false_flagbased",user="other_test_user"} 2
					cortex_ingester_active_series_custom_tracker{name="bool_is_true_flagbased",user="other_test_user"} 2
					# HELP cortex_ingester_active_series_loading Indicates that active series configuration is being reloaded, and waiting to become stable. While this metric is non zero, values from active series metrics shouldn't be considered.
					# TYPE cortex_ingester_active_series_loading gauge
					cortex_ingester_active_series_loading{user="test_user"} 1
				`
				require.NoError(t, testutil.GatherAndCompare(gatherer, strings.NewReader(expectedMetrics), metricNames...))

				// Saving time before second push to avoid purging it before exposing.
				currentTime = time.Now()
				pushWithUser(t, ingester, labelsToPush, userID, req)
				pushWithUser(t, ingester, labelsToPush, userID2, req)
				// Adding idleTimeout to expose the metrics but not purge the pushes.
				currentTime = currentTime.Add(ingester.cfg.ActiveSeriesMetricsIdleTimeout)
				ingester.updateActiveSeries(currentTime)
				expectedMetrics = `
					# HELP cortex_ingester_active_series Number of currently active series per user.
					# TYPE cortex_ingester_active_series gauge
					cortex_ingester_active_series{user="other_test_user"} 4
					cortex_ingester_active_series{user="test_user"} 4
					# HELP cortex_ingester_active_series_custom_tracker Number of currently active series matching a pre-configured label matchers per user.
					# TYPE cortex_ingester_active_series_custom_tracker gauge
					cortex_ingester_active_series_custom_tracker{name="bool_is_true_flagbased",user="other_test_user"} 2
            	    cortex_ingester_active_series_custom_tracker{name="bool_is_false_flagbased",user="other_test_user"} 2
					cortex_ingester_active_series_custom_tracker{name="team_a",user="test_user"} 2
            	    cortex_ingester_active_series_custom_tracker{name="team_b",user="test_user"} 2
				`
				require.NoError(t, testutil.GatherAndCompare(gatherer, strings.NewReader(expectedMetrics), metricNames...))
			},
		},
		"remove runtime overwrite and revert to flag based config": {
			activeSeriesConfig: activeSeriesDefaultConfig,
			tenantLimits:       defaultActiveSeriesTenantOverride,
			test: func(t *testing.T, ingester *Ingester, gatherer prometheus.Gatherer) {
				currentTime := time.Now()

				pushWithUser(t, ingester, labelsToPush, userID, req)
				pushWithUser(t, ingester, labelsToPush, userID2, req)

				// Update active series for metrics check.
				ingester.updateActiveSeries(currentTime)

				expectedMetrics := `
					# HELP cortex_ingester_active_series Number of currently active series per user.
					# TYPE cortex_ingester_active_series gauge
					cortex_ingester_active_series{user="other_test_user"} 4
					cortex_ingester_active_series{user="test_user"} 4
					# HELP cortex_ingester_active_series_custom_tracker Number of currently active series matching a pre-configured label matchers per user.
					# TYPE cortex_ingester_active_series_custom_tracker gauge
					cortex_ingester_active_series_custom_tracker{name="bool_is_true_flagbased",user="other_test_user"} 2
            	    cortex_ingester_active_series_custom_tracker{name="bool_is_false_flagbased",user="other_test_user"} 2
					cortex_ingester_active_series_custom_tracker{name="team_a",user="test_user"} 2
            	    cortex_ingester_active_series_custom_tracker{name="team_b",user="test_user"} 2
				`
				// Check tracked Prometheus metrics
				require.NoError(t, testutil.GatherAndCompare(gatherer, strings.NewReader(expectedMetrics), metricNames...))

				// Remove runtime configs
				limits := defaultLimitsTestConfig()
				limits.ActiveSeriesCustomTrackersConfig = activeSeriesDefaultConfig
				override, err := validation.NewOverrides(limits, nil)
				require.NoError(t, err)
				ingester.limits = override
				ingester.updateActiveSeries(currentTime)
				expectedMetrics = `
					# HELP cortex_ingester_active_series Number of currently active series per user.
					# TYPE cortex_ingester_active_series gauge
					cortex_ingester_active_series{user="other_test_user"} 4
					# HELP cortex_ingester_active_series_custom_tracker Number of currently active series matching a pre-configured label matchers per user.
					# TYPE cortex_ingester_active_series_custom_tracker gauge
					cortex_ingester_active_series_custom_tracker{name="bool_is_true_flagbased",user="other_test_user"} 2
            	    cortex_ingester_active_series_custom_tracker{name="bool_is_false_flagbased",user="other_test_user"} 2
					# HELP cortex_ingester_active_series_loading Indicates that active series configuration is being reloaded, and waiting to become stable. While this metric is non zero, values from active series metrics shouldn't be considered.
					# TYPE cortex_ingester_active_series_loading gauge
					cortex_ingester_active_series_loading{user="test_user"} 1
				`
				require.NoError(t, testutil.GatherAndCompare(gatherer, strings.NewReader(expectedMetrics), metricNames...))

				// Saving time before second push to avoid purging it before exposing.
				currentTime = time.Now()
				pushWithUser(t, ingester, labelsToPush, userID, req)
				pushWithUser(t, ingester, labelsToPush, userID2, req)
				// Adding idleTimeout to expose the metrics but not purge the pushes.
				currentTime = currentTime.Add(ingester.cfg.ActiveSeriesMetricsIdleTimeout)
				ingester.updateActiveSeries(currentTime)
				expectedMetrics = `
					# HELP cortex_ingester_active_series Number of currently active series per user.
					# TYPE cortex_ingester_active_series gauge
					cortex_ingester_active_series{user="other_test_user"} 4
					cortex_ingester_active_series{user="test_user"} 4
					# HELP cortex_ingester_active_series_custom_tracker Number of currently active series matching a pre-configured label matchers per user.
					# TYPE cortex_ingester_active_series_custom_tracker gauge
					cortex_ingester_active_series_custom_tracker{name="bool_is_false_flagbased",user="other_test_user"} 2
					cortex_ingester_active_series_custom_tracker{name="bool_is_true_flagbased",user="other_test_user"} 2
					cortex_ingester_active_series_custom_tracker{name="bool_is_false_flagbased",user="test_user"} 2
					cortex_ingester_active_series_custom_tracker{name="bool_is_true_flagbased",user="test_user"} 2
				`
				require.NoError(t, testutil.GatherAndCompare(gatherer, strings.NewReader(expectedMetrics), metricNames...))
			},
		},
		"changing runtime override should result in new metrics": {
			activeSeriesConfig: activeSeriesDefaultConfig,
			test: func(t *testing.T, ingester *Ingester, gatherer prometheus.Gatherer) {
				currentTime := time.Now()

				pushWithUser(t, ingester, labelsToPush, userID, req)

				// Update active series for metrics check.
				ingester.updateActiveSeries(currentTime)

				expectedMetrics := `
					# HELP cortex_ingester_active_series Number of currently active series per user.
					# TYPE cortex_ingester_active_series gauge
					cortex_ingester_active_series{user="test_user"} 4
					# HELP cortex_ingester_active_series_custom_tracker Number of currently active series matching a pre-configured label matchers per user.
					# TYPE cortex_ingester_active_series_custom_tracker gauge
					cortex_ingester_active_series_custom_tracker{name="bool_is_false_flagbased",user="test_user"} 2
					cortex_ingester_active_series_custom_tracker{name="bool_is_true_flagbased",user="test_user"} 2
				`
				// Check tracked Prometheus metrics
				require.NoError(t, testutil.GatherAndCompare(gatherer, strings.NewReader(expectedMetrics), metricNames...))

				// Change runtime configs
				activeSeriesTenantOverride := new(TenantLimitsMock)
				activeSeriesTenantOverride.On("ByUserID", userID).Return(&validation.Limits{ActiveSeriesCustomTrackersConfig: mustNewActiveSeriesCustomTrackersConfigFromMap(t, map[string]string{
					"team_a": `{team="a"}`,
					"team_b": `{team="b"}`,
					"team_c": `{team="b"}`,
					"team_d": `{team="b"}`,
				})})
				limits := defaultLimitsTestConfig()
				limits.ActiveSeriesCustomTrackersConfig = activeSeriesDefaultConfig
				override, err := validation.NewOverrides(limits, activeSeriesTenantOverride)
				require.NoError(t, err)
				ingester.limits = override
				ingester.updateActiveSeries(currentTime)
				expectedMetrics = `
					# HELP cortex_ingester_active_series_loading Indicates that active series configuration is being reloaded, and waiting to become stable. While this metric is non zero, values from active series metrics shouldn't be considered.
					# TYPE cortex_ingester_active_series_loading gauge
					cortex_ingester_active_series_loading{user="test_user"} 1
				`
				require.NoError(t, testutil.GatherAndCompare(gatherer, strings.NewReader(expectedMetrics), metricNames...))

				// Saving time before second push to avoid purging it before exposing.
				currentTime = time.Now()
				pushWithUser(t, ingester, labelsToPush, userID, req)
				// Adding idleTimeout to expose the metrics but not purge the pushes.
				currentTime = currentTime.Add(ingester.cfg.ActiveSeriesMetricsIdleTimeout)
				ingester.updateActiveSeries(currentTime)
				expectedMetrics = `
					# HELP cortex_ingester_active_series Number of currently active series per user.
					# TYPE cortex_ingester_active_series gauge
					cortex_ingester_active_series{user="test_user"} 4
					# HELP cortex_ingester_active_series_custom_tracker Number of currently active series matching a pre-configured label matchers per user.
					# TYPE cortex_ingester_active_series_custom_tracker gauge
					cortex_ingester_active_series_custom_tracker{name="team_a",user="test_user"} 2
					cortex_ingester_active_series_custom_tracker{name="team_b",user="test_user"} 2
					cortex_ingester_active_series_custom_tracker{name="team_c",user="test_user"} 2
					cortex_ingester_active_series_custom_tracker{name="team_d",user="test_user"} 2
				`
				require.NoError(t, testutil.GatherAndCompare(gatherer, strings.NewReader(expectedMetrics), metricNames...))
			},
		},
		"should cleanup loading metric at close": {
			activeSeriesConfig: activeSeriesDefaultConfig,
			tenantLimits:       defaultActiveSeriesTenantOverride,
			test: func(t *testing.T, ingester *Ingester, gatherer prometheus.Gatherer) {
				currentTime := time.Now()

				pushWithUser(t, ingester, labelsToPush, userID, req)
				pushWithUser(t, ingester, labelsToPush, userID2, req)

				// Update active series for metrics check.
				ingester.updateActiveSeries(currentTime)

				expectedMetrics := `
					# HELP cortex_ingester_active_series Number of currently active series per user.
					# TYPE cortex_ingester_active_series gauge
					cortex_ingester_active_series{user="other_test_user"} 4
					cortex_ingester_active_series{user="test_user"} 4
					# HELP cortex_ingester_active_series_custom_tracker Number of currently active series matching a pre-configured label matchers per user.
					# TYPE cortex_ingester_active_series_custom_tracker gauge
					cortex_ingester_active_series_custom_tracker{name="bool_is_true_flagbased",user="other_test_user"} 2
					cortex_ingester_active_series_custom_tracker{name="bool_is_false_flagbased",user="other_test_user"} 2
					cortex_ingester_active_series_custom_tracker{name="team_a",user="test_user"} 2
					cortex_ingester_active_series_custom_tracker{name="team_b",user="test_user"} 2
				`
				// Check tracked Prometheus metrics
				require.NoError(t, testutil.GatherAndCompare(gatherer, strings.NewReader(expectedMetrics), metricNames...))

				// Remove all configs
				limits := defaultLimitsTestConfig()
				override, err := validation.NewOverrides(limits, nil)
				require.NoError(t, err)
				ingester.limits = override
				ingester.updateActiveSeries(currentTime)
				expectedMetrics = `
					# HELP cortex_ingester_active_series_loading Indicates that active series configuration is being reloaded, and waiting to become stable. While this metric is non zero, values from active series metrics shouldn't be considered.
					# TYPE cortex_ingester_active_series_loading gauge
					cortex_ingester_active_series_loading{user="test_user"} 1
					cortex_ingester_active_series_loading{user="other_test_user"} 1
				`
				require.NoError(t, testutil.GatherAndCompare(gatherer, strings.NewReader(expectedMetrics), metricNames...))
				ingester.closeAllTSDB()
				expectedMetrics = `
				`
				require.NoError(t, testutil.GatherAndCompare(gatherer, strings.NewReader(expectedMetrics), metricNames...))
			},
		},
	}

	for testName, testData := range tests {
		t.Run(testName, func(t *testing.T) {
			registry := prometheus.NewRegistry()

			// Create a mocked ingester
			cfg := defaultIngesterTestConfig(t)
			cfg.ActiveSeriesMetricsEnabled = true

			limits := defaultLimitsTestConfig()
			limits.ActiveSeriesCustomTrackersConfig = testData.activeSeriesConfig
			var overrides *validation.Overrides
			var err error
			// Without this, TenantLimitsMock(nil) != nil when using getOverridesForUser in limits.go
			if testData.tenantLimits != nil {
				overrides, err = validation.NewOverrides(limits, testData.tenantLimits)
				require.NoError(t, err)
			} else {
				overrides, err = validation.NewOverrides(limits, nil)
				require.NoError(t, err)
			}

			ing, err := prepareIngesterWithBlockStorageAndOverrides(t, cfg, overrides, "", registry)
			require.NoError(t, err)
			require.NoError(t, services.StartAndAwaitRunning(context.Background(), ing))
			defer services.StopAndAwaitTerminated(context.Background(), ing) //nolint:errcheck

			// Wait until the ingester is healthy
			test.Poll(t, 100*time.Millisecond, 1, func() interface{} {
				return ing.lifecycler.HealthyInstancesCount()
			})

			testData.test(t, ing, registry)
		})
	}
}

func pushWithUser(t *testing.T, ingester *Ingester, labelsToPush []labels.Labels, userID string, req func(lbls labels.Labels, t time.Time) *mimirpb.WriteRequest) {
	for _, label := range labelsToPush {
		ctx := user.InjectOrgID(context.Background(), userID)
		_, err := ingester.Push(ctx, req(label, time.Now()))
		require.NoError(t, err)
	}
}

func TestGetIgnoreSeriesLimitForMetricNamesMap(t *testing.T) {
	cfg := Config{}

	require.Nil(t, cfg.getIgnoreSeriesLimitForMetricNamesMap())

	cfg.IgnoreSeriesLimitForMetricNames = ", ,,,"
	require.Nil(t, cfg.getIgnoreSeriesLimitForMetricNamesMap())

	cfg.IgnoreSeriesLimitForMetricNames = "foo, bar, ,"
	require.Equal(t, map[string]struct{}{"foo": {}, "bar": {}}, cfg.getIgnoreSeriesLimitForMetricNamesMap())
}

// Test_Ingester_OutOfOrder tests basic ingestion and query of out-of-order samples.
// It also tests if the OutOfOrderTimeWindow gets changed during runtime.
// The correctness of changed runtime is already tested in Prometheus, so we only check if the
// change is being applied here.
func Test_Ingester_OutOfOrder(t *testing.T) {
	cfg := defaultIngesterTestConfig(t)
	cfg.TSDBConfigUpdatePeriod = 1 * time.Second

	l := defaultLimitsTestConfig()
	tenantOverride := new(TenantLimitsMock)
	tenantOverride.On("ByUserID", "test").Return(nil)
	override, err := validation.NewOverrides(l, tenantOverride)
	require.NoError(t, err)

	setOOOTimeWindow := func(oooTW model.Duration) {
		tenantOverride.ExpectedCalls = nil
		tenantOverride.On("ByUserID", "test").Return(&validation.Limits{
			OutOfOrderTimeWindow: oooTW,
		})
		// TSDB config is updated every second.
		<-time.After(1500 * time.Millisecond)
	}

	i, err := prepareIngesterWithBlockStorageAndOverrides(t, cfg, override, "", nil)
	require.NoError(t, err)
	require.NoError(t, services.StartAndAwaitRunning(context.Background(), i))
	defer services.StopAndAwaitTerminated(context.Background(), i) //nolint:errcheck

	// Wait until it's healthy
	test.Poll(t, 1*time.Second, 1, func() interface{} {
		return i.lifecycler.HealthyInstancesCount()
	})

	ctx := user.InjectOrgID(context.Background(), "test")

	pushSamples := func(start, end int64, expErr bool) {
		start = start * time.Minute.Milliseconds()
		end = end * time.Minute.Milliseconds()

		s := labels.FromStrings(labels.MetricName, "test_1", "status", "200")
		var samples []mimirpb.Sample
		var lbls []labels.Labels
		for ts := start; ts <= end; ts += time.Minute.Milliseconds() {
			samples = append(samples, mimirpb.Sample{
				TimestampMs: ts,
				Value:       float64(ts),
			})
			lbls = append(lbls, s)
		}

		wReq := mimirpb.ToWriteRequest(lbls, samples, nil, nil, mimirpb.API)
		_, err = i.Push(ctx, wReq)
		if expErr {
			require.Error(t, err, "should have failed on push")
			require.ErrorAs(t, err, &storage.ErrTooOldSample)
		} else {
			require.NoError(t, err)
		}
	}

	verifySamples := func(start, end int64) {
		start = start * time.Minute.Milliseconds()
		end = end * time.Minute.Milliseconds()

		var expSamples []model.SamplePair
		for ts := start; ts <= end; ts += time.Minute.Milliseconds() {
			expSamples = append(expSamples, model.SamplePair{
				Timestamp: model.Time(ts),
				Value:     model.SampleValue(ts),
			})
		}
		expMatrix := model.Matrix{{
			Metric: model.Metric{"__name__": "test_1", "status": "200"},
			Values: expSamples,
		}}

		req := &client.QueryRequest{
			StartTimestampMs: math.MinInt64,
			EndTimestampMs:   math.MaxInt64,
			Matchers: []*client.LabelMatcher{
				{Type: client.EQUAL, Name: model.MetricNameLabel, Value: "test_1"},
			},
		}

		s := stream{ctx: ctx}
		err = i.QueryStream(req, &s)
		require.NoError(t, err)

		res, err := chunkcompat.StreamsToMatrix(model.Earliest, model.Latest, s.responses)
		require.NoError(t, err)
		assert.ElementsMatch(t, expMatrix, res)
	}

	// Push first in-order sample at minute 100.
	pushSamples(100, 100, false)
	verifySamples(100, 100)

	// OOO is not enabled. So it errors out. No sample ingested.
	pushSamples(90, 99, true)
	verifySamples(100, 100)

	i.updateUsageStats()
	assert.Equal(t, int64(0), usagestats.GetInt(tenantsWithOutOfOrderEnabledStatName).Value())
	assert.Equal(t, int64(0), usagestats.GetInt(minOutOfOrderTimeWindowSecondsStatName).Value())
	assert.Equal(t, int64(0), usagestats.GetInt(maxOutOfOrderTimeWindowSecondsStatName).Value())

	// Increasing the OOO time window.
	setOOOTimeWindow(model.Duration(30 * time.Minute))

	// Now it works.
	pushSamples(90, 99, false)
	verifySamples(90, 100)

	// Gives an error for sample 69 since it's outside time window, but rest is ingested.
	pushSamples(69, 99, true)
	verifySamples(70, 100)

	// All beyond the ooo time window. None ingested.
	pushSamples(50, 69, true)
	verifySamples(70, 100)

	i.updateUsageStats()
	assert.Equal(t, int64(1), usagestats.GetInt(tenantsWithOutOfOrderEnabledStatName).Value())
	assert.Equal(t, int64(30*60), usagestats.GetInt(minOutOfOrderTimeWindowSecondsStatName).Value())
	assert.Equal(t, int64(30*60), usagestats.GetInt(maxOutOfOrderTimeWindowSecondsStatName).Value())

	// Increase the time window again. It works.
	setOOOTimeWindow(model.Duration(60 * time.Minute))
	pushSamples(50, 69, false)
	verifySamples(50, 100)

	i.updateUsageStats()
	assert.Equal(t, int64(1), usagestats.GetInt(tenantsWithOutOfOrderEnabledStatName).Value())
	assert.Equal(t, int64(60*60), usagestats.GetInt(minOutOfOrderTimeWindowSecondsStatName).Value())
	assert.Equal(t, int64(60*60), usagestats.GetInt(maxOutOfOrderTimeWindowSecondsStatName).Value())

	// Decrease the time window again. Same push should fail.
	setOOOTimeWindow(model.Duration(30 * time.Minute))
	pushSamples(50, 69, true)
	verifySamples(50, 100)

	i.updateUsageStats()
	assert.Equal(t, int64(1), usagestats.GetInt(tenantsWithOutOfOrderEnabledStatName).Value())
	assert.Equal(t, int64(30*60), usagestats.GetInt(minOutOfOrderTimeWindowSecondsStatName).Value())
	assert.Equal(t, int64(30*60), usagestats.GetInt(maxOutOfOrderTimeWindowSecondsStatName).Value())
}

func TestNewIngestErrMsgs(t *testing.T) {
	timestamp := model.Time(1575043969)
	metricLabelAdapters := []mimirpb.LabelAdapter{{Name: labels.MetricName, Value: "test"}}

	tests := map[string]struct {
		err error
		msg string
	}{
		"newIngestErrSampleTimestampTooOld": {
			err: newIngestErrSampleTimestampTooOld(timestamp, metricLabelAdapters),
			msg: `the sample has been rejected because its timestamp is too old (err-mimir-sample-timestamp-too-old). The affected sample has timestamp 1970-01-19T05:30:43.969Z and is from series {__name__="test"}`,
		},
		"newEphemeralIngestErrSampleTimestampTooOld": {
			err: newEphemeralIngestErrSampleTimestampTooOld(timestamp, metricLabelAdapters),
			msg: `the sample for ephemeral series has been rejected because its timestamp is too old (err-mimir-ephemeral-sample-timestamp-too-old). The affected sample has timestamp 1970-01-19T05:30:43.969Z and is from series {__name__="test"}`,
		},
		"newIngestErrSampleTimestampTooOld_out_of_order_enabled": {
			err: newIngestErrSampleTimestampTooOldOOOEnabled(timestamp, metricLabelAdapters, model.Duration(2*time.Hour)),
			msg: `the sample has been rejected because another sample with a more recent timestamp has already been ingested and this sample is beyond the out-of-order time window of 2h (err-mimir-sample-timestamp-too-old). The affected sample has timestamp 1970-01-19T05:30:43.969Z and is from series {__name__="test"}`,
		},
		"newIngestErrSampleOutOfOrder": {
			err: newIngestErrSampleOutOfOrder(timestamp, metricLabelAdapters),
			msg: `the sample has been rejected because another sample with a more recent timestamp has already been ingested and out-of-order samples are not allowed (err-mimir-sample-out-of-order). The affected sample has timestamp 1970-01-19T05:30:43.969Z and is from series {__name__="test"}`,
		},
		"newEphemeralIngestErrSampleOutOfOrder": {
			err: newEphemeralIngestErrSampleOutOfOrder(timestamp, metricLabelAdapters),
			msg: `the sample for ephemeral series has been rejected because another sample with a more recent timestamp has already been ingested and out-of-order samples are not allowed (err-mimir-ephemeral-sample-out-of-order). The affected sample has timestamp 1970-01-19T05:30:43.969Z and is from series {__name__="test"}`,
		},
		"newIngestErrSampleDuplicateTimestamp": {
			err: newIngestErrSampleDuplicateTimestamp(timestamp, metricLabelAdapters),
			msg: `the sample has been rejected because another sample with the same timestamp, but a different value, has already been ingested (err-mimir-sample-duplicate-timestamp). The affected sample has timestamp 1970-01-19T05:30:43.969Z and is from series {__name__="test"}`,
		},
		"newEphemeralIngestErrSampleDuplicateTimestamp": {
			err: newEphemeralIngestErrSampleDuplicateTimestamp(timestamp, metricLabelAdapters),
			msg: `the sample for ephemeral series has been rejected because another sample with the same timestamp, but a different value, has already been ingested (err-mimir-ephemeral-sample-duplicate-timestamp). The affected sample has timestamp 1970-01-19T05:30:43.969Z and is from series {__name__="test"}`,
		},
		"newIngestErrExemplarMissingSeries": {
			err: newIngestErrExemplarMissingSeries(timestamp, metricLabelAdapters, []mimirpb.LabelAdapter{{Name: "traceID", Value: "123"}}),
			msg: `the exemplar has been rejected because the related series has not been ingested yet (err-mimir-exemplar-series-missing). The affected exemplar is {traceID="123"} with timestamp 1970-01-19T05:30:43.969Z for series {__name__="test"}`,
		},
	}

	for testName, tc := range tests {
		t.Run(testName, func(t *testing.T) {
			assert.Equal(t, tc.msg, tc.err.Error())
		})
	}
}

func TestIngester_PushAndQueryEphemeral(t *testing.T) {
	metricLabelAdapters := []mimirpb.LabelAdapter{{Name: labels.MetricName, Value: "test"}}
	metricLabels := mimirpb.FromLabelAdaptersToLabels(metricLabelAdapters)
	metricLabelSet := mimirpb.FromLabelAdaptersToMetric(metricLabelAdapters)

	metricNames := []string{
		"cortex_ingester_ingested_ephemeral_samples_total",
		"cortex_ingester_ingested_ephemeral_samples_failures_total",
		"cortex_ingester_memory_ephemeral_series",
		"cortex_ingester_memory_series",
		"cortex_ingester_memory_users",
		"cortex_ingester_ephemeral_series_created_total",
		"cortex_ingester_ephemeral_series_removed_total",
		"cortex_discarded_samples_total",
		"cortex_ingester_memory_ephemeral_users",
		"cortex_ingester_queries_ephemeral_total",
		"cortex_ingester_queried_ephemeral_samples",
		"cortex_ingester_queried_ephemeral_series",
	}
	userID := "test"

	now := time.Now()

	tests := map[string]struct {
		reqs                       []*mimirpb.WriteRequest
		additionalMetrics          []string
		maxEphemeralSeriesLimit    int
		expectedIngestedEphemeral  model.Matrix
		expectedIngestedPersistent model.Matrix
		expectedErr                error
		expectedMetrics            string
	}{
		"should succeed on pushing valid series to ephemeral storage": {
			reqs: []*mimirpb.WriteRequest{
				ToWriteRequestEphemeral(
					[]labels.Labels{metricLabels},
					[]mimirpb.Sample{{Value: 1, TimestampMs: now.UnixMilli() - 10}},
					nil,
					nil,
					mimirpb.API),

				ToWriteRequestEphemeral(
					[]labels.Labels{metricLabels},
					[]mimirpb.Sample{{Value: 2, TimestampMs: now.UnixMilli()}},
					nil,
					nil,
					mimirpb.API),
			},
			maxEphemeralSeriesLimit: 10,
			expectedErr:             nil,
			expectedIngestedEphemeral: model.Matrix{
				&model.SampleStream{Metric: metricLabelSet, Values: []model.SamplePair{{Value: 1, Timestamp: model.Time(now.UnixMilli() - 10)}, {Value: 2, Timestamp: model.Time(now.UnixMilli())}}},
			},
			expectedMetrics: `
					# HELP cortex_ingester_ingested_ephemeral_samples_total The total number of samples ingested per user for ephemeral series.
					# TYPE cortex_ingester_ingested_ephemeral_samples_total counter
					cortex_ingester_ingested_ephemeral_samples_total{user="test"} 2

					# HELP cortex_ingester_ingested_ephemeral_samples_failures_total The total number of samples that errored on ingestion per user for ephemeral series.
					# TYPE cortex_ingester_ingested_ephemeral_samples_failures_total counter
					cortex_ingester_ingested_ephemeral_samples_failures_total{user="test"} 0

					# HELP cortex_ingester_ephemeral_series_created_total The total number of series in ephemeral storage that were created per user.
					# TYPE cortex_ingester_ephemeral_series_created_total counter
					cortex_ingester_ephemeral_series_created_total{user="test"} 1

					# HELP cortex_ingester_ephemeral_series_removed_total The total number of series in ephemeral storage that were removed per user.
					# TYPE cortex_ingester_ephemeral_series_removed_total counter
					cortex_ingester_ephemeral_series_removed_total{user="test"} 0

					# HELP cortex_ingester_memory_ephemeral_series The current number of ephemeral series in memory.
        	        # TYPE cortex_ingester_memory_ephemeral_series gauge
        	        cortex_ingester_memory_ephemeral_series 1

					# HELP cortex_ingester_memory_series The current number of series in memory.
        	        # TYPE cortex_ingester_memory_series gauge
        	        cortex_ingester_memory_series 0

					# HELP cortex_ingester_memory_users The current number of users in memory.
					# TYPE cortex_ingester_memory_users gauge
					cortex_ingester_memory_users 1

					# HELP cortex_ingester_memory_ephemeral_users The current number of users with ephemeral storage in memory.
					# TYPE cortex_ingester_memory_ephemeral_users gauge
					cortex_ingester_memory_ephemeral_users 1

					# HELP cortex_ingester_queried_ephemeral_samples The total number of samples from ephemeral storage returned per query.
					# TYPE cortex_ingester_queried_ephemeral_samples histogram
					cortex_ingester_queried_ephemeral_samples_bucket{le="10"} 1
					cortex_ingester_queried_ephemeral_samples_bucket{le="80"} 1
					cortex_ingester_queried_ephemeral_samples_bucket{le="640"} 1
					cortex_ingester_queried_ephemeral_samples_bucket{le="5120"} 1
					cortex_ingester_queried_ephemeral_samples_bucket{le="40960"} 1
					cortex_ingester_queried_ephemeral_samples_bucket{le="327680"} 1
					cortex_ingester_queried_ephemeral_samples_bucket{le="2.62144e+06"} 1
					cortex_ingester_queried_ephemeral_samples_bucket{le="2.097152e+07"} 1
					cortex_ingester_queried_ephemeral_samples_bucket{le="+Inf"} 1
					cortex_ingester_queried_ephemeral_samples_sum 2
					cortex_ingester_queried_ephemeral_samples_count 1

					# HELP cortex_ingester_queried_ephemeral_series The total number of ephemeral series returned from queries.
					# TYPE cortex_ingester_queried_ephemeral_series histogram
					cortex_ingester_queried_ephemeral_series_bucket{le="10"} 1
					cortex_ingester_queried_ephemeral_series_bucket{le="80"} 1
					cortex_ingester_queried_ephemeral_series_bucket{le="640"} 1
					cortex_ingester_queried_ephemeral_series_bucket{le="5120"} 1
					cortex_ingester_queried_ephemeral_series_bucket{le="40960"} 1
					cortex_ingester_queried_ephemeral_series_bucket{le="327680"} 1
					cortex_ingester_queried_ephemeral_series_bucket{le="+Inf"} 1
					cortex_ingester_queried_ephemeral_series_sum 1
					cortex_ingester_queried_ephemeral_series_count 1

					# HELP cortex_ingester_queries_ephemeral_total The total number of queries the ingester has handled for ephemeral storage.
					# TYPE cortex_ingester_queries_ephemeral_total counter
					cortex_ingester_queries_ephemeral_total 1
			`,
		},
		"old ephemeral samples are discarded": {
			reqs: []*mimirpb.WriteRequest{
				ToWriteRequestEphemeral(
					[]labels.Labels{metricLabels},
					[]mimirpb.Sample{{Value: 1, TimestampMs: 100}},
					nil,
					nil,
					mimirpb.API),
			},
			maxEphemeralSeriesLimit:   10,
			expectedErr:               httpgrpc.Errorf(http.StatusBadRequest, wrapWithUser(newEphemeralIngestErrSampleTimestampTooOld(model.Time(100), mimirpb.FromLabelsToLabelAdapters(metricLabels)), userID).Error()),
			expectedIngestedEphemeral: nil, // No returned samples.
			expectedMetrics: `
					# HELP cortex_ingester_ingested_ephemeral_samples_total The total number of samples ingested per user for ephemeral series.
					# TYPE cortex_ingester_ingested_ephemeral_samples_total counter
					cortex_ingester_ingested_ephemeral_samples_total{user="test"} 0

					# HELP cortex_ingester_ingested_ephemeral_samples_failures_total The total number of samples that errored on ingestion per user for ephemeral series.
					# TYPE cortex_ingester_ingested_ephemeral_samples_failures_total counter
					cortex_ingester_ingested_ephemeral_samples_failures_total{user="test"} 1

					# HELP cortex_ingester_ephemeral_series_created_total The total number of series in ephemeral storage that were created per user.
					# TYPE cortex_ingester_ephemeral_series_created_total counter
					cortex_ingester_ephemeral_series_created_total{user="test"} 0

					# HELP cortex_ingester_ephemeral_series_removed_total The total number of series in ephemeral storage that were removed per user.
					# TYPE cortex_ingester_ephemeral_series_removed_total counter
					cortex_ingester_ephemeral_series_removed_total{user="test"} 0

					# HELP cortex_ingester_memory_ephemeral_series The current number of ephemeral series in memory.
        	        # TYPE cortex_ingester_memory_ephemeral_series gauge
        	        cortex_ingester_memory_ephemeral_series 0

					# HELP cortex_ingester_memory_series The current number of series in memory.
        	        # TYPE cortex_ingester_memory_series gauge
        	        cortex_ingester_memory_series 0

					# HELP cortex_ingester_memory_users The current number of users in memory.
					# TYPE cortex_ingester_memory_users gauge
					cortex_ingester_memory_users 1

					# HELP cortex_discarded_samples_total The total number of samples that were discarded.
        	        # TYPE cortex_discarded_samples_total counter
        	        cortex_discarded_samples_total{group="",reason="ephemeral-sample-out-of-bounds",user="test"} 1

					# HELP cortex_ingester_memory_ephemeral_users The current number of users with ephemeral storage in memory.
					# TYPE cortex_ingester_memory_ephemeral_users gauge
					cortex_ingester_memory_ephemeral_users 1

					# HELP cortex_ingester_queried_ephemeral_samples The total number of samples from ephemeral storage returned per query.
					# TYPE cortex_ingester_queried_ephemeral_samples histogram
					cortex_ingester_queried_ephemeral_samples_bucket{le="10"} 1
					cortex_ingester_queried_ephemeral_samples_bucket{le="80"} 1
					cortex_ingester_queried_ephemeral_samples_bucket{le="640"} 1
					cortex_ingester_queried_ephemeral_samples_bucket{le="5120"} 1
					cortex_ingester_queried_ephemeral_samples_bucket{le="40960"} 1
					cortex_ingester_queried_ephemeral_samples_bucket{le="327680"} 1
					cortex_ingester_queried_ephemeral_samples_bucket{le="2.62144e+06"} 1
					cortex_ingester_queried_ephemeral_samples_bucket{le="2.097152e+07"} 1
					cortex_ingester_queried_ephemeral_samples_bucket{le="+Inf"} 1
					cortex_ingester_queried_ephemeral_samples_sum 0
					cortex_ingester_queried_ephemeral_samples_count 1

					# HELP cortex_ingester_queried_ephemeral_series The total number of ephemeral series returned from queries.
					# TYPE cortex_ingester_queried_ephemeral_series histogram
					cortex_ingester_queried_ephemeral_series_bucket{le="10"} 1
					cortex_ingester_queried_ephemeral_series_bucket{le="80"} 1
					cortex_ingester_queried_ephemeral_series_bucket{le="640"} 1
					cortex_ingester_queried_ephemeral_series_bucket{le="5120"} 1
					cortex_ingester_queried_ephemeral_series_bucket{le="40960"} 1
					cortex_ingester_queried_ephemeral_series_bucket{le="327680"} 1
					cortex_ingester_queried_ephemeral_series_bucket{le="+Inf"} 1
					cortex_ingester_queried_ephemeral_series_sum 0
					cortex_ingester_queried_ephemeral_series_count 1

					# HELP cortex_ingester_queries_ephemeral_total The total number of queries the ingester has handled for ephemeral storage.
					# TYPE cortex_ingester_queries_ephemeral_total counter
					cortex_ingester_queries_ephemeral_total 1
			`,
		},
		"should fail on out-of-order samples": {
			reqs: []*mimirpb.WriteRequest{
				ToWriteRequestEphemeral(
					[]labels.Labels{metricLabels},
					[]mimirpb.Sample{{Value: 2, TimestampMs: now.UnixMilli()}},
					nil,
					nil,
					mimirpb.API,
				),

				ToWriteRequestEphemeral(
					[]labels.Labels{metricLabels},
					[]mimirpb.Sample{{Value: 1, TimestampMs: now.UnixMilli() - 10}},
					nil,
					nil,
					mimirpb.API,
				),
			},
			maxEphemeralSeriesLimit: 10,
			expectedErr:             httpgrpc.Errorf(http.StatusBadRequest, wrapWithUser(newEphemeralIngestErrSampleOutOfOrder(model.Time(now.UnixMilli()-10), mimirpb.FromLabelsToLabelAdapters(metricLabels)), userID).Error()),
			expectedIngestedEphemeral: model.Matrix{
				&model.SampleStream{Metric: metricLabelSet, Values: []model.SamplePair{{Value: 2, Timestamp: model.Time(now.UnixMilli())}}},
			},
			expectedMetrics: `
					# HELP cortex_ingester_ingested_ephemeral_samples_total The total number of samples ingested per user for ephemeral series.
					# TYPE cortex_ingester_ingested_ephemeral_samples_total counter
					cortex_ingester_ingested_ephemeral_samples_total{user="test"} 1

					# HELP cortex_ingester_ingested_ephemeral_samples_failures_total The total number of samples that errored on ingestion per user for ephemeral series.
					# TYPE cortex_ingester_ingested_ephemeral_samples_failures_total counter
					cortex_ingester_ingested_ephemeral_samples_failures_total{user="test"} 1

					# HELP cortex_ingester_ephemeral_series_created_total The total number of series in ephemeral storage that were created per user.
					# TYPE cortex_ingester_ephemeral_series_created_total counter
					cortex_ingester_ephemeral_series_created_total{user="test"} 1

					# HELP cortex_ingester_ephemeral_series_removed_total The total number of series in ephemeral storage that were removed per user.
					# TYPE cortex_ingester_ephemeral_series_removed_total counter
					cortex_ingester_ephemeral_series_removed_total{user="test"} 0

					# HELP cortex_ingester_memory_ephemeral_series The current number of ephemeral series in memory.
        	        # TYPE cortex_ingester_memory_ephemeral_series gauge
        	        cortex_ingester_memory_ephemeral_series 1

					# HELP cortex_ingester_memory_series The current number of series in memory.
        	        # TYPE cortex_ingester_memory_series gauge
        	        cortex_ingester_memory_series 0

					# HELP cortex_ingester_memory_users The current number of users in memory.
					# TYPE cortex_ingester_memory_users gauge
					cortex_ingester_memory_users 1

					# HELP cortex_discarded_samples_total The total number of samples that were discarded.
					# TYPE cortex_discarded_samples_total counter
					cortex_discarded_samples_total{group="",reason="ephemeral-sample-out-of-order",user="test"} 1

					# HELP cortex_ingester_memory_ephemeral_users The current number of users with ephemeral storage in memory.
					# TYPE cortex_ingester_memory_ephemeral_users gauge
					cortex_ingester_memory_ephemeral_users 1

					# HELP cortex_ingester_queried_ephemeral_samples The total number of samples from ephemeral storage returned per query.
					# TYPE cortex_ingester_queried_ephemeral_samples histogram
					cortex_ingester_queried_ephemeral_samples_bucket{le="10"} 1
					cortex_ingester_queried_ephemeral_samples_bucket{le="80"} 1
					cortex_ingester_queried_ephemeral_samples_bucket{le="640"} 1
					cortex_ingester_queried_ephemeral_samples_bucket{le="5120"} 1
					cortex_ingester_queried_ephemeral_samples_bucket{le="40960"} 1
					cortex_ingester_queried_ephemeral_samples_bucket{le="327680"} 1
					cortex_ingester_queried_ephemeral_samples_bucket{le="2.62144e+06"} 1
					cortex_ingester_queried_ephemeral_samples_bucket{le="2.097152e+07"} 1
					cortex_ingester_queried_ephemeral_samples_bucket{le="+Inf"} 1
					cortex_ingester_queried_ephemeral_samples_sum 1
					cortex_ingester_queried_ephemeral_samples_count 1

					# HELP cortex_ingester_queried_ephemeral_series The total number of ephemeral series returned from queries.
					# TYPE cortex_ingester_queried_ephemeral_series histogram
					cortex_ingester_queried_ephemeral_series_bucket{le="10"} 1
					cortex_ingester_queried_ephemeral_series_bucket{le="80"} 1
					cortex_ingester_queried_ephemeral_series_bucket{le="640"} 1
					cortex_ingester_queried_ephemeral_series_bucket{le="5120"} 1
					cortex_ingester_queried_ephemeral_series_bucket{le="40960"} 1
					cortex_ingester_queried_ephemeral_series_bucket{le="327680"} 1
					cortex_ingester_queried_ephemeral_series_bucket{le="+Inf"} 1
					cortex_ingester_queried_ephemeral_series_sum 1
					cortex_ingester_queried_ephemeral_series_count 1

					# HELP cortex_ingester_queries_ephemeral_total The total number of queries the ingester has handled for ephemeral storage.
					# TYPE cortex_ingester_queries_ephemeral_total counter
					cortex_ingester_queries_ephemeral_total 1
			`,
		},
		"request with mix of ephemeral and persistent series, with some good and some bad samples plus some metadata": {
			reqs: []*mimirpb.WriteRequest{
				{
					Source: mimirpb.API,
					EphemeralTimeseries: []mimirpb.PreallocTimeseries{{
						TimeSeries: &mimirpb.TimeSeries{
							Labels: []mimirpb.LabelAdapter{{Name: labels.MetricName, Value: "eph_metric2"}},
							Samples: []mimirpb.Sample{
								{TimestampMs: now.UnixMilli(), Value: 100}, // Good sample. Next request will contain sample with lower TS.
							},
						},
					}},
				},

				{
					Source: mimirpb.API,
					Metadata: []*mimirpb.MetricMetadata{
						{
							Type:             mimirpb.COUNTER,
							MetricFamilyName: "per_metric",
							Help:             "Some help goes here...",
							Unit:             "light years",
						},
					},

					Timeseries: []mimirpb.PreallocTimeseries{{
						TimeSeries: &mimirpb.TimeSeries{
							Labels: []mimirpb.LabelAdapter{
								{Name: labels.MetricName, Value: "per_metric"},
							},
							Exemplars: []mimirpb.Exemplar{{
								Labels:      []mimirpb.LabelAdapter{{Name: "traceID", Value: "123"}},
								TimestampMs: 1000,
								Value:       1000,
							}},
							Samples: []mimirpb.Sample{
								{TimestampMs: now.UnixMilli(), Value: 100},
								{TimestampMs: now.UnixMilli() + 1000, Value: 200},
							},
						},
					}},

					EphemeralTimeseries: []mimirpb.PreallocTimeseries{{
						TimeSeries: &mimirpb.TimeSeries{
							Labels: []mimirpb.LabelAdapter{{Name: labels.MetricName, Value: "eph_metric1"}},
							Exemplars: []mimirpb.Exemplar{{
								Labels:      []mimirpb.LabelAdapter{{Name: "traceID", Value: "123"}},
								TimestampMs: 1000,
								Value:       1000,
							}},
							Samples: []mimirpb.Sample{
								{TimestampMs: 100, Value: 100}, // out of bounds, this will be reported as first error
								{TimestampMs: now.UnixMilli(), Value: 200},
								{TimestampMs: now.UnixMilli() + 1000, Value: 200},
								{TimestampMs: now.UnixMilli() + 2000, Value: 300},
							},
						},
					}, {
						TimeSeries: &mimirpb.TimeSeries{
							Labels: []mimirpb.LabelAdapter{{Name: labels.MetricName, Value: "eph_metric2"}},
							Samples: []mimirpb.Sample{
								{TimestampMs: now.UnixMilli() - 1000, Value: 100}, // out of order (compared to previous request)
								{TimestampMs: now.UnixMilli(), Value: 500},        // This sample was sent in previous request, with different value.
								{TimestampMs: now.UnixMilli() + 1000, Value: 1000},
							},
						},
					}},
				}},
			maxEphemeralSeriesLimit: 10,
			expectedErr:             httpgrpc.Errorf(http.StatusBadRequest, wrapWithUser(newEphemeralIngestErrSampleTimestampTooOld(model.Time(100), []mimirpb.LabelAdapter{{Name: labels.MetricName, Value: "eph_metric1"}}), userID).Error()),
			expectedIngestedEphemeral: model.Matrix{
				&model.SampleStream{
					Metric: map[model.LabelName]model.LabelValue{labels.MetricName: "eph_metric2"},
					Values: []model.SamplePair{
						{Value: 100, Timestamp: model.Time(now.UnixMilli())},
						{Value: 1000, Timestamp: model.Time(now.UnixMilli() + 1000)},
					},
				},
				&model.SampleStream{
					Metric: map[model.LabelName]model.LabelValue{labels.MetricName: "eph_metric1"},
					Values: []model.SamplePair{
						{Value: 200, Timestamp: model.Time(now.UnixMilli())},
						{Value: 200, Timestamp: model.Time(now.UnixMilli() + 1000)},
						{Value: 300, Timestamp: model.Time(now.UnixMilli() + 2000)},
					},
				},
			},
			expectedIngestedPersistent: model.Matrix{
				&model.SampleStream{
					Metric: map[model.LabelName]model.LabelValue{labels.MetricName: "per_metric"},
					Values: []model.SamplePair{
						{Value: 100, Timestamp: model.Time(now.UnixMilli())},
						{Value: 200, Timestamp: model.Time(now.UnixMilli() + 1000)},
					},
				},
			},
			additionalMetrics: []string{"cortex_ingester_ingested_samples_total", "cortex_ingester_ingested_exemplars_total", "cortex_ingester_ingested_metadata_total"},
			expectedMetrics: `
					# HELP cortex_ingester_ingested_exemplars_total The total number of exemplars ingested.
					# TYPE cortex_ingester_ingested_exemplars_total counter
					cortex_ingester_ingested_exemplars_total 1

					# HELP cortex_ingester_ingested_samples_total The total number of samples ingested per user.
					# TYPE cortex_ingester_ingested_samples_total counter
					cortex_ingester_ingested_samples_total{user="test"} 2

					# HELP cortex_ingester_memory_series The current number of series in memory.
        	        # TYPE cortex_ingester_memory_series gauge
        	        cortex_ingester_memory_series 1

					# HELP cortex_ingester_memory_users The current number of users in memory.
					# TYPE cortex_ingester_memory_users gauge
					cortex_ingester_memory_users 1

					# HELP cortex_ingester_ingested_metadata_total The total number of metadata ingested.
					# TYPE cortex_ingester_ingested_metadata_total counter
					cortex_ingester_ingested_metadata_total 1

					# HELP cortex_ingester_ingested_ephemeral_samples_total The total number of samples ingested per user for ephemeral series.
					# TYPE cortex_ingester_ingested_ephemeral_samples_total counter
					cortex_ingester_ingested_ephemeral_samples_total{user="test"} 5

					# HELP cortex_ingester_ingested_ephemeral_samples_failures_total The total number of samples that errored on ingestion per user for ephemeral series.
					# TYPE cortex_ingester_ingested_ephemeral_samples_failures_total counter
					cortex_ingester_ingested_ephemeral_samples_failures_total{user="test"} 3

					# HELP cortex_ingester_ephemeral_series_created_total The total number of series in ephemeral storage that were created per user.
					# TYPE cortex_ingester_ephemeral_series_created_total counter
					cortex_ingester_ephemeral_series_created_total{user="test"} 2

					# HELP cortex_ingester_ephemeral_series_removed_total The total number of series in ephemeral storage that were removed per user.
					# TYPE cortex_ingester_ephemeral_series_removed_total counter
					cortex_ingester_ephemeral_series_removed_total{user="test"} 0

					# HELP cortex_ingester_memory_ephemeral_series The current number of ephemeral series in memory.
        	        # TYPE cortex_ingester_memory_ephemeral_series gauge
        	        cortex_ingester_memory_ephemeral_series 2

					# HELP cortex_discarded_samples_total The total number of samples that were discarded.
					# TYPE cortex_discarded_samples_total counter
					cortex_discarded_samples_total{group="",reason="ephemeral-sample-out-of-bounds",user="test"} 1
					cortex_discarded_samples_total{group="",reason="ephemeral-sample-out-of-order",user="test"} 1
					cortex_discarded_samples_total{group="",reason="ephemeral-new-value-for-timestamp",user="test"} 1

					# HELP cortex_ingester_memory_ephemeral_users The current number of users with ephemeral storage in memory.
					# TYPE cortex_ingester_memory_ephemeral_users gauge
					cortex_ingester_memory_ephemeral_users 1

					# HELP cortex_ingester_queried_ephemeral_samples The total number of samples from ephemeral storage returned per query.
					# TYPE cortex_ingester_queried_ephemeral_samples histogram
					cortex_ingester_queried_ephemeral_samples_bucket{le="10"} 1
					cortex_ingester_queried_ephemeral_samples_bucket{le="80"} 1
					cortex_ingester_queried_ephemeral_samples_bucket{le="640"} 1
					cortex_ingester_queried_ephemeral_samples_bucket{le="5120"} 1
					cortex_ingester_queried_ephemeral_samples_bucket{le="40960"} 1
					cortex_ingester_queried_ephemeral_samples_bucket{le="327680"} 1
					cortex_ingester_queried_ephemeral_samples_bucket{le="2.62144e+06"} 1
					cortex_ingester_queried_ephemeral_samples_bucket{le="2.097152e+07"} 1
					cortex_ingester_queried_ephemeral_samples_bucket{le="+Inf"} 1
					cortex_ingester_queried_ephemeral_samples_sum 5
					cortex_ingester_queried_ephemeral_samples_count 1

					# HELP cortex_ingester_queried_ephemeral_series The total number of ephemeral series returned from queries.
					# TYPE cortex_ingester_queried_ephemeral_series histogram
					cortex_ingester_queried_ephemeral_series_bucket{le="10"} 1
					cortex_ingester_queried_ephemeral_series_bucket{le="80"} 1
					cortex_ingester_queried_ephemeral_series_bucket{le="640"} 1
					cortex_ingester_queried_ephemeral_series_bucket{le="5120"} 1
					cortex_ingester_queried_ephemeral_series_bucket{le="40960"} 1
					cortex_ingester_queried_ephemeral_series_bucket{le="327680"} 1
					cortex_ingester_queried_ephemeral_series_bucket{le="+Inf"} 1
					cortex_ingester_queried_ephemeral_series_sum 2
					cortex_ingester_queried_ephemeral_series_count 1

					# HELP cortex_ingester_queries_ephemeral_total The total number of queries the ingester has handled for ephemeral storage.
					# TYPE cortex_ingester_queries_ephemeral_total counter
					cortex_ingester_queries_ephemeral_total 1
			`,
		},
		"only persistent series -- does not initialize ephemeral storage": {
			reqs: []*mimirpb.WriteRequest{
				mimirpb.ToWriteRequest(
					[]labels.Labels{metricLabels},
					[]mimirpb.Sample{{Value: 1, TimestampMs: now.UnixMilli() - 10}},
					nil,
					nil,
					mimirpb.API),
			},
			expectedErr: nil,
			expectedIngestedPersistent: model.Matrix{
				&model.SampleStream{
					Metric: metricLabelSet,
					Values: []model.SamplePair{
						{Value: 1, Timestamp: model.Time(now.UnixMilli() - 10)},
					},
				},
			},
			expectedMetrics: `
					# HELP cortex_ingester_memory_ephemeral_series The current number of ephemeral series in memory.
        	        # TYPE cortex_ingester_memory_ephemeral_series gauge
        	        cortex_ingester_memory_ephemeral_series 0

					# HELP cortex_ingester_memory_series The current number of series in memory.
        	        # TYPE cortex_ingester_memory_series gauge
        	        cortex_ingester_memory_series 1

					# HELP cortex_ingester_memory_users The current number of users in memory.
					# TYPE cortex_ingester_memory_users gauge
					cortex_ingester_memory_users 1

					# HELP cortex_ingester_memory_ephemeral_users The current number of users with ephemeral storage in memory.
					# TYPE cortex_ingester_memory_ephemeral_users gauge
					cortex_ingester_memory_ephemeral_users 0

					# HELP cortex_ingester_queried_ephemeral_samples The total number of samples from ephemeral storage returned per query.
					# TYPE cortex_ingester_queried_ephemeral_samples histogram
					cortex_ingester_queried_ephemeral_samples_bucket{le="10"} 1
					cortex_ingester_queried_ephemeral_samples_bucket{le="80"} 1
					cortex_ingester_queried_ephemeral_samples_bucket{le="640"} 1
					cortex_ingester_queried_ephemeral_samples_bucket{le="5120"} 1
					cortex_ingester_queried_ephemeral_samples_bucket{le="40960"} 1
					cortex_ingester_queried_ephemeral_samples_bucket{le="327680"} 1
					cortex_ingester_queried_ephemeral_samples_bucket{le="2.62144e+06"} 1
					cortex_ingester_queried_ephemeral_samples_bucket{le="2.097152e+07"} 1
					cortex_ingester_queried_ephemeral_samples_bucket{le="+Inf"} 1
					cortex_ingester_queried_ephemeral_samples_sum 0
					cortex_ingester_queried_ephemeral_samples_count 1

					# HELP cortex_ingester_queried_ephemeral_series The total number of ephemeral series returned from queries.
					# TYPE cortex_ingester_queried_ephemeral_series histogram
					cortex_ingester_queried_ephemeral_series_bucket{le="10"} 1
					cortex_ingester_queried_ephemeral_series_bucket{le="80"} 1
					cortex_ingester_queried_ephemeral_series_bucket{le="640"} 1
					cortex_ingester_queried_ephemeral_series_bucket{le="5120"} 1
					cortex_ingester_queried_ephemeral_series_bucket{le="40960"} 1
					cortex_ingester_queried_ephemeral_series_bucket{le="327680"} 1
					cortex_ingester_queried_ephemeral_series_bucket{le="+Inf"} 1
					cortex_ingester_queried_ephemeral_series_sum 0
					cortex_ingester_queried_ephemeral_series_count 1

					# HELP cortex_ingester_queries_ephemeral_total The total number of queries the ingester has handled for ephemeral storage.
					# TYPE cortex_ingester_queries_ephemeral_total counter
					cortex_ingester_queries_ephemeral_total 1
			`,
		},
		"ephemeral storage disabled": {
			reqs: []*mimirpb.WriteRequest{
				{
					Source: mimirpb.API,
					EphemeralTimeseries: []mimirpb.PreallocTimeseries{{
						TimeSeries: &mimirpb.TimeSeries{
							Labels: []mimirpb.LabelAdapter{{Name: labels.MetricName, Value: "test"}},
							Samples: []mimirpb.Sample{
								{TimestampMs: now.UnixMilli(), Value: 100},
								{TimestampMs: now.UnixMilli() + 1, Value: 100},
								{TimestampMs: now.UnixMilli() + 2, Value: 100},
							},
						},
					}},
				},
			},
			maxEphemeralSeriesLimit: 0,
			expectedErr:             httpgrpc.Errorf(http.StatusBadRequest, wrapWithUser(errors.New("ephemeral storage is not enabled for user (err-mimir-ephemeral-storage-not-enabled-for-user)"), userID).Error()),
			expectedMetrics: `
					# HELP cortex_ingester_memory_ephemeral_series The current number of ephemeral series in memory.
        	        # TYPE cortex_ingester_memory_ephemeral_series gauge
        	        cortex_ingester_memory_ephemeral_series 0

					# HELP cortex_ingester_memory_series The current number of series in memory.
        	        # TYPE cortex_ingester_memory_series gauge
        	        cortex_ingester_memory_series 0

					# HELP cortex_ingester_memory_users The current number of users in memory.
					# TYPE cortex_ingester_memory_users gauge
					cortex_ingester_memory_users 1

					# HELP cortex_ingester_memory_ephemeral_users The current number of users with ephemeral storage in memory.
					# TYPE cortex_ingester_memory_ephemeral_users gauge
					cortex_ingester_memory_ephemeral_users 0

					# HELP cortex_ingester_queried_ephemeral_samples The total number of samples from ephemeral storage returned per query.
					# TYPE cortex_ingester_queried_ephemeral_samples histogram
					cortex_ingester_queried_ephemeral_samples_bucket{le="10"} 1
					cortex_ingester_queried_ephemeral_samples_bucket{le="80"} 1
					cortex_ingester_queried_ephemeral_samples_bucket{le="640"} 1
					cortex_ingester_queried_ephemeral_samples_bucket{le="5120"} 1
					cortex_ingester_queried_ephemeral_samples_bucket{le="40960"} 1
					cortex_ingester_queried_ephemeral_samples_bucket{le="327680"} 1
					cortex_ingester_queried_ephemeral_samples_bucket{le="2.62144e+06"} 1
					cortex_ingester_queried_ephemeral_samples_bucket{le="2.097152e+07"} 1
					cortex_ingester_queried_ephemeral_samples_bucket{le="+Inf"} 1
					cortex_ingester_queried_ephemeral_samples_sum 0
					cortex_ingester_queried_ephemeral_samples_count 1

					# HELP cortex_ingester_queried_ephemeral_series The total number of ephemeral series returned from queries.
					# TYPE cortex_ingester_queried_ephemeral_series histogram
					cortex_ingester_queried_ephemeral_series_bucket{le="10"} 1
					cortex_ingester_queried_ephemeral_series_bucket{le="80"} 1
					cortex_ingester_queried_ephemeral_series_bucket{le="640"} 1
					cortex_ingester_queried_ephemeral_series_bucket{le="5120"} 1
					cortex_ingester_queried_ephemeral_series_bucket{le="40960"} 1
					cortex_ingester_queried_ephemeral_series_bucket{le="327680"} 1
					cortex_ingester_queried_ephemeral_series_bucket{le="+Inf"} 1
					cortex_ingester_queried_ephemeral_series_sum 0
					cortex_ingester_queried_ephemeral_series_count 1

					# HELP cortex_ingester_queries_ephemeral_total The total number of queries the ingester has handled for ephemeral storage.
					# TYPE cortex_ingester_queries_ephemeral_total counter
					cortex_ingester_queries_ephemeral_total 1

					# HELP cortex_ingester_ingested_ephemeral_samples_failures_total The total number of samples that errored on ingestion per user for ephemeral series.
					# TYPE cortex_ingester_ingested_ephemeral_samples_failures_total counter
					cortex_ingester_ingested_ephemeral_samples_failures_total{user="test"} 3

					# HELP cortex_ingester_ingested_ephemeral_samples_total The total number of samples ingested per user for ephemeral series.
					# TYPE cortex_ingester_ingested_ephemeral_samples_total counter
					cortex_ingester_ingested_ephemeral_samples_total{user="test"} 0
			`,
		},

		"only allow single ephemeral series": {
			reqs: []*mimirpb.WriteRequest{
				ToWriteRequestEphemeral(
					[]labels.Labels{metricLabels},
					[]mimirpb.Sample{{Value: 1, TimestampMs: now.UnixMilli()}},
					nil,
					nil,
					mimirpb.API),

				ToWriteRequestEphemeral(
					[]labels.Labels{{{Name: labels.MetricName, Value: "second metric"}}},
					[]mimirpb.Sample{{Value: 2, TimestampMs: now.UnixMilli()}},
					nil,
					nil,
					mimirpb.API),
			},
			maxEphemeralSeriesLimit: 1,
			expectedErr:             httpgrpc.Errorf(http.StatusBadRequest, wrapWithUser(errors.New(globalerror.MaxEphemeralSeriesPerUser.MessageWithPerTenantLimitConfig(fmt.Sprintf("per-user ephemeral series limit of %d exceeded", 1), validation.MaxEphemeralSeriesPerUserFlag)), userID).Error()),
			expectedIngestedEphemeral: model.Matrix{
				&model.SampleStream{Metric: metricLabelSet, Values: []model.SamplePair{{Value: 1, Timestamp: model.Time(now.UnixMilli())}}},
			},
			expectedMetrics: `
					# HELP cortex_ingester_ingested_ephemeral_samples_total The total number of samples ingested per user for ephemeral series.
					# TYPE cortex_ingester_ingested_ephemeral_samples_total counter
					cortex_ingester_ingested_ephemeral_samples_total{user="test"} 1

					# HELP cortex_ingester_ingested_ephemeral_samples_failures_total The total number of samples that errored on ingestion per user for ephemeral series.
					# TYPE cortex_ingester_ingested_ephemeral_samples_failures_total counter
					cortex_ingester_ingested_ephemeral_samples_failures_total{user="test"} 1

					# HELP cortex_ingester_ephemeral_series_created_total The total number of series in ephemeral storage that were created per user.
					# TYPE cortex_ingester_ephemeral_series_created_total counter
					cortex_ingester_ephemeral_series_created_total{user="test"} 1

					# HELP cortex_ingester_ephemeral_series_removed_total The total number of series in ephemeral storage that were removed per user.
					# TYPE cortex_ingester_ephemeral_series_removed_total counter
					cortex_ingester_ephemeral_series_removed_total{user="test"} 0

					# HELP cortex_ingester_memory_ephemeral_series The current number of ephemeral series in memory.
        	        # TYPE cortex_ingester_memory_ephemeral_series gauge
        	        cortex_ingester_memory_ephemeral_series 1

					# HELP cortex_ingester_memory_series The current number of series in memory.
        	        # TYPE cortex_ingester_memory_series gauge
        	        cortex_ingester_memory_series 0

					# HELP cortex_ingester_memory_users The current number of users in memory.
					# TYPE cortex_ingester_memory_users gauge
					cortex_ingester_memory_users 1

					# HELP cortex_ingester_memory_ephemeral_users The current number of users with ephemeral storage in memory.
					# TYPE cortex_ingester_memory_ephemeral_users gauge
					cortex_ingester_memory_ephemeral_users 1

					# HELP cortex_ingester_queried_ephemeral_samples The total number of samples from ephemeral storage returned per query.
					# TYPE cortex_ingester_queried_ephemeral_samples histogram
					cortex_ingester_queried_ephemeral_samples_bucket{le="10"} 1
					cortex_ingester_queried_ephemeral_samples_bucket{le="80"} 1
					cortex_ingester_queried_ephemeral_samples_bucket{le="640"} 1
					cortex_ingester_queried_ephemeral_samples_bucket{le="5120"} 1
					cortex_ingester_queried_ephemeral_samples_bucket{le="40960"} 1
					cortex_ingester_queried_ephemeral_samples_bucket{le="327680"} 1
					cortex_ingester_queried_ephemeral_samples_bucket{le="2.62144e+06"} 1
					cortex_ingester_queried_ephemeral_samples_bucket{le="2.097152e+07"} 1
					cortex_ingester_queried_ephemeral_samples_bucket{le="+Inf"} 1
					cortex_ingester_queried_ephemeral_samples_sum 1
					cortex_ingester_queried_ephemeral_samples_count 1

					# HELP cortex_ingester_queried_ephemeral_series The total number of ephemeral series returned from queries.
					# TYPE cortex_ingester_queried_ephemeral_series histogram
					cortex_ingester_queried_ephemeral_series_bucket{le="10"} 1
					cortex_ingester_queried_ephemeral_series_bucket{le="80"} 1
					cortex_ingester_queried_ephemeral_series_bucket{le="640"} 1
					cortex_ingester_queried_ephemeral_series_bucket{le="5120"} 1
					cortex_ingester_queried_ephemeral_series_bucket{le="40960"} 1
					cortex_ingester_queried_ephemeral_series_bucket{le="327680"} 1
					cortex_ingester_queried_ephemeral_series_bucket{le="+Inf"} 1
					cortex_ingester_queried_ephemeral_series_sum 1
					cortex_ingester_queried_ephemeral_series_count 1

					# HELP cortex_ingester_queries_ephemeral_total The total number of queries the ingester has handled for ephemeral storage.
					# TYPE cortex_ingester_queries_ephemeral_total counter
					cortex_ingester_queries_ephemeral_total 1

					# HELP cortex_discarded_samples_total The total number of samples that were discarded.
					# TYPE cortex_discarded_samples_total counter
					cortex_discarded_samples_total{group="",reason="ephemeral-per_user_series_limit",user="test"} 1
			`,
		},
	}

	for testName, testData := range tests {
		t.Run(testName, func(t *testing.T) {
			registry := prometheus.NewRegistry()

			// Create a mocked ingester
			cfg := defaultIngesterTestConfig(t)
			cfg.IngesterRing.ReplicationFactor = 1
			cfg.ActiveSeriesMetricsEnabled = false
			limits := defaultLimitsTestConfig()
			limits.MaxGlobalExemplarsPerUser = 100
			limits.MaxEphemeralSeriesPerUser = testData.maxEphemeralSeriesLimit
			limits.OutOfOrderTimeWindow = model.Duration(time.Minute * 10)

			i, err := prepareIngesterWithBlocksStorageAndLimits(t, cfg, limits, "", registry)
			require.NoError(t, err)
			require.NoError(t, services.StartAndAwaitRunning(context.Background(), i))
			defer services.StopAndAwaitTerminated(context.Background(), i) //nolint:errcheck

			ctx := user.InjectOrgID(context.Background(), userID)

			// Wait until the ingester is healthy
			test.Poll(t, 100*time.Millisecond, 1, func() interface{} {
				return i.lifecycler.HealthyInstancesCount()
			})

			// Push timeseries
			for idx, req := range testData.reqs {
				// Push metrics to the ingester. Override the default cleanup method of mimirpb.ReuseSlice with a no-op one.
				_, err := i.PushWithCleanup(ctx, push.NewParsedRequest(req))

				// We expect no error on any request except the last one
				// which may error (and in that case we assert on it)
				if idx < len(testData.reqs)-1 {
					assert.NoError(t, err)
				} else {
					assert.Equal(t, testData.expectedErr, err)
				}
			}

			verifyIngestedSamples := func(t *testing.T, matchers []*client.LabelMatcher, expected model.Matrix) {
				s := &stream{ctx: ctx}
				err = i.QueryStream(&client.QueryRequest{
					StartTimestampMs: math.MinInt64,
					EndTimestampMs:   math.MaxInt64,
					Matchers:         matchers,
				}, s)
				require.NoError(t, err)

				res, err := chunkcompat.StreamsToMatrix(model.Earliest, model.Latest, s.responses)
				require.NoError(t, err)
				if len(res) == 0 {
					res = nil
				}
				assert.Equal(t, expected, res)
			}

			// Verify ephemeral samples.
			verifyIngestedSamples(t, []*client.LabelMatcher{
				{Type: client.REGEX_MATCH, Name: labels.MetricName, Value: ".*"},
				{Type: client.EQUAL, Name: StorageLabelName, Value: EphemeralStorageLabelValue},
			}, testData.expectedIngestedEphemeral)

			// Verify persistent samples.
			verifyIngestedSamples(t, []*client.LabelMatcher{
				{Type: client.REGEX_MATCH, Name: labels.MetricName, Value: ".*"},
			}, testData.expectedIngestedPersistent)

			// Verify persistent samples again, this time with storage label.
			verifyIngestedSamples(t, []*client.LabelMatcher{
				{Type: client.REGEX_MATCH, Name: labels.MetricName, Value: ".*"},
				{Type: client.EQUAL, Name: StorageLabelName, Value: PersistentStorageLabelValue},
			}, testData.expectedIngestedPersistent)

			// Check tracked Prometheus metrics
			err = testutil.GatherAndCompare(registry, strings.NewReader(testData.expectedMetrics), append(metricNames, testData.additionalMetrics...)...)
			assert.NoError(t, err)
		})
	}
}

func ToWriteRequestEphemeral(lbls []labels.Labels, samples []mimirpb.Sample, exemplars []*mimirpb.Exemplar, metadata []*mimirpb.MetricMetadata, source mimirpb.WriteRequest_SourceEnum) *mimirpb.WriteRequest {
	req := mimirpb.ToWriteRequest(lbls, samples, exemplars, metadata, source)
	req.EphemeralTimeseries = req.Timeseries
	req.Timeseries = nil
	return req
}

func TestIngesterTruncationOfEphemeralSeries(t *testing.T) {
	cfg := defaultIngesterTestConfig(t)
	cfg.BlocksStorageConfig.EphemeralTSDB.Retention = 10 * time.Minute
	cfg.IngesterRing.ReplicationFactor = 1 // for computing limits.

	limits := defaultLimitsTestConfig()
	limits.MaxEphemeralSeriesPerUser = 1

	reg := prometheus.NewPedanticRegistry()
	i, err := prepareIngesterWithBlocksStorageAndLimits(t, cfg, limits, "", reg)
	require.NoError(t, err)

	require.NoError(t, services.StartAndAwaitRunning(context.Background(), i))
	t.Cleanup(func() {
		_ = services.StopAndAwaitTerminated(context.Background(), i)
	})

	// Wait until it's healthy
	test.Poll(t, 1*time.Second, 1, func() interface{} {
		return i.lifecycler.HealthyInstancesCount()
	})

	now := time.Now()

	// Push ephemeral series with good timestamps (in last 10 minutes)
	ctx := user.InjectOrgID(context.Background(), userID)
	req := ToWriteRequestEphemeral(
		[]labels.Labels{{{Name: labels.MetricName, Value: "test"}}},
		[]mimirpb.Sample{{Value: float64(100), TimestampMs: now.Add(-9 * time.Minute).UnixMilli()}},
		nil,
		nil,
		mimirpb.API,
	)
	_, err = i.Push(ctx, req)
	require.NoError(t, err)

	// Query back the series and verify that sample exists.
	verifySamples := func(t *testing.T, expected model.Matrix) {
		s := &stream{ctx: ctx}
		err = i.QueryStream(&client.QueryRequest{
			StartTimestampMs: math.MinInt64,
			EndTimestampMs:   math.MaxInt64,
			Matchers: []*client.LabelMatcher{
				// Query everything from ephemeral storage.
				{Type: client.REGEX_MATCH, Name: labels.MetricName, Value: ".*"},
				{Type: client.EQUAL, Name: StorageLabelName, Value: EphemeralStorageLabelValue},
			},
		}, s)
		require.NoError(t, err)

		res, err := chunkcompat.StreamsToMatrix(model.Earliest, model.Latest, s.responses)
		require.NoError(t, err)
		if len(res) == 0 {
			res = nil
		}
		assert.Equal(t, expected, res)
	}

	verifySamples(t, model.Matrix{
		&model.SampleStream{
			Metric: map[model.LabelName]model.LabelValue{labels.MetricName: "test"},
			Values: []model.SamplePair{
				{Value: 100, Timestamp: model.Time(now.Add(-9 * time.Minute).UnixMilli())},
			},
		},
	})

	// Pushing new series fails, because of limit of 1.
	newReq := ToWriteRequestEphemeral(
		[]labels.Labels{{{Name: labels.MetricName, Value: "new-metric"}}},
		[]mimirpb.Sample{{Value: float64(500), TimestampMs: now.UnixMilli()}},
		nil,
		nil,
		mimirpb.API,
	)
	_, err = i.Push(ctx, newReq)
	require.Equal(t, httpgrpc.Errorf(http.StatusBadRequest, wrapWithUser(i.limiter.FormatError(userID, errMaxEphemeralSeriesPerUserLimitExceeded), userID).Error()), err)

	db := i.getTSDB(userID)
	require.NotNil(t, db)

	// Advance time for ephemeral storage
	require.Nil(t, db.Compact(now.Add(5*time.Minute)))

	// Old sample is no longer available for querying.
	verifySamples(t, nil)

	// Pushing the same request should now fail, because min valid time for ephemeral storage has moved on to (now + 5 minutes - ephemeral series retention = now - 5 minutes)
	_, err = i.Push(ctx, req)
	require.Equal(t, httpgrpc.Errorf(http.StatusBadRequest, wrapWithUser(newEphemeralIngestErrSampleTimestampTooOld(model.Time(req.EphemeralTimeseries[0].Samples[0].TimestampMs), []mimirpb.LabelAdapter{{Name: labels.MetricName, Value: "test"}}), userID).Error()), err)

	// Pushing new series now works.
	_, err = i.Push(ctx, newReq)
	require.NoError(t, err)

	verifySamples(t, model.Matrix{
		&model.SampleStream{
			Metric: map[model.LabelName]model.LabelValue{labels.MetricName: "new-metric"},
			Values: []model.SamplePair{
				{Value: 500, Timestamp: model.Time(now.UnixMilli())},
			},
		},
	})
<<<<<<< HEAD
}

func TestIngesterCanEnableIngestAndQueryNativeHistograms(t *testing.T) {
	tests := map[string]struct {
		sampleHistograms []mimirpb.Histogram
		expectHistogram  model.SampleHistogram
	}{
		"integer histogram": {
			sampleHistograms: makeWriteRequestHistograms(1, generateTestHistogram(0)),
			expectHistogram:  *generateTestSampleHistogram(0),
		},
		"float histogram": {
			sampleHistograms: makeWriteRequestFloatHistograms(1, generateTestFloatHistogram(0)),
			expectHistogram:  *generateTestSampleHistogram(0),
		},
	}
	for testName, testCfg := range tests {
		t.Run(testName, func(t *testing.T) {
			testIngesterCanEnableIngestAndQueryNativeHistograms(t, testCfg.sampleHistograms, testCfg.expectHistogram)
		})
	}
}

func testIngesterCanEnableIngestAndQueryNativeHistograms(t *testing.T, sampleHistograms []mimirpb.Histogram, expectHistogram model.SampleHistogram) {
	limits := defaultLimitsTestConfig()
	limits.AcceptNativeHistograms = false

	userID := "1"
	tenantOverride := new(TenantLimitsMock)
	tenantOverride.On("ByUserID", userID).Return(nil)
	override, err := validation.NewOverrides(limits, tenantOverride)
	require.NoError(t, err)

	setAcceptNativeHistograms := func(enabled bool) {
		tenantOverride.ExpectedCalls = nil
		tenantOverride.On("ByUserID", userID).Return(&validation.Limits{
			AcceptNativeHistograms: enabled,
		})
		// TSDB config is updated every second.
		<-time.After(1500 * time.Millisecond)
	}

	registry := prometheus.NewRegistry()

	newIngester := func() *Ingester {
		cfg := defaultIngesterTestConfig(t)
		cfg.TSDBConfigUpdatePeriod = 1 * time.Second
		// Global Ingester limits are computed based on replication factor
		// Set RF=1 here to ensure the series and metadata limits
		// are actually set to 1 instead of 3.
		cfg.IngesterRing.ReplicationFactor = 1
		ing, err := prepareIngesterWithBlockStorageAndOverrides(t, cfg, override, "", registry)
		require.NoError(t, err)
		require.NoError(t, services.StartAndAwaitRunning(context.Background(), ing))

		// Wait until it's healthy
		test.Poll(t, time.Second, 1, func() interface{} {
			return ing.lifecycler.HealthyInstancesCount()
		})

		return ing
	}

	ing := newIngester()
	defer services.StopAndAwaitTerminated(context.Background(), ing) //nolint:errcheck

	labels1 := labels.FromStrings(labels.MetricName, "testmetric", "foo", "bar")
	sample1 := mimirpb.Sample{
		TimestampMs: 0,
		Value:       1,
	}

	// Metadata
	metadata1 := &mimirpb.MetricMetadata{MetricFamilyName: "testmetric", Help: "a help for testmetric", Type: mimirpb.COUNTER}

	// Append only one series and one metadata first, expect no error.
	ctx := user.InjectOrgID(context.Background(), userID)
	_, err = ing.Push(ctx, mimirpb.NewWriteRequest([]*mimirpb.MetricMetadata{metadata1}, mimirpb.API).
		AddFloatSeries([]labels.Labels{labels1, labels1}, []mimirpb.Sample{sample1}, nil).
		AddHistogramSeries([]labels.Labels{labels1, labels1}, sampleHistograms, nil))
	require.NoError(t, err)

	expectedMetrics := `
		# HELP cortex_ingester_ingested_histograms_failures_total The total number of histograms that errored on ingestion per user.
		# TYPE cortex_ingester_ingested_histograms_failures_total counter
		cortex_ingester_ingested_histograms_failures_total{user="1"} 1
		# HELP cortex_ingester_ingested_histograms_total The total number of histograms ingested per user.
		# TYPE cortex_ingester_ingested_histograms_total counter
		cortex_ingester_ingested_histograms_total{user="1"} 0
		# HELP cortex_ingester_ingested_samples_failures_total The total number of samples that errored on ingestion per user.
		# TYPE cortex_ingester_ingested_samples_failures_total counter
		cortex_ingester_ingested_samples_failures_total{user="1"} 0
		# HELP cortex_ingester_ingested_samples_total The total number of samples ingested per user.
		# TYPE cortex_ingester_ingested_samples_total counter
		cortex_ingester_ingested_samples_total{user="1"} 1
				`
	metricNames := []string{"cortex_ingester_ingested_samples_total", "cortex_ingester_ingested_samples_failures_total", "cortex_ingester_ingested_histograms_total", "cortex_ingester_ingested_histograms_failures_total"}
	require.NoError(t, testutil.GatherAndCompare(registry, strings.NewReader(expectedMetrics), metricNames...), "Except histogram writes to fail and floats to succeed")

	testResult := func(expected model.Matrix, msg string) {
		// Query back the histogram
		req := &client.QueryRequest{
			StartTimestampMs: math.MinInt64,
			EndTimestampMs:   math.MaxInt64,
			Matchers: []*client.LabelMatcher{
				{Type: client.EQUAL, Name: model.MetricNameLabel, Value: "testmetric"},
			},
		}

		s := stream{ctx: ctx}
		err = ing.QueryStream(req, &s)
		require.NoError(t, err, msg)

		res, err := chunkcompat.StreamsToMatrix(model.Earliest, model.Latest, s.responses)
		require.NoError(t, err, msg)
		assert.ElementsMatch(t, expected, res, msg)
	}

	testResult(model.Matrix{{
		Metric: model.Metric{"__name__": "testmetric", "foo": "bar"},
		Values: []model.SamplePair{{
			Timestamp: 0,
			Value:     1,
		}},
		Histograms: nil,
	}}, "Should have no histogram in result")

	setAcceptNativeHistograms(true)

	// resend the histogram at time 2
	sampleHistograms[0].Timestamp = 2

	// Metadata
	metadata2 := &mimirpb.MetricMetadata{MetricFamilyName: "testmetric", Help: "a help for testmetric", Type: mimirpb.HISTOGRAM}

	// Append only one series and one metadata first, expect no error.
	_, err = ing.Push(ctx, mimirpb.NewWriteRequest([]*mimirpb.MetricMetadata{metadata2}, mimirpb.API).
		AddHistogramSeries([]labels.Labels{labels1, labels1}, sampleHistograms, nil))
	require.NoError(t, err)

	expectedMetrics = `
		# HELP cortex_ingester_ingested_histograms_failures_total The total number of histograms that errored on ingestion per user.
		# TYPE cortex_ingester_ingested_histograms_failures_total counter
		cortex_ingester_ingested_histograms_failures_total{user="1"} 1
		# HELP cortex_ingester_ingested_histograms_total The total number of histograms ingested per user.
		# TYPE cortex_ingester_ingested_histograms_total counter
		cortex_ingester_ingested_histograms_total{user="1"} 1
		# HELP cortex_ingester_ingested_samples_failures_total The total number of samples that errored on ingestion per user.
		# TYPE cortex_ingester_ingested_samples_failures_total counter
		cortex_ingester_ingested_samples_failures_total{user="1"} 0
		# HELP cortex_ingester_ingested_samples_total The total number of samples ingested per user.
		# TYPE cortex_ingester_ingested_samples_total counter
		cortex_ingester_ingested_samples_total{user="1"} 1
				`
	require.NoError(t, testutil.GatherAndCompare(registry, strings.NewReader(expectedMetrics), metricNames...), "Except histogram writes to succeed")

	expectedMatrix := model.Matrix{{
		Metric: model.Metric{"__name__": "testmetric", "foo": "bar"},
		Values: []model.SamplePair{{
			Timestamp: 0,
			Value:     1,
		}},
		Histograms: []model.SampleHistogramPair{{
			Timestamp: 2,
			Histogram: expectHistogram,
		}},
	}}

	testResult(expectedMatrix, "Result should contain the histogram when accepting histograms")

	setAcceptNativeHistograms(false)

	testResult(expectedMatrix, "Result should contain the histogram even when not accepting histograms")
}

func makeWriteRequestHistograms(ts int64, histogram *histogram.Histogram) []mimirpb.Histogram {
	h := remote.HistogramToHistogramProto(ts, histogram)
	// This is a little bit of a hacky way to reuse the above function because it returns the Prometheus
	// histogram protobuf representation but we need the Mimir one here.
	d, _ := h.Marshal()
	h2 := mimirpb.Histogram{}
	h2.Unmarshal(d) // nolint:errcheck
	return []mimirpb.Histogram{h2}
}

func makeWriteRequestFloatHistograms(ts int64, histogram *histogram.FloatHistogram) []mimirpb.Histogram {
	h := remote.FloatHistogramToHistogramProto(ts, histogram)
	// This is a little bit of a hacky way to reuse the above function because it returns the Prometheus
	// histogram protobuf representation but we need the Mimir one here.
	d, _ := h.Marshal()
	h2 := mimirpb.Histogram{}
	h2.Unmarshal(d) // nolint:errcheck
	return []mimirpb.Histogram{h2}
=======
>>>>>>> 731aec24
}

func TestIngesterQueryingWithStorageLabelErrorHandling(t *testing.T) {
	cfg := defaultIngesterTestConfig(t)

	// Create ingester
	reg := prometheus.NewPedanticRegistry()
	i, err := prepareIngesterWithBlocksStorage(t, cfg, reg)
	require.NoError(t, err)

	require.NoError(t, services.StartAndAwaitRunning(context.Background(), i))
	t.Cleanup(func() {
		_ = services.StopAndAwaitTerminated(context.Background(), i)
	})

	// Wait until it's healthy
	test.Poll(t, 1*time.Second, 1, func() interface{} {
		return i.lifecycler.HealthyInstancesCount()
	})

	ctx := user.InjectOrgID(context.Background(), userID)

	type testCase struct {
		matchers    []*client.LabelMatcher
		expectedErr error
	}

	for name, tc := range map[string]testCase{
		"no error on missing storage label": {
			matchers: []*client.LabelMatcher{
				{Type: client.REGEX_MATCH, Name: labels.MetricName, Value: ".*"},
			},
			expectedErr: nil,
		},

		"no error on valid ephemeral storage matcher": {
			matchers: []*client.LabelMatcher{
				{Type: client.REGEX_MATCH, Name: labels.MetricName, Value: ".*"},
				{Type: client.EQUAL, Name: StorageLabelName, Value: EphemeralStorageLabelValue},
			},
			expectedErr: nil,
		},

		"no error on valid persistent storage matcher": {
			matchers: []*client.LabelMatcher{
				{Type: client.REGEX_MATCH, Name: labels.MetricName, Value: ".*"},
				{Type: client.EQUAL, Name: StorageLabelName, Value: PersistentStorageLabelValue},
			},
			expectedErr: nil,
		},

		"error on invalid storage label value": {
			matchers: []*client.LabelMatcher{
				{Type: client.REGEX_MATCH, Name: labels.MetricName, Value: ".*"},
				{Type: client.EQUAL, Name: StorageLabelName, Value: "invalid"},
			},
			expectedErr: fmt.Errorf(errInvalidStorageLabelValue, "invalid"),
		},

		"error on invalid matcher type !=": {
			matchers: []*client.LabelMatcher{
				{Type: client.NOT_EQUAL, Name: StorageLabelName, Value: PersistentStorageLabelValue},
			},
			expectedErr: errInvalidStorageMatcherType,
		},

		"error on invalid matcher type =~": {
			matchers: []*client.LabelMatcher{
				{Type: client.REGEX_MATCH, Name: StorageLabelName, Value: PersistentStorageLabelValue},
			},
			expectedErr: errInvalidStorageMatcherType,
		},

		"error on invalid matcher type !~": {
			matchers: []*client.LabelMatcher{
				{Type: client.REGEX_NO_MATCH, Name: StorageLabelName, Value: PersistentStorageLabelValue},
			},
			expectedErr: errInvalidStorageMatcherType,
		},

		"no real matchers is fine": {
			matchers: []*client.LabelMatcher{
				{Type: client.EQUAL, Name: StorageLabelName, Value: EphemeralStorageLabelValue},
			},
			expectedErr: nil,
		},

		"multiple storage labels return error": {
			matchers: []*client.LabelMatcher{
				{Type: client.EQUAL, Name: StorageLabelName, Value: EphemeralStorageLabelValue},
				{Type: client.EQUAL, Name: StorageLabelName, Value: PersistentStorageLabelValue},
			},
			expectedErr: errMultipleStorageMatchersFound,
		},

		"multiple storage labels return error, even if they are the same": {
			matchers: []*client.LabelMatcher{
				{Type: client.EQUAL, Name: StorageLabelName, Value: EphemeralStorageLabelValue},
				{Type: client.EQUAL, Name: StorageLabelName, Value: EphemeralStorageLabelValue},
			},
			expectedErr: errMultipleStorageMatchersFound,
		},
	} {
		t.Run(name, func(t *testing.T) {
			err = i.QueryStream(&client.QueryRequest{
				StartTimestampMs: math.MinInt64,
				EndTimestampMs:   math.MaxInt64,
				Matchers:         tc.matchers,
			}, &stream{ctx: ctx})
			require.Equal(t, tc.expectedErr, err)
		})
	}
}<|MERGE_RESOLUTION|>--- conflicted
+++ resolved
@@ -6985,7 +6985,6 @@
 			},
 		},
 	})
-<<<<<<< HEAD
 }
 
 func TestIngesterCanEnableIngestAndQueryNativeHistograms(t *testing.T) {
@@ -7179,8 +7178,6 @@
 	h2 := mimirpb.Histogram{}
 	h2.Unmarshal(d) // nolint:errcheck
 	return []mimirpb.Histogram{h2}
-=======
->>>>>>> 731aec24
 }
 
 func TestIngesterQueryingWithStorageLabelErrorHandling(t *testing.T) {

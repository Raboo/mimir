--- conflicted
+++ resolved
@@ -6987,7 +6987,166 @@
 	})
 }
 
-<<<<<<< HEAD
+func TestIngesterCompactionTruncatesEphemeralStorage(t *testing.T) {
+	cfg := defaultIngesterTestConfig(t)
+	cfg.BlocksStorageConfig.EphemeralTSDB.Retention = 10 * time.Minute
+	cfg.IngesterRing.ReplicationFactor = 1                                 // for computing limits.
+	cfg.BlocksStorageConfig.TSDB.HeadCompactionInterval = 10 * time.Minute // to avoid running it from test.
+
+	limits := defaultLimitsTestConfig()
+	limits.MaxEphemeralSeriesPerUser = 1
+
+	reg := prometheus.NewPedanticRegistry()
+	i, err := prepareIngesterWithBlocksStorageAndLimits(t, cfg, limits, "", reg)
+	require.NoError(t, err)
+
+	require.NoError(t, services.StartAndAwaitRunning(context.Background(), i))
+	t.Cleanup(func() {
+		_ = services.StopAndAwaitTerminated(context.Background(), i)
+	})
+
+	// Wait until it's healthy
+	test.Poll(t, 1*time.Second, 1, func() interface{} {
+		return i.lifecycler.HealthyInstancesCount()
+	})
+
+	db, err := i.getOrCreateTSDB(userID, false)
+	require.NoError(t, err)
+	require.NotNil(t, db)
+
+	eph, err := db.createEphemeralStorage()
+	require.NoError(t, err)
+	require.NotNil(t, eph)
+
+	oldMinT, ok := eph.AppendableMinValidTime()
+	require.True(t, ok)
+
+	// Wait a bit, just enough to make sure that truncation makes noticeable difference in min valid time.
+	test.Poll(t, 2*time.Second, true, func() interface{} {
+		n := time.Now().Add(-cfg.BlocksStorageConfig.EphemeralTSDB.Retention)
+		return n.UnixMilli() > oldMinT
+	})
+
+	// Compact TSDBs, which also truncates ephemeral storage.
+	i.compactBlocks(context.Background(), false, nil)
+
+	newMinT, ok := eph.AppendableMinValidTime()
+	require.True(t, ok)
+	require.Greater(t, newMinT, oldMinT)
+}
+
+func TestIngesterQueryingWithStorageLabelErrorHandling(t *testing.T) {
+	cfg := defaultIngesterTestConfig(t)
+
+	// Create ingester
+	reg := prometheus.NewPedanticRegistry()
+	i, err := prepareIngesterWithBlocksStorage(t, cfg, reg)
+	require.NoError(t, err)
+
+	require.NoError(t, services.StartAndAwaitRunning(context.Background(), i))
+	t.Cleanup(func() {
+		_ = services.StopAndAwaitTerminated(context.Background(), i)
+	})
+
+	// Wait until it's healthy
+	test.Poll(t, 1*time.Second, 1, func() interface{} {
+		return i.lifecycler.HealthyInstancesCount()
+	})
+
+	ctx := user.InjectOrgID(context.Background(), userID)
+
+	type testCase struct {
+		matchers    []*client.LabelMatcher
+		expectedErr error
+	}
+
+	for name, tc := range map[string]testCase{
+		"no error on missing storage label": {
+			matchers: []*client.LabelMatcher{
+				{Type: client.REGEX_MATCH, Name: labels.MetricName, Value: ".*"},
+			},
+			expectedErr: nil,
+		},
+
+		"no error on valid ephemeral storage matcher": {
+			matchers: []*client.LabelMatcher{
+				{Type: client.REGEX_MATCH, Name: labels.MetricName, Value: ".*"},
+				{Type: client.EQUAL, Name: StorageLabelName, Value: EphemeralStorageLabelValue},
+			},
+			expectedErr: nil,
+		},
+
+		"no error on valid persistent storage matcher": {
+			matchers: []*client.LabelMatcher{
+				{Type: client.REGEX_MATCH, Name: labels.MetricName, Value: ".*"},
+				{Type: client.EQUAL, Name: StorageLabelName, Value: PersistentStorageLabelValue},
+			},
+			expectedErr: nil,
+		},
+
+		"error on invalid storage label value": {
+			matchers: []*client.LabelMatcher{
+				{Type: client.REGEX_MATCH, Name: labels.MetricName, Value: ".*"},
+				{Type: client.EQUAL, Name: StorageLabelName, Value: "invalid"},
+			},
+			expectedErr: fmt.Errorf(errInvalidStorageLabelValue, "invalid"),
+		},
+
+		"error on invalid matcher type !=": {
+			matchers: []*client.LabelMatcher{
+				{Type: client.NOT_EQUAL, Name: StorageLabelName, Value: PersistentStorageLabelValue},
+			},
+			expectedErr: errInvalidStorageMatcherType,
+		},
+
+		"error on invalid matcher type =~": {
+			matchers: []*client.LabelMatcher{
+				{Type: client.REGEX_MATCH, Name: StorageLabelName, Value: PersistentStorageLabelValue},
+			},
+			expectedErr: errInvalidStorageMatcherType,
+		},
+
+		"error on invalid matcher type !~": {
+			matchers: []*client.LabelMatcher{
+				{Type: client.REGEX_NO_MATCH, Name: StorageLabelName, Value: PersistentStorageLabelValue},
+			},
+			expectedErr: errInvalidStorageMatcherType,
+		},
+
+		"no real matchers is fine": {
+			matchers: []*client.LabelMatcher{
+				{Type: client.EQUAL, Name: StorageLabelName, Value: EphemeralStorageLabelValue},
+			},
+			expectedErr: nil,
+		},
+
+		"multiple storage labels return error": {
+			matchers: []*client.LabelMatcher{
+				{Type: client.EQUAL, Name: StorageLabelName, Value: EphemeralStorageLabelValue},
+				{Type: client.EQUAL, Name: StorageLabelName, Value: PersistentStorageLabelValue},
+			},
+			expectedErr: errMultipleStorageMatchersFound,
+		},
+
+		"multiple storage labels return error, even if they are the same": {
+			matchers: []*client.LabelMatcher{
+				{Type: client.EQUAL, Name: StorageLabelName, Value: EphemeralStorageLabelValue},
+				{Type: client.EQUAL, Name: StorageLabelName, Value: EphemeralStorageLabelValue},
+			},
+			expectedErr: errMultipleStorageMatchersFound,
+		},
+	} {
+		t.Run(name, func(t *testing.T) {
+			err = i.QueryStream(&client.QueryRequest{
+				StartTimestampMs: math.MinInt64,
+				EndTimestampMs:   math.MaxInt64,
+				Matchers:         tc.matchers,
+			}, &stream{ctx: ctx})
+			require.Equal(t, tc.expectedErr, err)
+		})
+	}
+}
+
 func TestIngesterCanEnableIngestAndQueryNativeHistograms(t *testing.T) {
 	tests := map[string]struct {
 		sampleHistograms []mimirpb.Histogram
@@ -7179,164 +7338,4 @@
 	h2 := mimirpb.Histogram{}
 	h2.Unmarshal(d) // nolint:errcheck
 	return []mimirpb.Histogram{h2}
-=======
-func TestIngesterCompactionTruncatesEphemeralStorage(t *testing.T) {
-	cfg := defaultIngesterTestConfig(t)
-	cfg.BlocksStorageConfig.EphemeralTSDB.Retention = 10 * time.Minute
-	cfg.IngesterRing.ReplicationFactor = 1                                 // for computing limits.
-	cfg.BlocksStorageConfig.TSDB.HeadCompactionInterval = 10 * time.Minute // to avoid running it from test.
-
-	limits := defaultLimitsTestConfig()
-	limits.MaxEphemeralSeriesPerUser = 1
-
-	reg := prometheus.NewPedanticRegistry()
-	i, err := prepareIngesterWithBlocksStorageAndLimits(t, cfg, limits, "", reg)
-	require.NoError(t, err)
-
-	require.NoError(t, services.StartAndAwaitRunning(context.Background(), i))
-	t.Cleanup(func() {
-		_ = services.StopAndAwaitTerminated(context.Background(), i)
-	})
-
-	// Wait until it's healthy
-	test.Poll(t, 1*time.Second, 1, func() interface{} {
-		return i.lifecycler.HealthyInstancesCount()
-	})
-
-	db, err := i.getOrCreateTSDB(userID, false)
-	require.NoError(t, err)
-	require.NotNil(t, db)
-
-	eph, err := db.createEphemeralStorage()
-	require.NoError(t, err)
-	require.NotNil(t, eph)
-
-	oldMinT, ok := eph.AppendableMinValidTime()
-	require.True(t, ok)
-
-	// Wait a bit, just enough to make sure that truncation makes noticeable difference in min valid time.
-	test.Poll(t, 2*time.Second, true, func() interface{} {
-		n := time.Now().Add(-cfg.BlocksStorageConfig.EphemeralTSDB.Retention)
-		return n.UnixMilli() > oldMinT
-	})
-
-	// Compact TSDBs, which also truncates ephemeral storage.
-	i.compactBlocks(context.Background(), false, nil)
-
-	newMinT, ok := eph.AppendableMinValidTime()
-	require.True(t, ok)
-	require.Greater(t, newMinT, oldMinT)
->>>>>>> e93af8b2
-}
-
-func TestIngesterQueryingWithStorageLabelErrorHandling(t *testing.T) {
-	cfg := defaultIngesterTestConfig(t)
-
-	// Create ingester
-	reg := prometheus.NewPedanticRegistry()
-	i, err := prepareIngesterWithBlocksStorage(t, cfg, reg)
-	require.NoError(t, err)
-
-	require.NoError(t, services.StartAndAwaitRunning(context.Background(), i))
-	t.Cleanup(func() {
-		_ = services.StopAndAwaitTerminated(context.Background(), i)
-	})
-
-	// Wait until it's healthy
-	test.Poll(t, 1*time.Second, 1, func() interface{} {
-		return i.lifecycler.HealthyInstancesCount()
-	})
-
-	ctx := user.InjectOrgID(context.Background(), userID)
-
-	type testCase struct {
-		matchers    []*client.LabelMatcher
-		expectedErr error
-	}
-
-	for name, tc := range map[string]testCase{
-		"no error on missing storage label": {
-			matchers: []*client.LabelMatcher{
-				{Type: client.REGEX_MATCH, Name: labels.MetricName, Value: ".*"},
-			},
-			expectedErr: nil,
-		},
-
-		"no error on valid ephemeral storage matcher": {
-			matchers: []*client.LabelMatcher{
-				{Type: client.REGEX_MATCH, Name: labels.MetricName, Value: ".*"},
-				{Type: client.EQUAL, Name: StorageLabelName, Value: EphemeralStorageLabelValue},
-			},
-			expectedErr: nil,
-		},
-
-		"no error on valid persistent storage matcher": {
-			matchers: []*client.LabelMatcher{
-				{Type: client.REGEX_MATCH, Name: labels.MetricName, Value: ".*"},
-				{Type: client.EQUAL, Name: StorageLabelName, Value: PersistentStorageLabelValue},
-			},
-			expectedErr: nil,
-		},
-
-		"error on invalid storage label value": {
-			matchers: []*client.LabelMatcher{
-				{Type: client.REGEX_MATCH, Name: labels.MetricName, Value: ".*"},
-				{Type: client.EQUAL, Name: StorageLabelName, Value: "invalid"},
-			},
-			expectedErr: fmt.Errorf(errInvalidStorageLabelValue, "invalid"),
-		},
-
-		"error on invalid matcher type !=": {
-			matchers: []*client.LabelMatcher{
-				{Type: client.NOT_EQUAL, Name: StorageLabelName, Value: PersistentStorageLabelValue},
-			},
-			expectedErr: errInvalidStorageMatcherType,
-		},
-
-		"error on invalid matcher type =~": {
-			matchers: []*client.LabelMatcher{
-				{Type: client.REGEX_MATCH, Name: StorageLabelName, Value: PersistentStorageLabelValue},
-			},
-			expectedErr: errInvalidStorageMatcherType,
-		},
-
-		"error on invalid matcher type !~": {
-			matchers: []*client.LabelMatcher{
-				{Type: client.REGEX_NO_MATCH, Name: StorageLabelName, Value: PersistentStorageLabelValue},
-			},
-			expectedErr: errInvalidStorageMatcherType,
-		},
-
-		"no real matchers is fine": {
-			matchers: []*client.LabelMatcher{
-				{Type: client.EQUAL, Name: StorageLabelName, Value: EphemeralStorageLabelValue},
-			},
-			expectedErr: nil,
-		},
-
-		"multiple storage labels return error": {
-			matchers: []*client.LabelMatcher{
-				{Type: client.EQUAL, Name: StorageLabelName, Value: EphemeralStorageLabelValue},
-				{Type: client.EQUAL, Name: StorageLabelName, Value: PersistentStorageLabelValue},
-			},
-			expectedErr: errMultipleStorageMatchersFound,
-		},
-
-		"multiple storage labels return error, even if they are the same": {
-			matchers: []*client.LabelMatcher{
-				{Type: client.EQUAL, Name: StorageLabelName, Value: EphemeralStorageLabelValue},
-				{Type: client.EQUAL, Name: StorageLabelName, Value: EphemeralStorageLabelValue},
-			},
-			expectedErr: errMultipleStorageMatchersFound,
-		},
-	} {
-		t.Run(name, func(t *testing.T) {
-			err = i.QueryStream(&client.QueryRequest{
-				StartTimestampMs: math.MinInt64,
-				EndTimestampMs:   math.MaxInt64,
-				Matchers:         tc.matchers,
-			}, &stream{ctx: ctx})
-			require.Equal(t, tc.expectedErr, err)
-		})
-	}
 }
--- conflicted
+++ resolved
@@ -3325,16 +3325,16 @@
 				"metric2",
 				"metric3",
 			},
-			reqs:         []*mimirpb.WriteRequest{makeWriteRequest(1000, 1, 0, false, "metric0", "metric1", "metric2", "metric3")},
-			expectedReqs: []*mimirpb.WriteRequest{markEphemeral(makeWriteRequest(1000, 1, 0, false, "metric0", "metric1", "metric2", "metric3"), 2, 3)},
+			reqs:         []*mimirpb.WriteRequest{makeWriteRequest(1000, 1, 0, false, false, "metric0", "metric1", "metric2", "metric3")},
+			expectedReqs: []*mimirpb.WriteRequest{markEphemeral(makeWriteRequest(1000, 1, 0, false, false, "metric0", "metric1", "metric2", "metric3"), 2, 3)},
 		}, {
 			name: "no ephemeral",
 			ephemeralSeries: []string{
 				"metric100",
 				"metric101",
 			},
-			reqs:         []*mimirpb.WriteRequest{makeWriteRequest(1000, 1, 0, false, "metric0", "metric1", "metric2", "metric3")},
-			expectedReqs: []*mimirpb.WriteRequest{makeWriteRequest(1000, 1, 0, false, "metric0", "metric1", "metric2", "metric3")},
+			reqs:         []*mimirpb.WriteRequest{makeWriteRequest(1000, 1, 0, false, false, "metric0", "metric1", "metric2", "metric3")},
+			expectedReqs: []*mimirpb.WriteRequest{makeWriteRequest(1000, 1, 0, false, false, "metric0", "metric1", "metric2", "metric3")},
 		}, {
 			name: "all ephemeral",
 			ephemeralSeries: []string{
@@ -3343,8 +3343,8 @@
 				"metric2",
 				"metric3",
 			},
-			reqs:         []*mimirpb.WriteRequest{makeWriteRequest(1000, 1, 0, false, "metric0", "metric1", "metric2", "metric3")},
-			expectedReqs: []*mimirpb.WriteRequest{markEphemeral(makeWriteRequest(1000, 1, 0, false, "metric0", "metric1", "metric2", "metric3"), 0, 1, 2, 3)},
+			reqs:         []*mimirpb.WriteRequest{makeWriteRequest(1000, 1, 0, false, false, "metric0", "metric1", "metric2", "metric3")},
+			expectedReqs: []*mimirpb.WriteRequest{markEphemeral(makeWriteRequest(1000, 1, 0, false, false, "metric0", "metric1", "metric2", "metric3"), 0, 1, 2, 3)},
 		},
 	}
 
@@ -3838,9 +3838,6 @@
 	r.StopAsync()
 }
 
-<<<<<<< HEAD
-func makeWriteRequest(startTimestampMs int64, samples int, metadata int, exemplars, histograms bool, metrics ...string) *mimirpb.WriteRequest {
-=======
 func markEphemeral(req *mimirpb.WriteRequest, indexes ...int) *mimirpb.WriteRequest {
 	var deletedCount int
 	for _, idx := range indexes {
@@ -3851,8 +3848,7 @@
 	return req
 }
 
-func makeWriteRequest(startTimestampMs int64, samples int, metadata int, exemplars bool, metrics ...string) *mimirpb.WriteRequest {
->>>>>>> e9d318f0
+func makeWriteRequest(startTimestampMs int64, samples, metadata int, exemplars, histograms bool, metrics ...string) *mimirpb.WriteRequest {
 	request := &mimirpb.WriteRequest{}
 
 	if len(metrics) == 0 {

--- conflicted
+++ resolved
@@ -708,9 +708,7 @@
 	case cfgs.Grafana.RawConfig == "":
 		level.Debug(am.logger).Log("msg", "grafana configuration is empty, using mimir config", "user", cfgs.Mimir.User)
 		return cfg, nil
-	}
-
-	switch {
+
 	case cfgs.Mimir.RawConfig == am.fallbackConfig:
 		level.Debug(am.logger).Log("msg", "mimir configuration is default, using grafana config with the default globals", "user", cfgs.Mimir.User)
 		return createUsableGrafanaConfig(cfgs.Grafana, &cfgs.Mimir)
@@ -733,36 +731,21 @@
 	userAM, ok := am.alertmanagers[cfg.User]
 	am.alertmanagersMtx.Unlock()
 
-<<<<<<< HEAD
-	// If we're not using Grafana config, mark the Alertmanager as not promoted.
-	if !cfg.usingGrafanaConfig {
-		if ok && userAM.promoted.CompareAndSwap(true, false) {
-=======
 	// If we're not using Grafana configuration, we shouldn't use Grafana state.
 	// Update the flag accordingly.
 	if !cfg.usingGrafanaConfig {
 		if ok && userAM.usingGrafanaState.CompareAndSwap(true, false) {
->>>>>>> 1f949b7d
 			level.Debug(am.logger).Log("msg", "Grafana state unpromoted", "user", cfg.User)
 		}
 		return nil
 	}
 
-<<<<<<< HEAD
-	// If the Alertmanager is already promoted, do nothing.
-	if ok && userAM.promoted.Load() {
-		return nil
-	}
-
-	// Promote the Grafana Alertmanager state and mark the Alertmanager as promoted.
-=======
 	// If the Alertmanager is already using Grafana state, do nothing.
 	if ok && userAM.usingGrafanaState.Load() {
 		return nil
 	}
 
 	// Promote the Grafana Alertmanager state and update the usingGrafanaState flag.
->>>>>>> 1f949b7d
 	level.Debug(am.logger).Log("msg", "promoting Grafana state", "user", cfg.User)
 	s, err := am.store.GetFullGrafanaState(ctx, cfg.User)
 	if err != nil {
@@ -802,11 +785,7 @@
 	if err := userAM.mergeFullExternalState(s.State); err != nil {
 		return err
 	}
-<<<<<<< HEAD
-	userAM.promoted.Store(true)
-=======
 	userAM.usingGrafanaState.Store(true)
->>>>>>> 1f949b7d
 
 	// Delete state.
 	if err := am.store.DeleteFullGrafanaState(ctx, cfg.User); err != nil {

# Changelog

<<<<<<< HEAD
## main / unreleased

### Grafana Mimir

* [CHANGE] Store-gateway: change expanded postings and postings index cache key format. These caches will be invalidated when rolling out the new Mimir version. #4770
* [ENHANCEMENT] Improved memory limit on the in-memory cache used for regular expression matchers. #4751
* [ENHANCEMENT] Add per-tenant limit `-validation.max-native-histogram-buckets` to be able to ignore native histogram samples that have too many buckets. #4765
* [ENHANCEMENT] Go: update to 1.20.3. #4773
* [ENHANCEMENT] Store-gateway: reduce memory usage in some LabelValues calls. #4789
* [ENHANCEMENT] Store-gateway: add a `stage` label to the metric `cortex_bucket_store_series_data_touched`. This label now applies to `data_type="chunks"` and `data_type="series"`. The `stage` label has 2 values: `processed` - the number of series that parsed - and `returned` - the number of series selected from the processed bytes to satisfy the query. #4797
* [BUGFIX] Metadata API: Mimir will now return an empty object when no metadata is available, matching Prometheus. #4782
* [BUGFIX] Store-gateway: add collision detection on expanded postings and individual postings cache keys. #4770
* [BUGFIX] Packaging: fix preremove script preventing upgrades. #4801

### Documentation

* [ENHANCEMENT] Improve `MimirIngesterReachingTenantsLimit` runbook. #4744 #4752

### Mixin

* [ENHANCEMENT] Alertmanager dashboard: display active aggregation groups #4772

### Jsonnet

* [CHANGE] Ruler: changed ruler autoscaling policy, extended scale down period from 60s to 600s. #4786

=======
## 2.8.0-rc.1

### Grafana Mimir

* [ENHANCEMENT] Improved memory limit on the in-memory cache used for regular expression matchers. #4751
* [ENHANCEMENT] Go: update to 1.20.3. #4773
* [BUGFIX] Packaging: fix preremove script preventing upgrades. #4801

>>>>>>> fddd2944
## 2.8.0-rc.0

### Grafana Mimir

* [CHANGE] Ingester: changed experimental CLI flag from `-out-of-order-blocks-external-label-enabled` to `-ingester.out-of-order-blocks-external-label-enabled` #4440
* [CHANGE] Store-gateway: The following metrics have been removed: #4332
    * `cortex_bucket_store_series_get_all_duration_seconds`
    * `cortex_bucket_store_series_merge_duration_seconds`
* [CHANGE] Ingester: changed default value of `-blocks-storage.tsdb.retention-period` from `24h` to `13h`. If you're running Mimir with a custom configuration and you're overriding `-querier.query-store-after` to a value greater than the default `12h` then you should increase `-blocks-storage.tsdb.retention-period` accordingly. #4382
* [CHANGE] Ingester: the configuration parameter `-blocks-storage.tsdb.max-tsdb-opening-concurrency-on-startup` has been deprecated and will be removed in Mimir 2.10. #4445
* [CHANGE] Query-frontend: Cached results now contain timestamp which allows Mimir to check if cached results are still valid based on current TTL configured for tenant. Results cached by previous Mimir version are used until they expire from cache, which can take up to 7 days. If you need to use per-tenant TTL sooner, please flush results cache manually. #4439
* [CHANGE] Ingester: the `cortex_ingester_tsdb_wal_replay_duration_seconds` metrics has been removed. #4465
* [CHANGE] Query-frontend and ruler: use protobuf internal query result payload format by default. This feature is no longer considered experimental. #4557 #4709
* [CHANGE] Ruler: reject creating federated rule groups while tenant federation is disabled. Previously the rule groups would be silently dropped during bucket sync. #4555
* [CHANGE] Compactor: the `/api/v1/upload/block/{block}/finish` endpoint now returns a `429` status code when the compactor has reached the limit specified by `-compactor.max-block-upload-validation-concurrency`. #4598
* [CHANGE] Compactor: when starting a block upload the maximum byte size of the block metadata provided in the request body is now limited to 1 MiB. If this limit is exceeded a `413` status code is returned. #4683
* [CHANGE] Store-gateway: cache key format for expanded postings has changed. This will invalidate the expanded postings in the index cache when deployed. #4667
* [FEATURE] Cache: Introduce experimental support for using Redis for results, chunks, index, and metadata caches. #4371
* [FEATURE] Vault: Introduce experimental integration with Vault to fetch secrets used to configure TLS for clients. Server TLS secrets will still be read from a file. `tls-ca-path`, `tls-cert-path` and `tls-key-path` will denote the path in Vault for the following CLI flags when `-vault.enabled` is true: #4446.
  * `-distributor.ha-tracker.etcd.*`
  * `-distributor.ring.etcd.*`
  * `-distributor.forwarding.grpc-client.*`
  * `-querier.store-gateway-client.*`
  * `-ingester.client.*`
  * `-ingester.ring.etcd.*`
  * `-querier.frontend-client.*`
  * `-query-frontend.grpc-client-config.*`
  * `-query-frontend.results-cache.redis.*`
  * `-blocks-storage.bucket-store.index-cache.redis.*`
  * `-blocks-storage.bucket-store.chunks-cache.redis.*`
  * `-blocks-storage.bucket-store.metadata-cache.redis.*`
  * `-compactor.ring.etcd.*`
  * `-store-gateway.sharding-ring.etcd.*`
  * `-ruler.client.*`
  * `-ruler.alertmanager-client.*`
  * `-ruler.ring.etcd.*`
  * `-ruler.query-frontend.grpc-client-config.*`
  * `-alertmanager.sharding-ring.etcd.*`
  * `-alertmanager.alertmanager-client.*`
  * `-memberlist.*`
  * `-query-scheduler.grpc-client-config.*`
  * `-query-scheduler.ring.etcd.*`
  * `-overrides-exporter.ring.etcd.*`
* [FEATURE] Distributor, ingester, querier, query-frontend, store-gateway: add experimental support for native histograms. Requires that the experimental protobuf query result response format is enabled by `-query-frontend.query-result-response-format=protobuf` on the query frontend. #4286 #4352 #4354 #4376 #4377 #4387 #4396 #4425 #4442 #4494 #4512 #4513 #4526
* [FEATURE] Added `-<prefix>.s3.storage-class` flag to configure the S3 storage class for objects written to S3 buckets. #4300
* [FEATURE] Add `freebsd` to the target OS when generating binaries for a Mimir release. #4654
* [FEATURE] Ingester: Add `prepare-shutdown` endpoint which can be used as part of Kubernetes scale down automations. #4718
* [ENHANCEMENT] Add timezone information to Alpine Docker images. #4583
* [ENHANCEMENT] Ruler: Sync rules when ruler JOINING the ring instead of ACTIVE, In order to reducing missed rule iterations during ruler restarts. #4451
* [ENHANCEMENT] Allow to define service name used for tracing via `JAEGER_SERVICE_NAME` environment variable. #4394
* [ENHANCEMENT] Querier and query-frontend: add experimental, more performant protobuf query result response format enabled with `-query-frontend.query-result-response-format=protobuf`. #4304 #4318 #4375
* [ENHANCEMENT] Compactor: added experimental configuration parameter `-compactor.first-level-compaction-wait-period`, to configure how long the compactor should wait before compacting 1st level blocks (uploaded by ingesters). This configuration option allows to reduce the chances compactor begins compacting blocks before all ingesters have uploaded their blocks to the storage. #4401
* [ENHANCEMENT] Store-gateway: use more efficient chunks fetching and caching. #4255
* [ENHANCEMENT] Query-frontend and ruler: add experimental, more performant protobuf internal query result response format enabled with `-ruler.query-frontend.query-result-response-format=protobuf`. #4331
* [ENHANCEMENT] Ruler: increased tolerance for missed iterations on alerts, reducing the chances of flapping firing alerts during ruler restarts. #4432
* [ENHANCEMENT] Optimized `.*` and `.+` regular expression label matchers. #4432
* [ENHANCEMENT] Optimized regular expression label matchers with alternates (e.g. `a|b|c`). #4647
* [ENHANCEMENT] Added an in-memory cache for regular expression matchers, to avoid parsing and compiling the same expression multiple times when used in recurring queries. #4633
* [ENHANCEMENT] Query-frontend: results cache TTL is now configurable by using `-query-frontend.results-cache-ttl` and `-query-frontend.results-cache-ttl-for-out-of-order-time-window` options. These values can also be specified per tenant. Default values are unchanged (7 days and 10 minutes respectively). #4385
* [ENHANCEMENT] Ingester: added advanced configuration parameter `-blocks-storage.tsdb.wal-replay-concurrency` representing the maximum number of CPUs used during WAL replay. #4445
* [ENHANCEMENT] Ingester: added metrics `cortex_ingester_tsdb_open_duration_seconds_total` to measure the total time it takes to open all existing TSDBs. The time tracked by this metric also includes the TSDBs WAL replay duration. #4465
* [ENHANCEMENT] Store-gateway: use streaming implementation for LabelNames RPC. The batch size for streaming is controlled by `-blocks-storage.bucket-store.batch-series-size`. #4464
* [ENHANCEMENT] Memcached: Add support for TLS or mTLS connections to cache servers. #4535
* [ENHANCEMENT] Compactor: blocks index files are now validated for correctness for blocks uploaded via the TSDB block upload feature. #4503
* [ENHANCEMENT] Compactor: block chunks and segment files are now validated for correctness for blocks uploaded via the TSDB block upload feature. #4549
* [ENHANCEMENT] Ingester: added configuration options to configure the "postings for matchers" cache of each compacted block queried from ingesters: #4561
  * `-blocks-storage.tsdb.block-postings-for-matchers-cache-ttl`
  * `-blocks-storage.tsdb.block-postings-for-matchers-cache-size`
  * `-blocks-storage.tsdb.block-postings-for-matchers-cache-force`
* [ENHANCEMENT] Compactor: validation of blocks uploaded via the TSDB block upload feature is now configurable on a per tenant basis: #4585
  * `-compactor.block-upload-validation-enabled` has been added, `compactor_block_upload_validation_enabled` can be used to override per tenant
  * `-compactor.block-upload.block-validation-enabled` was the previous global flag and has been removed
* [ENHANCEMENT] TSDB Block Upload: block upload validation concurrency can now be limited with `-compactor.max-block-upload-validation-concurrency`. #4598
* [ENHANCEMENT] OTLP: Add support for converting OTel exponential histograms to Prometheus native histograms. The ingestion of native histograms must be enabled, please set `-ingester.native-histograms-ingestion-enabled` to `true`. #4063 #4639
* [ENHANCEMENT] Query-frontend: add metric `cortex_query_fetched_index_bytes_total` to measure TSDB index bytes fetched to execute a query. #4597
* [ENHANCEMENT] Query-frontend: add experimental limit to enforce a max query expression size in bytes via `-query-frontend.max-query-expression-size-bytes` or `max_query_expression_size_bytes`. #4604
* [ENHANCEMENT] Query-tee: improve message logged when comparing responses and one response contains a non-JSON payload. #4588
* [ENHANCEMENT] Distributor: add ability to set per-distributor limits via `distributor_limits` block in runtime configuration in addition to the existing configuration. #4619
* [ENHANCEMENT] Querier: reduce peak memory consumption for queries that touch a large number of chunks. #4625
* [ENHANCEMENT] Query-frontend: added experimental `-query-frontend.query-sharding-max-regexp-size-bytes` limit to query-frontend. When set to a value greater than 0, query-frontend disabled query sharding for any query with a regexp matcher longer than the configured limit. #4632
* [ENHANCEMENT] Store-gateway: include statistics from LabelValues and LabelNames calls in `cortex_bucket_store_series*` metrics. #4673
* [ENHANCEMENT] Query-frontend: improve readability of distributed tracing spans. #4656
* [ENHANCEMENT] Update Docker base images from `alpine:3.17.2` to `alpine:3.17.3`. #4685
* [ENHANCEMENT] Querier: improve performance when shuffle sharding is enabled and the shard size is large. #4711
* [ENHANCEMENT] Ingester: improve performance when Active Series Tracker is in use. #4717
* [ENHANCEMENT] Store-gateway: optionally select `-blocks-storage.bucket-store.series-selection-strategy`, which can limit the impact of large posting lists (when many series share the same label name and value). #4667 #4695 #4698
* [ENHANCEMENT] Querier: Cache the converted float histogram from chunk iterator, hence there is no need to lookup chunk every time to get the converted float histogram. #4684
* [BUGFIX] Querier: Streaming remote read will now continue to return multiple chunks per frame after the first frame. #4423
* [BUGFIX] Store-gateway: the values for `stage="processed"` for the metrics `cortex_bucket_store_series_data_touched` and  `cortex_bucket_store_series_data_size_touched_bytes` when using fine-grained chunks caching is now reporting the correct values of chunks held in memory. #4449
* [BUGFIX] Compactor: fixed reporting a compaction error when compactor is correctly shut down while populating blocks. #4580
* [BUGFIX] OTLP: Do not drop exemplars of the OTLP Monotonic Sum metric. #4063
* [BUGFIX] Packaging: flag `/etc/default/mimir` and `/etc/sysconfig/mimir` as config to prevent overwrite. #4587
* [BUGFIX] Query-frontend: don't retry queries which error inside PromQL. #4643
* [BUGFIX] Store-gateway & query-frontend: report more consistent statistics for fetched index bytes. #4671
* [BUGFIX] Native histograms: fix how IsFloatHistogram determines if mimirpb.Histogram is a float histogram. #4706
* [BUGFIX] Query-frontend: fix query sharding for native histograms. #4666
* [BUGFIX] Ring status page: fixed the owned tokens percentage value displayed. #4730
* [BUGFIX] Querier: fixed chunk iterator that can return sample with wrong timestamp. #4450

### Mixin

* [ENHANCEMENT] Queries: Display data touched per sec in bytes instead of number of items. #4492
* [ENHANCEMENT] `_config.job_names.<job>` values can now be arrays of regular expressions in addition to a single string. Strings are still supported and behave as before. #4543
* [ENHANCEMENT] Queries dashboard: remove mention to store-gateway "streaming enabled" in panels because store-gateway only support streaming series since Mimir 2.7. #4569
* [ENHANCEMENT] Ruler: Add panel description for Read QPS panel in Ruler dashboard to explain values when in remote ruler mode. #4675
* [BUGFIX] Ruler dashboard: show data for reads from ingesters. #4543
* [BUGFIX] Pod selector regex for deployments: change `(.*-mimir-)` to `(.*mimir-)`. #4603

### Jsonnet

* [CHANGE] Ruler: changed ruler deployment max surge from `0` to `50%`, and max unavailable from `1` to `0`. #4381
* [CHANGE] Memcached connections parameters `-blocks-storage.bucket-store.index-cache.memcached.max-idle-connections`, `-blocks-storage.bucket-store.chunks-cache.memcached.max-idle-connections` and `-blocks-storage.bucket-store.metadata-cache.memcached.max-idle-connections` settings are now configured based on `max-get-multi-concurrency` and `max-async-concurrency`. #4591
* [CHANGE] Add support to use external Redis as cache. Following are some changes in the jsonnet config: #4386 #4640
  * Renamed `memcached_*_enabled` config options to `cache_*_enabled`
  * Renamed `memcached_*_max_item_size_mb` config options to `cache_*_max_item_size_mb`
  * Added `cache_*_backend` config options
* [CHANGE] Store-gateway StatefulSets with disabled multi-zone deployment are also unregistered from the ring on shutdown. This eliminated resharding during rollouts, at the cost of extra effort during scaling down store-gateways. For more information see [Scaling down store-gateways](https://grafana.com/docs/mimir/v2.7.x/operators-guide/run-production-environment/scaling-out/#scaling-down-store-gateways). #4713
* [ENHANCEMENT] Alertmanager: add `alertmanager_data_disk_size` and  `alertmanager_data_disk_class` configuration options, by default no storage class is set. #4389
* [ENHANCEMENT] Update `rollout-operator` to `v0.4.0`. #4524
* [ENHANCEMENT] Update memcached to `memcached:1.6.19-alpine`. #4581
* [ENHANCEMENT] Add support for mTLS connections to Memcached servers. #4553
* [ENHANCEMENT] Update the `memcached-exporter` to `v0.11.2`. #4570
* [ENHANCEMENT] Autoscaling: Add `autoscaling_query_frontend_memory_target_utilization`, `autoscaling_ruler_query_frontend_memory_target_utilization`, and `autoscaling_ruler_memory_target_utilization` configuration options, for controlling the corresponding autoscaler memory thresholds. Each has a default of 1, i.e. 100%. #4612
* [ENHANCEMENT] Distributor: add ability to set per-distributor limits via `distributor_instance_limits` using runtime configuration. #4627
* [BUGFIX] Add missing query sharding settings for user_24M and user_32M plans. #4374

### Mimirtool

* [ENHANCEMENT] Backfill: mimirtool will now sleep and retry if it receives a 429 response while trying to finish an upload due to validation concurrency limits. #4598
* [ENHANCEMENT] `gauge` panel type is supported now in `mimirtool analyze dashboard`. #4679
* [ENHANCEMENT] Set a `User-Agent` header on requests to Mimir or Prometheus servers. #4700

### Mimir Continuous Test

* [FEATURE] Allow continuous testing of native histograms as well by enabling the flag `-tests.write-read-series-test.histogram-samples-enabled`. The metrics exposed by the tool will now have a new label called `type` with possible values of `float`, `histogram_float_counter`, `histogram_float_gauge`, `histogram_int_counter`, `histogram_int_gauge`, the list of metrics impacted: #4457
  * `mimir_continuous_test_writes_total`
  * `mimir_continuous_test_writes_failed_total`
  * `mimir_continuous_test_queries_total`
  * `mimir_continuous_test_queries_failed_total`
  * `mimir_continuous_test_query_result_checks_total`
  * `mimir_continuous_test_query_result_checks_failed_total`
* [ENHANCEMENT] Added a new metric `mimir_continuous_test_build_info` that reports version information, similar to the existing `cortex_build_info` metric exposed by other Mimir components. #4712
* [ENHANCEMENT] Add coherency for the selected ranges and instants of test queries. #4704

### Query-tee

### Documentation

* [CHANGE] Clarify what deprecation means in the lifecycle of configuration parameters. #4499
* [CHANGE] Update compactor `split-groups` and `split-and-merge-shards` recommendation on component page. #4623
* [FEATURE] Add instructions about how to configure native histograms. #4527
* [ENHANCEMENT] Runbook for MimirCompactorHasNotSuccessfullyRunCompaction extended to include scenario where compaction has fallen behind. #4609
* [ENHANCEMENT] Add explanation for QPS values for reads in remote ruler mode and writes generally, to the Ruler dashboard page. #4629
* [ENHANCEMENT] Expand zone-aware replication page to cover single physical availability zone deployments. #4631
* [FEATURE] Add instructions to use puppet module. #4610
* [FEATURE] Add documentation on how deploy mixin with terraform. #4161

### Tools

* [ENHANCEMENT] tsdb-index: iteration over index is now faster when any equal matcher is supplied. #4515

## 2.7.2

### Grafana Mimir

* [BUGFIX] Security: updated Go version to 1.20.3 to fix CVE-2023-24538 #4795

## 2.7.1

**Note**: During the release process, version 2.7.0 was tagged too early, before completing the release checklist and production testing. Release 2.7.1 doesn't include any code changes since 2.7.0, but now has proper release notes, published documentation, and has been fully tested in our production environment.

### Grafana Mimir

* [CHANGE] Ingester: the configuration parameter `-ingester.ring.readiness-check-ring-health` has been deprecated and will be removed in Mimir 2.9. #4422
* [CHANGE] Ruler: changed default value of `-ruler.evaluation-delay-duration` option from 0 to 1m. #4250
* [CHANGE] Querier: Errors with status code `422` coming from the store-gateway are propagated and not converted to the consistency check error anymore. #4100
* [CHANGE] Store-gateway: When a query hits `max_fetched_chunks_per_query` and `max_fetched_series_per_query` limits, an error with the status code `422` is created and returned. #4056
* [CHANGE] Packaging: Migrate FPM packaging solution to NFPM. Rationalize packages dependencies and add package for all binaries. #3911
* [CHANGE] Store-gateway: Deprecate flag `-blocks-storage.bucket-store.chunks-cache.subrange-size` since there's no benefit to changing the default of `16000`. #4135
* [CHANGE] Experimental support for ephemeral storage introduced in Mimir 2.6.0 has been removed. Following options are no longer available: #4252
  * `-blocks-storage.ephemeral-tsdb.*`
  * `-distributor.ephemeral-series-enabled`
  * `-distributor.ephemeral-series-matchers`
  * `-ingester.max-ephemeral-series-per-user`
  * `-ingester.instance-limits.max-ephemeral-series`
Querying with using `{__mimir_storage__="ephemeral"}` selector no longer works. All label values with `ephemeral-` prefix in `reason` label of `cortex_discarded_samples_total` metric are no longer available. Following metrics have been removed:
  * `cortex_ingester_ephemeral_series`
  * `cortex_ingester_ephemeral_series_created_total`
  * `cortex_ingester_ephemeral_series_removed_total`
  * `cortex_ingester_ingested_ephemeral_samples_total`
  * `cortex_ingester_ingested_ephemeral_samples_failures_total`
  * `cortex_ingester_memory_ephemeral_users`
  * `cortex_ingester_queries_ephemeral_total`
  * `cortex_ingester_queried_ephemeral_samples`
  * `cortex_ingester_queried_ephemeral_series`
* [CHANGE] Store-gateway: use mmap-less index-header reader by default and remove mmap-based index header reader. The following flags have changed: #4280
   * `-blocks-storage.bucket-store.index-header.map-populate-enabled` has been removed
   * `-blocks-storage.bucket-store.index-header.stream-reader-enabled` has been removed
   * `-blocks-storage.bucket-store.index-header.stream-reader-max-idle-file-handles` has been renamed to `-blocks-storage.bucket-store.index-header.max-idle-file-handles`, and the corresponding configuration file option has been renamed from `stream_reader_max_idle_file_handles` to `max_idle_file_handles`
* [CHANGE] Store-gateway: the streaming store-gateway is now enabled by default. The new default setting for `-blocks-storage.bucket-store.batch-series-size` is `5000`. #4330
* [CHANGE] Compactor: the configuration parameter `-compactor.consistency-delay` has been deprecated and will be removed in Mimir 2.9. #4409
* [CHANGE] Store-gateway: the configuration parameter `-blocks-storage.bucket-store.consistency-delay` has been deprecated and will be removed in Mimir 2.9. #4409
* [FEATURE] Ruler: added `keep_firing_for` support to alerting rules. #4099
* [FEATURE] Distributor, ingester: ingestion of native histograms. The new per-tenant limit `-ingester.native-histograms-ingestion-enabled` controls whether native histograms are stored or ignored. #4159
* [FEATURE] Query-frontend: Introduce experimental `-query-frontend.query-sharding-target-series-per-shard` to allow query sharding to take into account cardinality of similar requests executed previously. This feature uses the same cache that's used for results caching. #4121 #4177 #4188 #4254
* [ENHANCEMENT] Go: update go to 1.20.1. #4266
* [ENHANCEMENT] Ingester: added `out_of_order_blocks_external_label_enabled` shipper option to label out-of-order blocks before shipping them to cloud storage. #4182 #4297
* [ENHANCEMENT] Ruler: introduced concurrency when loading per-tenant rules configuration. This improvement is expected to speed up the ruler start up time in a Mimir cluster with a large number of tenants. #4258
* [ENHANCEMENT] Compactor: Add `reason` label to `cortex_compactor_runs_failed_total`. The value can be `shutdown` or `error`. #4012
* [ENHANCEMENT] Store-gateway: enforce `max_fetched_series_per_query`. #4056
* [ENHANCEMENT] Query-frontend: Disambiguate logs for failed queries. #4067
* [ENHANCEMENT] Query-frontend: log caller user agent in query stats logs. #4093
* [ENHANCEMENT] Store-gateway: add `data_type` label with values on `cortex_bucket_store_partitioner_extended_ranges_total`, `cortex_bucket_store_partitioner_expanded_ranges_total`, `cortex_bucket_store_partitioner_requested_ranges_total`, `cortex_bucket_store_partitioner_expanded_bytes_total`, `cortex_bucket_store_partitioner_requested_bytes_total` for `postings`, `series`, and `chunks`. #4095
* [ENHANCEMENT] Store-gateway: Reduce memory allocation rate when loading TSDB chunks from Memcached. #4074
* [ENHANCEMENT] Query-frontend: track `cortex_frontend_query_response_codec_duration_seconds` and `cortex_frontend_query_response_codec_payload_bytes` metrics to measure the time taken and bytes read / written while encoding and decoding query result payloads. #4110
* [ENHANCEMENT] Alertmanager: expose additional upstream metrics `cortex_alertmanager_dispatcher_aggregation_groups`, `cortex_alertmanager_dispatcher_alert_processing_duration_seconds`. #4151
* [ENHANCEMENT] Querier and query-frontend: add experimental, more performant protobuf internal query result response format enabled with `-query-frontend.query-result-response-format=protobuf`. #4153
* [ENHANCEMENT] Store-gateway: use more efficient chunks fetching and caching. This should reduce CPU, memory utilization, and receive bandwidth of a store-gateway. Enable with `-blocks-storage.bucket-store.chunks-cache.fine-grained-chunks-caching-enabled=true`. #4163 #4174 #4227
* [ENHANCEMENT] Query-frontend: Wait for in-flight queries to finish before shutting down. #4073 #4170
* [ENHANCEMENT] Store-gateway: added `encode` and `other` stage to `cortex_bucket_store_series_request_stage_duration_seconds` metric. #4179
* [ENHANCEMENT] Ingester: log state of TSDB when shipping or forced compaction can't be done due to unexpected state of TSDB. #4211
* [ENHANCEMENT] Update Docker base images from `alpine:3.17.1` to `alpine:3.17.2`. #4240
* [ENHANCEMENT] Store-gateway: add a `stage` label to the metrics `cortex_bucket_store_series_data_fetched`, `cortex_bucket_store_series_data_size_fetched_bytes`, `cortex_bucket_store_series_data_touched`, `cortex_bucket_store_series_data_size_touched_bytes`. This label only applies to `data_type="chunks"`. For `fetched` metrics with `data_type="chunks"` the `stage` label has 2 values: `fetched` - the chunks or bytes that were fetched from the cache or the object store, `refetched` - the chunks or bytes that had to be refetched from the cache or the object store because their size was underestimated during the first fetch. For `touched` metrics with `data_type="chunks"` the `stage` label has 2 values: `processed` - the chunks or bytes that were read from the fetched chunks or bytes and were processed in memory, `returned` - the chunks or bytes that were selected from the processed bytes to satisfy the query. #4227 #4316
* [ENHANCEMENT] Compactor: improve the partial block check related to `compactor.partial-block-deletion-delay` to potentially issue less requests to object storage. #4246
* [ENHANCEMENT] Memcached: added `-*.memcached.min-idle-connections-headroom-percentage` support to configure the minimum number of idle connections to keep open as a percentage (0-100) of the number of recently used idle connections. This feature is disabled when set to a negative value (default), which means idle connections are kept open indefinitely. #4249
* [ENHANCEMENT] Querier and store-gateway: optimized regular expression label matchers with case insensitive alternate operator. #4340 #4357
* [ENHANCEMENT] Compactor: added the experimental flag `-compactor.block-upload.block-validation-enabled` with the default `true` to configure whether block validation occurs on backfilled blocks. #3411
* [ENHANCEMENT] Ingester: apply a jitter to the first TSDB head compaction interval configured via `-blocks-storage.tsdb.head-compaction-interval`. Subsequent checks will happen at the configured interval. This should help to spread the TSDB head compaction among different ingesters over the configured interval. #4364
* [ENHANCEMENT] Ingester: the maximum accepted value for `-blocks-storage.tsdb.head-compaction-interval` has been increased from 5m to 15m. #4364
* [BUGFIX] Store-gateway: return `Canceled` rather than `Aborted` or `Internal` error when the calling querier cancels a label names or values request, and return `Internal` if processing the request fails for another reason. #4061
* [BUGFIX] Querier: track canceled requests with status code `499` in the metrics instead of `503` or `422`. #4099
* [BUGFIX] Ingester: compact out-of-order data during `/ingester/flush` or when TSDB is idle. #4180
* [BUGFIX] Ingester: conversion of global limits `max-series-per-user`, `max-series-per-metric`, `max-metadata-per-user` and `max-metadata-per-metric` into corresponding local limits now takes into account the number of ingesters in each zone. #4238
* [BUGFIX] Ingester: track `cortex_ingester_memory_series` metric consistently with `cortex_ingester_memory_series_created_total` and `cortex_ingester_memory_series_removed_total`. #4312
* [BUGFIX] Querier: fixed a bug which was incorrectly matching series with regular expression label matchers with begin/end anchors in the middle of the regular expression. #4340

### Mixin

* [CHANGE] Move auto-scaling panel rows down beneath logical network path in Reads and Writes dashboards. #4049
* [CHANGE] Make distributor auto-scaling metric panels show desired number of replicas. #4218
* [CHANGE] Alerts: The alert `MimirMemcachedRequestErrors` has been renamed to `MimirCacheRequestErrors`. #4242
* [ENHANCEMENT] Alerts: Added `MimirAutoscalerKedaFailing` alert firing when a KEDA scaler is failing. #4045
* [ENHANCEMENT] Add auto-scaling panels to ruler dashboard. #4046
* [ENHANCEMENT] Add gateway auto-scaling panels to Reads and Writes dashboards. #4049 #4216
* [ENHANCEMENT] Dashboards: distinguish between label names and label values queries. #4065
* [ENHANCEMENT] Add query-frontend and ruler-query-frontend auto-scaling panels to Reads and Ruler dashboards. #4199
* [BUGFIX] Alerts: Fixed `MimirAutoscalerNotActive` to not fire if scaling metric does not exist, to avoid false positives on scaled objects with 0 min replicas. #4045
* [BUGFIX] Alerts: `MimirCompactorHasNotSuccessfullyRunCompaction` is no longer triggered by frequent compactor restarts. #4012
* [BUGFIX] Tenants dashboard: Correctly show the ruler-query-scheduler queue size. #4152

### Jsonnet

* [CHANGE] Create the `query-frontend-discovery` service only when Mimir is deployed in microservice mode without query-scheduler. #4353
* [CHANGE] Add results cache backend config to `ruler-query-frontend` configuration to allow cache reuse for cardinality-estimation based sharding. #4257
* [ENHANCEMENT] Add support for ruler auto-scaling. #4046
* [ENHANCEMENT] Add optional `weight` param to `newQuerierScaledObject` and `newRulerQuerierScaledObject` to allow running multiple querier deployments on different node types. #4141
* [ENHANCEMENT] Add support for query-frontend and ruler-query-frontend auto-scaling. #4199
* [BUGFIX] Shuffle sharding: when applying user class limits, honor the minimum shard size configured in `$._config.shuffle_sharding.*`. #4363

### Mimirtool

* [FEATURE] Added `keep_firing_for` support to rules configuration. #4099
* [ENHANCEMENT] Add `-tls-insecure-skip-verify` to rules, alertmanager and backfill commands. #4162

### Query-tee

* [CHANGE] Increase default value of `-backend.read-timeout` to 150s, to accommodate default querier and query frontend timeout of 120s. #4262
* [ENHANCEMENT] Log errors that occur while performing requests to compare two endpoints. #4262
* [ENHANCEMENT] When comparing two responses that both contain an error, only consider the comparison failed if the errors differ. Previously, if either response contained an error, the comparison always failed, even if both responses contained the same error. #4262
* [ENHANCEMENT] Include the value of the `X-Scope-OrgID` header when logging a comparison failure. #4262
* [BUGFIX] Parameters (expression, time range etc.) for a query request where the parameters are in the HTTP request body rather than in the URL are now logged correctly when responses differ. #4265

### Documentation

* [ENHANCEMENT] Add guide on alternative migration method for Thanos to Mimir #3554
* [ENHANCEMENT] Restore "Migrate from Cortex" for Jsonnet. #3929
* [ENHANCEMENT] Document migration from microservices to read-write deployment mode. #3951
* [ENHANCEMENT] Do not error when there is nothing to commit as part of a publish #4058
* [ENHANCEMENT] Explain how to run Mimir locally using docker-compose #4079
* [ENHANCEMENT] Docs: use long flag names in runbook commands. #4088
* [ENHANCEMENT] Clarify how ingester replication happens. #4101
* [ENHANCEMENT] Improvements to the Get Started guide. #4315
* [BUGFIX] Added indentation to Azure and SWIFT backend definition. #4263

### Tools

* [ENHANCEMENT] Adapt tsdb-print-chunk for native histograms. #4186
* [ENHANCEMENT] Adapt tsdb-index-health for blocks containing native histograms. #4186
* [ENHANCEMENT] Adapt tsdb-chunks tool to handle native histograms. #4186

## 2.6.1

### Grafana Mimir

* [BUGFIX] Security: updates Go to version 1.20.3 to fix CVE-2023-24538 #4798

## 2.6.0

### Grafana Mimir

* [CHANGE] Querier: Introduce `-querier.max-partial-query-length` to limit the time range for partial queries at the querier level and deprecate `-store.max-query-length`. #3825 #4017
* [CHANGE] Store-gateway: Remove experimental `-blocks-storage.bucket-store.max-concurrent-reject-over-limit` flag. #3706
* [CHANGE] Ingester: If shipping is enabled block retention will now be relative to the upload time to cloud storage. If shipping is disabled block retention will be relative to the creation time of the block instead of the mintime of the last block created. #3816
* [CHANGE] Query-frontend: Deprecated CLI flag `-query-frontend.align-querier-with-step` has been removed. #3982
* [CHANGE] Alertmanager: added default configuration for `-alertmanager.configs.fallback`. Allows tenants to send alerts without first uploading an Alertmanager configuration. #3541
* [FEATURE] Store-gateway: streaming of series. The store-gateway can now stream results back to the querier instead of buffering them. This is expected to greatly reduce peak memory consumption while keeping latency the same. You can enable this feature by setting `-blocks-storage.bucket-store.batch-series-size` to a value in the high thousands (5000-10000). This is still an experimental feature and is subject to a changing API and instability. #3540 #3546 #3587 #3606 #3611 #3620 #3645 #3355 #3697 #3666 #3687 #3728 #3739 #3751 #3779 #3839
* [FEATURE] Alertmanager: Added support for the Webex receiver. #3758
* [FEATURE] Limits: Added the `-validation.separate-metrics-group-label` flag. This allows further separation of the `cortex_discarded_samples_total` metric by an additional `group` label - which is configured by this flag to be the value of a specific label on an incoming timeseries. Active groups are tracked and inactive groups are cleaned up on a defined interval. The maximum number of groups tracked is controlled by the `-max-separate-metrics-groups-per-user` flag. #3439
* [FEATURE] Overrides-exporter: Added experimental ring support to overrides-exporter via `-overrides-exporter.ring.enabled`. When enabled, the ring is used to establish a leader replica for the export of limit override metrics. #3908 #3953
* [FEATURE] Ephemeral storage (experimental): Mimir can now accept samples into "ephemeral storage". Such samples are available for querying for a short amount of time (`-blocks-storage.ephemeral-tsdb.retention-period`, defaults to 10 minutes), and then removed from memory. To use ephemeral storage, distributor must be configured with `-distributor.ephemeral-series-enabled` option. Series matching `-distributor.ephemeral-series-matchers` will be marked for storing into ephemeral storage in ingesters. Each tenant needs to have ephemeral storage enabled by using `-ingester.max-ephemeral-series-per-user` limit, which defaults to 0 (no ephemeral storage). Ingesters have new `-ingester.instance-limits.max-ephemeral-series` limit for total number of series in ephemeral storage across all tenants. If ingestion of samples into ephemeral storage fails, `cortex_discarded_samples_total` metric will use values prefixed with `ephemeral-` for `reason` label. Querying of ephemeral storage is possible by using `{__mimir_storage__="ephemeral"}` as metric selector. Following new metrics related to ephemeral storage are introduced: #3897 #3922 #3961 #3997 #4004
  * `cortex_ingester_ephemeral_series`
  * `cortex_ingester_ephemeral_series_created_total`
  * `cortex_ingester_ephemeral_series_removed_total`
  * `cortex_ingester_ingested_ephemeral_samples_total`
  * `cortex_ingester_ingested_ephemeral_samples_failures_total`
  * `cortex_ingester_memory_ephemeral_users`
  * `cortex_ingester_queries_ephemeral_total`
  * `cortex_ingester_queried_ephemeral_samples`
  * `cortex_ingester_queried_ephemeral_series`
* [ENHANCEMENT] Added new metric `thanos_shipper_last_successful_upload_time`: Unix timestamp (in seconds) of the last successful TSDB block uploaded to the bucket. #3627
* [ENHANCEMENT] Ruler: Added `-ruler.alertmanager-client.tls-enabled` configuration for alertmanager client. #3432 #3597
* [ENHANCEMENT] Activity tracker logs now have `component=activity-tracker` label. #3556
* [ENHANCEMENT] Distributor: remove labels with empty values #2439
* [ENHANCEMENT] Query-frontend: track query HTTP requests in the Activity Tracker. #3561
* [ENHANCEMENT] Store-gateway: Add experimental alternate implementation of index-header reader that does not use memory mapped files. The index-header reader is expected to improve stability of the store-gateway. You can enable this implementation with the flag `-blocks-storage.bucket-store.index-header.stream-reader-enabled`. #3639 #3691 #3703 #3742 #3785 #3787 #3797
* [ENHANCEMENT] Query-scheduler: add `cortex_query_scheduler_cancelled_requests_total` metric to track the number of requests that are already cancelled when dequeued. #3696
* [ENHANCEMENT] Store-gateway: add `cortex_bucket_store_partitioner_extended_ranges_total` metric to keep track of the ranges that the partitioner decided to overextend and merge in order to save API call to the object storage. #3769
* [ENHANCEMENT] Compactor: Auto-forget unhealthy compactors after ten failed ring heartbeats. #3771
* [ENHANCEMENT] Ruler: change default value of `-ruler.for-grace-period` from `10m` to `2m` and update help text. The new default value reflects how we operate Mimir at Grafana Labs. #3817
* [ENHANCEMENT] Ingester: Added experimental flags to force usage of _postings for matchers cache_. These flags will be removed in the future and it's not recommended to change them. #3823
  * `-blocks-storage.tsdb.head-postings-for-matchers-cache-ttl`
  * `-blocks-storage.tsdb.head-postings-for-matchers-cache-size`
  * `-blocks-storage.tsdb.head-postings-for-matchers-cache-force`
* [ENHANCEMENT] Ingester: Improved series selection performance when some of the matchers do not match any series. #3827
* [ENHANCEMENT] Alertmanager: Add new additional template function `tenantID` returning id of the tenant owning the alert. #3758
* [ENHANCEMENT] Alertmanager: Add additional template function `grafanaExploreURL` returning URL to grafana explore with range query. #3849
* [ENHANCEMENT] Reduce overhead of debug logging when filtered out. #3875
* [ENHANCEMENT] Update Docker base images from `alpine:3.16.2` to `alpine:3.17.1`. #3898
* [ENHANCEMENT] Ingester: Add new `/ingester/tsdb_metrics` endpoint to return tenant-specific TSDB metrics. #3923
* [ENHANCEMENT] Query-frontend: CLI flag `-query-frontend.max-total-query-length` and its associated YAML configuration is now stable. #3882
* [ENHANCEMENT] Ruler: rule groups now support optional and experimental `align_evaluation_time_on_interval` field, which causes all evaluations to happen on interval-aligned timestamp. #4013
* [ENHANCEMENT] Query-scheduler: ring-based service discovery is now stable. #4028
* [ENHANCEMENT] Store-gateway: improved performance of prefix matching on the labels. #4055 #4080
* [BUGFIX] Log the names of services that are not yet running rather than `unsupported value type` when calling `/ready` and some services are not running. #3625
* [BUGFIX] Alertmanager: Fix template spurious deletion with relative data dir. #3604
* [BUGFIX] Security: update prometheus/exporter-toolkit for CVE-2022-46146. #3675
* [BUGFIX] Security: update golang.org/x/net for CVE-2022-41717. #3755
* [BUGFIX] Debian package: Fix post-install, environment file path and user creation. #3720
* [BUGFIX] memberlist: Fix panic during Mimir startup when Mimir receives gossip message before it's ready. #3746
* [BUGFIX] Store-gateway: fix `cortex_bucket_store_partitioner_requested_bytes_total` metric to not double count overlapping ranges. #3769
* [BUGFIX] Update `github.com/thanos-io/objstore` to address issue with Multipart PUT on s3-compatible Object Storage. #3802 #3821
* [BUGFIX] Distributor, Query-scheduler: Make sure ring metrics include a `cortex_` prefix as expected by dashboards. #3809
* [BUGFIX] Querier: canceled requests are no longer reported as "consistency check" failures. #3837 #3927
* [BUGFIX] Distributor: don't panic when `metric_relabel_configs` in overrides contains null element. #3868
* [BUGFIX] Distributor: don't panic when OTLP histograms don't have any buckets. #3853
* [BUGFIX] Ingester, Compactor: fix panic that can occur when compaction fails. #3955
* [BUGFIX] Store-gateway: return `Canceled` rather than `Aborted` error when the calling querier cancels the request. #4007

### Mixin

* [ENHANCEMENT] Alerts: Added `MimirIngesterInstanceHasNoTenants` alert that fires when an ingester replica is not receiving write requests for any tenant. #3681
* [ENHANCEMENT] Alerts: Extended `MimirAllocatingTooMuchMemory` to check read-write deployment containers. #3710
* [ENHANCEMENT] Alerts: Added `MimirAlertmanagerInstanceHasNoTenants` alert that fires when an alertmanager instance ows no tenants. #3826
* [ENHANCEMENT] Alerts: Added `MimirRulerInstanceHasNoRuleGroups` alert that fires when a ruler replica is not assigned any rule group to evaluate. #3723
* [ENHANCEMENT] Support for baremetal deployment for alerts and scaling recording rules. #3719
* [ENHANCEMENT] Dashboards: querier autoscaling now supports multiple scaled objects (configurable via `$._config.autoscale.querier.hpa_name`). #3962
* [BUGFIX] Alerts: Fixed `MimirIngesterRestarts` alert when Mimir is deployed in read-write mode. #3716
* [BUGFIX] Alerts: Fixed `MimirIngesterHasNotShippedBlocks` and `MimirIngesterHasNotShippedBlocksSinceStart` alerts for when Mimir is deployed in read-write or monolithic modes and updated them to use new `thanos_shipper_last_successful_upload_time` metric. #3627
* [BUGFIX] Alerts: Fixed `MimirMemoryMapAreasTooHigh` alert when Mimir is deployed in read-write mode. #3626
* [BUGFIX] Alerts: Fixed `MimirCompactorSkippedBlocksWithOutOfOrderChunks` matching on non-existent label. #3628
* [BUGFIX] Dashboards: Fix `Rollout Progress` dashboard incorrectly using Gateway metrics when Gateway was not enabled. #3709
* [BUGFIX] Tenants dashboard: Make it compatible with all deployment types. #3754
* [BUGFIX] Alerts: Fixed `MimirCompactorHasNotUploadedBlocks` to not fire if compactor has nothing to do. #3793
* [BUGFIX] Alerts: Fixed `MimirAutoscalerNotActive` to not fire if scaling metric is 0, to avoid false positives on scaled objects with 0 min replicas. #3999

### Jsonnet

* [CHANGE] Replaced the deprecated `policy/v1beta1` with `policy/v1` when configuring a PodDisruptionBudget for read-write deployment mode. #3811
* [CHANGE] Removed `-server.http-write-timeout` default option value from querier and query-frontend, as it defaults to a higher value in the code now, and cannot be lower than `-querier.timeout`. #3836
* [CHANGE] Replaced `-store.max-query-length` with `-query-frontend.max-total-query-length` in the query-frontend config. #3879
* [CHANGE] Changed default `mimir_backend_data_disk_size` from `100Gi` to `250Gi`. #3894
* [ENHANCEMENT] Update `rollout-operator` to `v0.2.0`. #3624
* [ENHANCEMENT] Add `user_24M` and `user_32M` classes to operations config. #3367
* [ENHANCEMENT] Update memcached image from `memcached:1.6.16-alpine` to `memcached:1.6.17-alpine`. #3914
* [ENHANCEMENT] Allow configuring the ring for overrides-exporter. #3995
* [BUGFIX] Apply ingesters and store-gateways per-zone CLI flags overrides to read-write deployment mode too. #3766
* [BUGFIX] Apply overrides-exporter CLI flags to mimir-backend when running Mimir in read-write deployment mode. #3790
* [BUGFIX] Fixed `mimir-write` and `mimir-read` Kubernetes service to correctly balance requests among pods. #3855 #3864 #3906
* [BUGFIX] Fixed `ruler-query-frontend` and `mimir-read` gRPC server configuration to force clients to periodically re-resolve the backend addresses. #3862
* [BUGFIX] Fixed `mimir-read` CLI flags to ensure query-frontend configuration takes precedence over querier configuration. #3877

### Mimirtool

* [ENHANCEMENT] Update `mimirtool config convert` to work with Mimir 2.4, 2.5, 2.6 changes. #3952
* [ENHANCEMENT] Mimirtool is now available to install through Homebrew with `brew install mimirtool`. #3776
* [ENHANCEMENT] Added `--concurrency` to `mimirtool rules sync` command. #3996
* [BUGFIX] Fix summary output from `mimirtool rules sync` to display correct number of groups created and updated. #3918

### Documentation

* [BUGFIX] Querier: Remove assertion that the `-querier.max-concurrent` flag must also be set for the query-frontend. #3678
* [ENHANCEMENT] Update migration from cortex documentation. #3662
* [ENHANCEMENT] Query-scheduler: documented how to migrate from DNS-based to ring-based service discovery. #4028

### Tools

## 2.5.0

### Grafana Mimir

* [CHANGE] Flag `-azure.msi-resource` is now ignored, and will be removed in Mimir 2.7. This setting is now made automatically by Azure. #2682
* [CHANGE] Experimental flag `-blocks-storage.tsdb.out-of-order-capacity-min` has been removed. #3261
* [CHANGE] Distributor: Wrap errors from pushing to ingesters with useful context, for example clarifying timeouts. #3307
* [CHANGE] The default value of `-server.http-write-timeout` has changed from 30s to 2m. #3346
* [CHANGE] Reduce period of health checks in connection pools for querier->store-gateway, ruler->ruler, and alertmanager->alertmanager clients to 10s. This reduces the time to fail a gRPC call when the remote stops responding. #3168
* [CHANGE] Hide TSDB block ranges period config from doc and mark it experimental. #3518
* [FEATURE] Alertmanager: added Discord support. #3309
* [ENHANCEMENT] Added `-server.tls-min-version` and `-server.tls-cipher-suites` flags to configure cipher suites and min TLS version supported by HTTP and gRPC servers. #2898
* [ENHANCEMENT] Distributor: Add age filter to forwarding functionality, to not forward samples which are older than defined duration. If such samples are not ingested, `cortex_discarded_samples_total{reason="forwarded-sample-too-old"}` is increased. #3049 #3113
* [ENHANCEMENT] Store-gateway: Reduce memory allocation when generating ids in index cache. #3179
* [ENHANCEMENT] Query-frontend: truncate queries based on the configured creation grace period (`--validation.create-grace-period`) to avoid querying too far into the future. #3172
* [ENHANCEMENT] Ingester: Reduce activity tracker memory allocation. #3203
* [ENHANCEMENT] Query-frontend: Log more detailed information in the case of a failed query. #3190
* [ENHANCEMENT] Added `-usage-stats.installation-mode` configuration to track the installation mode via the anonymous usage statistics. #3244
* [ENHANCEMENT] Compactor: Add new `cortex_compactor_block_max_time_delta_seconds` histogram for detecting if compaction of blocks is lagging behind. #3240 #3429
* [ENHANCEMENT] Ingester: reduced the memory footprint of active series custom trackers. #2568
* [ENHANCEMENT] Distributor: Include `X-Scope-OrgId` header in requests forwarded to configured forwarding endpoint. #3283 #3385
* [ENHANCEMENT] Alertmanager: reduced memory utilization in Mimir clusters with a large number of tenants. #3309
* [ENHANCEMENT] Add experimental flag `-shutdown-delay` to allow components to wait after receiving SIGTERM and before stopping. In this time the component returns 503 from /ready endpoint. #3298
* [ENHANCEMENT] Go: update to go 1.19.3. #3371
* [ENHANCEMENT] Alerts: added `RulerRemoteEvaluationFailing` alert, firing when communication between ruler and frontend fails in remote operational mode. #3177 #3389
* [ENHANCEMENT] Clarify which S3 signature versions are supported in the error "unsupported signature version". #3376
* [ENHANCEMENT] Store-gateway: improved index header reading performance. #3393 #3397 #3436
* [ENHANCEMENT] Store-gateway: improved performance of series matching. #3391
* [ENHANCEMENT] Move the validation of incoming series before the distributor's forwarding functionality, so that we don't forward invalid series. #3386 #3458
* [ENHANCEMENT] S3 bucket configuration now validates that the endpoint does not have the bucket name prefix. #3414
* [ENHANCEMENT] Query-frontend: added "fetched index bytes" to query statistics, so that the statistics contain the total bytes read by store-gateways from TSDB block indexes. #3206
* [ENHANCEMENT] Distributor: push wrapper should only receive unforwarded samples. #2980
* [ENHANCEMENT] Added `/api/v1/status/config` and `/api/v1/status/flags` APIs to maintain compatibility with prometheus. #3596 #3983
* [BUGFIX] Flusher: Add `Overrides` as a dependency to prevent panics when starting with `-target=flusher`. #3151
* [BUGFIX] Updated `golang.org/x/text` dependency to fix CVE-2022-32149. #3285
* [BUGFIX] Query-frontend: properly close gRPC streams to the query-scheduler to stop memory and goroutines leak. #3302
* [BUGFIX] Ruler: persist evaluation delay configured in the rulegroup. #3392
* [BUGFIX] Ring status pages: show 100% ownership as "100%", not "1e+02%". #3435
* [BUGFIX] Fix panics in OTLP ingest path when parse errors exist. #3538

### Mixin

* [CHANGE] Alerts: Change `MimirSchedulerQueriesStuck` `for` time to 7 minutes to account for the time it takes for HPA to scale up. #3223
* [CHANGE] Dashboards: Removed the `Querier > Stages` panel from the `Mimir / Queries` dashboard. #3311
* [CHANGE] Configuration: The format of the `autoscaling` section of the configuration has changed to support more components. #3378
  * Instead of specific config variables for each component, they are listed in a dictionary. For example, `autoscaling.querier_enabled` becomes `autoscaling.querier.enabled`.
* [FEATURE] Dashboards: Added "Mimir / Overview resources" dashboard, providing an high level view over a Mimir cluster resources utilization. #3481
* [FEATURE] Dashboards: Added "Mimir / Overview networking" dashboard, providing an high level view over a Mimir cluster network bandwidth, inflight requests and TCP connections. #3487
* [FEATURE] Compile baremetal mixin along k8s mixin. #3162 #3514
* [ENHANCEMENT] Alerts: Add MimirRingMembersMismatch firing when a component does not have the expected number of running jobs. #2404
* [ENHANCEMENT] Dashboards: Add optional row about the Distributor's metric forwarding feature to the `Mimir / Writes` dashboard. #3182 #3394 #3394 #3461
* [ENHANCEMENT] Dashboards: Remove the "Instance Mapper" row from the "Alertmanager Resources Dashboard". This is a Grafana Cloud specific service and not relevant for external users. #3152
* [ENHANCEMENT] Dashboards: Add "remote read", "metadata", and "exemplar" queries to "Mimir / Overview" dashboard. #3245
* [ENHANCEMENT] Dashboards: Use non-red colors for non-error series in the "Mimir / Overview" dashboard. #3246
* [ENHANCEMENT] Dashboards: Add support to multi-zone deployments for the experimental read-write deployment mode. #3256
* [ENHANCEMENT] Dashboards: If enabled, add new row to the `Mimir / Writes` for distributor autoscaling metrics. #3378
* [ENHANCEMENT] Dashboards: Add read path insights row to the "Mimir / Tenants" dashboard. #3326
* [ENHANCEMENT] Alerts: Add runbook urls for alerts. #3452
* [ENHANCEMENT] Configuration: Make it possible to configure namespace label, job label, and job prefix. #3482
* [ENHANCEMENT] Dashboards: improved resources and networking dashboards to work with read-write deployment mode too. #3497 #3504 #3519 #3531
* [ENHANCEMENT] Alerts: Added "MimirDistributorForwardingErrorRate" alert, which fires on high error rates in the distributor’s forwarding feature. #3200
* [ENHANCEMENT] Improve phrasing in Overview dashboard. #3488
* [BUGFIX] Dashboards: Fix legend showing `persistentvolumeclaim` when using `deployment_type=baremetal` for `Disk space utilization` panels. #3173 #3184
* [BUGFIX] Alerts: Fixed `MimirGossipMembersMismatch` alert when Mimir is deployed in read-write mode. #3489
* [BUGFIX] Dashboards: Remove "Inflight requests" from object store panels because the panel is not tracking the inflight requests to object storage. #3521

### Jsonnet

* [CHANGE] Replaced the deprecated `policy/v1beta1` with `policy/v1` when configuring a PodDisruptionBudget. #3284
* [CHANGE] [Common storage configuration](https://grafana.com/docs/mimir/v2.3.x/operators-guide/configure/configure-object-storage-backend/#common-configuration) is now used to configure object storage in all components. This is a breaking change in terms of Jsonnet manifests and also a CLI flag update for components that use object storage, so it will require a rollout of those components. The changes include: #3257
  * `blocks_storage_backend` was renamed to `storage_backend` and is now used as the common storage backend for all components.
    * So were the related `blocks_storage_azure_account_(name|key)` and `blocks_storage_s3_endpoint` configurations.
  * `storage_s3_endpoint` is now rendered by default using the `aws_region` configuration instead of a hardcoded `us-east-1`.
  * `ruler_client_type` and `alertmanager_client_type` were renamed to `ruler_storage_backend` and `alertmanager_storage_backend` respectively, and their corresponding CLI flags won't be rendered unless explicitly set to a value different from the one in `storage_backend` (like `local`).
  * `alertmanager_s3_bucket_name`, `alertmanager_gcs_bucket_name` and `alertmanager_azure_container_name` have been removed, and replaced by a single `alertmanager_storage_bucket_name` configuration used for all object storages.
  * `genericBlocksStorageConfig` configuration object was removed, and so any extensions to it will be now ignored. Use `blockStorageConfig` instead.
  * `rulerClientConfig` and `alertmanagerStorageClientConfig` configuration objects were renamed to `rulerStorageConfig` and `alertmanagerStorageConfig` respectively, and so any extensions to their previous names will be now ignored. Use the new names instead.
  * The CLI flags `*.s3.region` are no longer rendered as they are optional and the region can be inferred by Mimir by performing an initial API call to the endpoint.
  * The migration to this change should usually consist of:
    * Renaming `blocks_storage_backend` key to `storage_backend`.
    * For Azure/S3:
      * Renaming `blocks_storage_(azure|s3)_*` configurations to `storage_(azure|s3)_*`.
      * If `ruler_storage_(azure|s3)_*` and `alertmanager_storage_(azure|s3)_*` keys were different from the `block_storage_*` ones, they should be now provided using CLI flags, see [configuration reference](https://grafana.com/docs/mimir/v2.3.x/operators-guide/configure/reference-configuration-parameters/) for more details.
    * Removing `ruler_client_type` and `alertmanager_client_type` if their value match the `storage_backend`, or renaming them to their new names otherwise.
    * Reviewing any possible extensions to `genericBlocksStorageConfig`, `rulerClientConfig` and `alertmanagerStorageClientConfig` and moving them to the corresponding new options.
    * Renaming the alertmanager's bucket name configuration from provider-specific to the new `alertmanager_storage_bucket_name` key.
* [CHANGE] The `overrides-exporter.libsonnet` file is now always imported. The overrides-exporter can be enabled in jsonnet setting the following: #3379
  ```jsonnet
  {
    _config+:: {
      overrides_exporter_enabled: true,
    }
  }
  ```
* [FEATURE] Added support for experimental read-write deployment mode. Enabling the read-write deployment mode on a existing Mimir cluster is a destructive operation, because the cluster will be re-created. If you're creating a new Mimir cluster, you can deploy it in read-write mode adding the following configuration: #3379 #3475 #3405
  ```jsonnet
  {
    _config+:: {
      deployment_mode: 'read-write',

      // See operations/mimir/read-write-deployment.libsonnet for more configuration options.
      mimir_write_replicas: 3,
      mimir_read_replicas: 2,
      mimir_backend_replicas: 3,
    }
  }
  ```
* [ENHANCEMENT] Add autoscaling support to the `mimir-read` component when running the read-write-deployment model. #3419
* [ENHANCEMENT] Added `$._config.usageStatsConfig` to track the installation mode via the anonymous usage statistics. #3294
* [ENHANCEMENT] The query-tee node port (`$._config.query_tee_node_port`) is now optional. #3272
* [ENHANCEMENT] Add support for autoscaling distributors. #3378
* [ENHANCEMENT] Make auto-scaling logic ensure integer KEDA thresholds. #3512
* [BUGFIX] Fixed query-scheduler ring configuration for dedicated ruler's queries and query-frontends. #3237 #3239
* [BUGFIX] Jsonnet: Fix auto-scaling so that ruler-querier CPU threshold is a string-encoded integer millicores value. #3520

### Mimirtool

* [FEATURE] Added `mimirtool alertmanager verify` command to validate configuration without uploading. #3440
* [ENHANCEMENT] Added `mimirtool rules delete-namespace` command to delete all of the rule groups in a namespace including the namespace itself. #3136
* [ENHANCEMENT] Refactor `mimirtool analyze prometheus`: add concurrency and resiliency #3349
  * Add `--concurrency` flag. Default: number of logical CPUs
* [BUGFIX] `--log.level=debug` now correctly prints the response from the remote endpoint when a request fails. #3180

### Documentation

* [ENHANCEMENT] Documented how to configure HA deduplication using Consul in a Mimir Helm deployment. #2972
* [ENHANCEMENT] Improve `MimirQuerierAutoscalerNotActive` runbook. #3186
* [ENHANCEMENT] Improve `MimirSchedulerQueriesStuck` runbook to reflect debug steps with querier auto-scaling enabled. #3223
* [ENHANCEMENT] Use imperative for docs titles. #3178 #3332 #3343
* [ENHANCEMENT] Docs: mention gRPC compression in "Production tips". #3201
* [ENHANCEMENT] Update ADOPTERS.md. #3224 #3225
* [ENHANCEMENT] Add a note for jsonnet deploying. #3213
* [ENHANCEMENT] out-of-order runbook update with use case. #3253
* [ENHANCEMENT] Fixed TSDB retention mentioned in the "Recover source blocks from ingesters" runbook. #3280
* [ENHANCEMENT] Run Grafana Mimir in production using the Helm chart. #3072
* [ENHANCEMENT] Use common configuration in the tutorial. #3282
* [ENHANCEMENT] Updated detailed steps for migrating blocks from Thanos to Mimir. #3290
* [ENHANCEMENT] Add scheme to DNS service discovery docs. #3450
* [BUGFIX] Remove reference to file that no longer exists in contributing guide. #3404
* [BUGFIX] Fix some minor typos in the contributing guide and on the runbooks page. #3418
* [BUGFIX] Fix small typos in API reference. #3526
* [BUGFIX] Fixed TSDB retention mentioned in the "Recover source blocks from ingesters" runbook. #3278
* [BUGFIX] Fixed configuration example in the "Configuring the Grafana Mimir query-frontend to work with Prometheus" guide. #3374

### Tools

* [FEATURE] Add `copyblocks` tool, to copy Mimir blocks between two GCS buckets. #3264
* [ENHANCEMENT] copyblocks: copy no-compact global markers and optimize min time filter check. #3268
* [ENHANCEMENT] Mimir rules GitHub action: Added the ability to change default value of `label` when running `prepare` command. #3236
* [BUGFIX] Mimir rules Github action: Fix single line output. #3421

## 2.4.0

### Grafana Mimir

* [CHANGE] Distributor: change the default value of `-distributor.remote-timeout` to `2s` from `20s` and `-distributor.forwarding.request-timeout` to `2s` from `10s` to improve distributor resource usage when ingesters crash. #2728 #2912
* [CHANGE] Anonymous usage statistics tracking: added the `-ingester.ring.store` value. #2981
* [CHANGE] Series metadata `HELP` that is longer than `-validation.max-metadata-length` is now truncated silently, instead of being dropped with a 400 status code. #2993
* [CHANGE] Ingester: changed default setting for `-ingester.ring.readiness-check-ring-health` from `true` to `false`. #2953
* [CHANGE] Anonymous usage statistics tracking has been enabled by default, to help Mimir maintainers make better decisions to support the open source community. #2939 #3034
* [CHANGE] Anonymous usage statistics tracking: added the minimum and maximum value of `-ingester.out-of-order-time-window`. #2940
* [CHANGE] The default hash ring heartbeat period for distributors, ingesters, rulers and compactors has been increased from `5s` to `15s`. Now the default heartbeat period for all Mimir hash rings is `15s`. #3033
* [CHANGE] Reduce the default TSDB head compaction concurrency (`-blocks-storage.tsdb.head-compaction-concurrency`) from 5 to 1, in order to reduce CPU spikes. #3093
* [CHANGE] Ruler: the ruler's [remote evaluation mode](https://grafana.com/docs/mimir/latest/operators-guide/architecture/components/ruler/#remote) (`-ruler.query-frontend.address`) is now stable. #3109
* [CHANGE] Limits: removed the deprecated YAML configuration option `active_series_custom_trackers_config`. Please use `active_series_custom_trackers` instead. #3110
* [CHANGE] Ingester: removed the deprecated configuration option `-ingester.ring.join-after`. #3111
* [CHANGE] Querier: removed the deprecated configuration option `-querier.shuffle-sharding-ingesters-lookback-period`. The value of `-querier.query-ingesters-within` is now used internally for shuffle sharding lookback, while you can use `-querier.shuffle-sharding-ingesters-enabled` to enable or disable shuffle sharding on the read path. #3111
* [CHANGE] Memberlist: cluster label verification feature (`-memberlist.cluster-label` and `-memberlist.cluster-label-verification-disabled`) is now marked as stable. #3108
* [CHANGE] Distributor: only single per-tenant forwarding endpoint can be configured now. Support for per-rule endpoint has been removed. #3095
* [FEATURE] Query-scheduler: added an experimental ring-based service discovery support for the query-scheduler. Refer to [query-scheduler configuration](https://grafana.com/docs/mimir/next/operators-guide/architecture/components/query-scheduler/#configuration) for more information. #2957
* [FEATURE] Introduced the experimental endpoint `/api/v1/user_limits` exposed by all components that load runtime configuration. This endpoint exposes realtime limits for the authenticated tenant, in JSON format. #2864 #3017
* [FEATURE] Query-scheduler: added the experimental configuration option `-query-scheduler.max-used-instances` to restrict the number of query-schedulers effectively used regardless how many replicas are running. This feature can be useful when using the experimental read-write deployment mode. #3005
* [ENHANCEMENT] Go: updated to go 1.19.2. #2637 #3127 #3129
* [ENHANCEMENT] Runtime config: don't unmarshal runtime configuration files if they haven't changed. This can save a bit of CPU and memory on every component using runtime config. #2954
* [ENHANCEMENT] Query-frontend: Add `cortex_frontend_query_result_cache_skipped_total` and `cortex_frontend_query_result_cache_attempted_total` metrics to track the reason why query results are not cached. #2855
* [ENHANCEMENT] Distributor: pool more connections per host when forwarding request. Mark requests as idempotent so they can be retried under some conditions. #2968
* [ENHANCEMENT] Distributor: failure to send request to forwarding target now also increments `cortex_distributor_forward_errors_total`, with `status_code="failed"`. #2968
* [ENHANCEMENT] Distributor: added support forwarding push requests via gRPC, using `httpgrpc` messages from weaveworks/common library. #2996
* [ENHANCEMENT] Query-frontend / Querier: increase internal backoff period used to retry connections to query-frontend / query-scheduler. #3011
* [ENHANCEMENT] Querier: do not log "error processing requests from scheduler" when the query-scheduler is shutting down. #3012
* [ENHANCEMENT] Query-frontend: query sharding process is now time-bounded and it is cancelled if the request is aborted. #3028
* [ENHANCEMENT] Query-frontend: improved Prometheus response JSON encoding performance. #2450
* [ENHANCEMENT] TLS: added configuration parameters to configure the client's TLS cipher suites and minimum version. The following new CLI flags have been added: #3070
  * `-alertmanager.alertmanager-client.tls-cipher-suites`
  * `-alertmanager.alertmanager-client.tls-min-version`
  * `-alertmanager.sharding-ring.etcd.tls-cipher-suites`
  * `-alertmanager.sharding-ring.etcd.tls-min-version`
  * `-compactor.ring.etcd.tls-cipher-suites`
  * `-compactor.ring.etcd.tls-min-version`
  * `-distributor.forwarding.grpc-client.tls-cipher-suites`
  * `-distributor.forwarding.grpc-client.tls-min-version`
  * `-distributor.ha-tracker.etcd.tls-cipher-suites`
  * `-distributor.ha-tracker.etcd.tls-min-version`
  * `-distributor.ring.etcd.tls-cipher-suites`
  * `-distributor.ring.etcd.tls-min-version`
  * `-ingester.client.tls-cipher-suites`
  * `-ingester.client.tls-min-version`
  * `-ingester.ring.etcd.tls-cipher-suites`
  * `-ingester.ring.etcd.tls-min-version`
  * `-memberlist.tls-cipher-suites`
  * `-memberlist.tls-min-version`
  * `-querier.frontend-client.tls-cipher-suites`
  * `-querier.frontend-client.tls-min-version`
  * `-querier.store-gateway-client.tls-cipher-suites`
  * `-querier.store-gateway-client.tls-min-version`
  * `-query-frontend.grpc-client-config.tls-cipher-suites`
  * `-query-frontend.grpc-client-config.tls-min-version`
  * `-query-scheduler.grpc-client-config.tls-cipher-suites`
  * `-query-scheduler.grpc-client-config.tls-min-version`
  * `-query-scheduler.ring.etcd.tls-cipher-suites`
  * `-query-scheduler.ring.etcd.tls-min-version`
  * `-ruler.alertmanager-client.tls-cipher-suites`
  * `-ruler.alertmanager-client.tls-min-version`
  * `-ruler.client.tls-cipher-suites`
  * `-ruler.client.tls-min-version`
  * `-ruler.query-frontend.grpc-client-config.tls-cipher-suites`
  * `-ruler.query-frontend.grpc-client-config.tls-min-version`
  * `-ruler.ring.etcd.tls-cipher-suites`
  * `-ruler.ring.etcd.tls-min-version`
  * `-store-gateway.sharding-ring.etcd.tls-cipher-suites`
  * `-store-gateway.sharding-ring.etcd.tls-min-version`
* [ENHANCEMENT] Store-gateway: Add `-blocks-storage.bucket-store.max-concurrent-reject-over-limit` option to allow requests that exceed the max number of inflight object storage requests to be rejected. #2999
* [ENHANCEMENT] Query-frontend: allow setting a separate limit on the total (before splitting/sharding) query length of range queries with the new experimental `-query-frontend.max-total-query-length` flag, which defaults to `-store.max-query-length` if unset or set to 0. #3058
* [ENHANCEMENT] Query-frontend: Lower TTL for cache entries overlapping the out-of-order samples ingestion window (re-using `-ingester.out-of-order-allowance` from ingesters). #2935
* [ENHANCEMENT] Ruler: added support to forcefully disable recording and/or alerting rules evaluation. The following new configuration options have been introduced, which can be overridden on a per-tenant basis in the runtime configuration: #3088
  * `-ruler.recording-rules-evaluation-enabled`
  * `-ruler.alerting-rules-evaluation-enabled`
* [ENHANCEMENT] Distributor: Improved error messages reported when the distributor fails to remote write to ingesters. #3055
* [ENHANCEMENT] Improved tracing spans tracked by distributors, ingesters and store-gateways. #2879 #3099 #3089
* [ENHANCEMENT] Ingester: improved the performance of label value cardinality endpoint. #3044
* [ENHANCEMENT] Ruler: use backoff retry on remote evaluation #3098
* [ENHANCEMENT] Query-frontend: Include multiple tenant IDs in query logs when present instead of dropping them. #3125
* [ENHANCEMENT] Query-frontend: truncate queries based on the configured blocks retention period (`-compactor.blocks-retention-period`) to avoid querying past this period. #3134
* [ENHANCEMENT] Alertmanager: reduced memory utilization in Mimir clusters with a large number of tenants. #3143
* [ENHANCEMENT] Store-gateway: added extra span logging to improve observability. #3131
* [ENHANCEMENT] Compactor: cleaning up different tenants' old blocks and updating bucket indexes is now more independent. This prevents a single tenant from delaying cleanup for other tenants. #2631
* [ENHANCEMENT] Distributor: request rate, ingestion rate, and inflight requests limits are now enforced before reading and parsing the body of the request. This makes the distributor more resilient against a burst of requests over those limit. #2419
* [BUGFIX] Querier: Fix 400 response while handling streaming remote read. #2963
* [BUGFIX] Fix a bug causing query-frontend, query-scheduler, and querier not failing if one of their internal components fail. #2978
* [BUGFIX] Querier: re-balance the querier worker connections when a query-frontend or query-scheduler is terminated. #3005
* [BUGFIX] Distributor: Now returns the quorum error from ingesters. For example, with replication_factor=3, two HTTP 400 errors and one HTTP 500 error, now the distributor will always return HTTP 400. Previously the behaviour was to return the error which the distributor first received. #2979
* [BUGFIX] Ruler: fix panic when ruler.external_url is explicitly set to an empty string ("") in YAML. #2915
* [BUGFIX] Alertmanager: Fix support for the Telegram API URL in the global settings. #3097
* [BUGFIX] Alertmanager: Fix parsing of label matchers without label value in the API used to retrieve alerts. #3097
* [BUGFIX] Ruler: Fix not restoring alert state for rule groups when other ruler replicas shut down. #3156
* [BUGFIX] Updated `golang.org/x/net` dependency to fix CVE-2022-27664. #3124
* [BUGFIX] Fix distributor from returning a `500` status code when a `400` was received from the ingester. #3211
* [BUGFIX] Fix incorrect OS value set in Mimir v2.3.* RPM packages. #3221

### Mixin

* [CHANGE] Alerts: MimirQuerierAutoscalerNotActive is now critical and fires after 1h instead of 15m. #2958
* [FEATURE] Dashboards: Added "Mimir / Overview" dashboards, providing an high level view over a Mimir cluster. #3122 #3147 #3155
* [ENHANCEMENT] Dashboards: Updated the "Writes" and "Rollout progress" dashboards to account for samples ingested via the new OTLP ingestion endpoint. #2919 #2938
* [ENHANCEMENT] Dashboards: Include per-tenant request rate in "Tenants" dashboard. #2874
* [ENHANCEMENT] Dashboards: Include inflight object store requests in "Reads" dashboard. #2914
* [ENHANCEMENT] Dashboards: Make queries used to find job, cluster and namespace for dropdown menus configurable. #2893
* [ENHANCEMENT] Dashboards: Include rate of label and series queries in "Reads" dashboard. #3065 #3074
* [ENHANCEMENT] Dashboards: Fix legend showing on per-pod panels. #2944
* [ENHANCEMENT] Dashboards: Use the "req/s" unit on panels showing the requests rate. #3118
* [ENHANCEMENT] Dashboards: Use a consistent color across dashboards for the error rate. #3154

### Jsonnet

* [FEATURE] Added support for query-scheduler ring-based service discovery. #3128
* [ENHANCEMENT] Querier autoscaling is now slower on scale downs: scale down 10% every 1m instead of 100%. #2962
* [BUGFIX] Memberlist: `gossip_member_label` is now set for ruler-queriers. #3141

### Mimirtool

* [ENHANCEMENT] mimirtool analyze: Store the query errors instead of exit during the analysis. #3052
* [BUGFIX] mimir-tool remote-read: fix returns where some conditions [return nil error even if there is error](https://github.com/grafana/cortex-tools/issues/260). #3053

### Documentation

* [ENHANCEMENT] Added documentation on how to configure storage retention. #2970
* [ENHANCEMENT] Improved gRPC clients config documentation. #3020
* [ENHANCEMENT] Added documentation on how to manage alerting and recording rules. #2983
* [ENHANCEMENT] Improved `MimirSchedulerQueriesStuck` runbook. #3006
* [ENHANCEMENT] Added "Cluster label verification" section to memberlist documentation. #3096
* [ENHANCEMENT] Mention compression in multi-zone replication documentation. #3107
* [BUGFIX] Fixed configuration option names in "Enabling zone-awareness via the Grafana Mimir Jsonnet". #3018
* [BUGFIX] Fixed `mimirtool analyze` parameters documentation. #3094
* [BUGFIX] Fixed YAML configuraton in the "Manage the configuration of Grafana Mimir with Helm" guide. #3042
* [BUGFIX] Fixed Alertmanager capacity planning documentation. #3132

### Tools

- [BUGFIX] trafficdump: Fixed panic occurring when `-success-only=true` and the captured request failed. #2863

## 2.3.1

### Grafana Mimir
* [BUGFIX] Query-frontend: query sharding took exponential time to map binary expressions. #3027
* [BUGFIX] Distributor: Stop panics on OTLP endpoint when a single metric has multiple timeseries. #3040

## 2.3.0

### Grafana Mimir

* [CHANGE] Ingester: Added user label to ingester metric `cortex_ingester_tsdb_out_of_order_samples_appended_total`. On multitenant clusters this helps us find the rate of appended out-of-order samples for a specific tenant. #2493
* [CHANGE] Compactor: delete source and output blocks from local disk on compaction failed, to reduce likelihood that subsequent compactions fail because of no space left on disk. #2261
* [CHANGE] Ruler: Remove unused CLI flags `-ruler.search-pending-for` and `-ruler.flush-period` (and their respective YAML config options). #2288
* [CHANGE] Successful gRPC requests are no longer logged (only affects internal API calls). #2309
* [CHANGE] Add new `-*.consul.cas-retry-delay` flags. They have a default value of `1s`, while previously there was no delay between retries. #2309
* [CHANGE] Store-gateway: Remove the experimental ability to run requests in a dedicated OS thread pool and associated CLI flag `-store-gateway.thread-pool-size`. #2423
* [CHANGE] Memberlist: disabled TCP-based ping fallback, because Mimir already uses a custom transport based on TCP. #2456
* [CHANGE] Change default value for `-distributor.ha-tracker.max-clusters` to `100` to provide a DoS protection. #2465
* [CHANGE] Experimental block upload API exposed by compactor has changed: Previous `/api/v1/upload/block/{block}` endpoint for starting block upload is now `/api/v1/upload/block/{block}/start`, and previous endpoint `/api/v1/upload/block/{block}?uploadComplete=true` for finishing block upload is now `/api/v1/upload/block/{block}/finish`. New API endpoint has been added: `/api/v1/upload/block/{block}/check`. #2486 #2548
* [CHANGE] Compactor: changed `-compactor.max-compaction-time` default from `0s` (disabled) to `1h`. When compacting blocks for a tenant, the compactor will move to compact blocks of another tenant or re-plan blocks to compact at least every 1h. #2514
* [CHANGE] Distributor: removed previously deprecated `extend_writes` (see #1856) YAML key and `-distributor.extend-writes` CLI flag from the distributor config. #2551
* [CHANGE] Ingester: removed previously deprecated `active_series_custom_trackers` (see #1188) YAML key from the ingester config. #2552
* [CHANGE] The tenant ID `__mimir_cluster` is reserved by Mimir and not allowed to store metrics. #2643
* [CHANGE] Purger: removed the purger component and moved its API endpoints `/purger/delete_tenant` and `/purger/delete_tenant_status` to the compactor at `/compactor/delete_tenant` and `/compactor/delete_tenant_status`. The new endpoints on the compactor are stable. #2644
* [CHANGE] Memberlist: Change the leave timeout duration (`-memberlist.leave-timeout duration`) from 5s to 20s and connection timeout (`-memberlist.packet-dial-timeout`) from 5s to 2s. This makes leave timeout 10x the connection timeout, so that we can communicate the leave to at least 1 node, if the first 9 we try to contact times out. #2669
* [CHANGE] Alertmanager: return status code `412 Precondition Failed` and log info message when alertmanager isn't configured for a tenant. #2635
* [CHANGE] Distributor: if forwarding rules are used to forward samples, exemplars are now removed from the request. #2710 #2725
* [CHANGE] Limits: change the default value of `max_global_series_per_metric` limit to `0` (disabled). Setting this limit by default does not provide much benefit because series are sharded by all labels. #2714
* [CHANGE] Ingester: experimental `-blocks-storage.tsdb.new-chunk-disk-mapper` has been removed, new chunk disk mapper is now always used, and is no longer marked experimental. Default value of `-blocks-storage.tsdb.head-chunks-write-queue-size` has changed to 1000000, this enables async chunk queue by default, which leads to improved latency on the write path when new chunks are created in ingesters. #2762
* [CHANGE] Ingester: removed deprecated `-blocks-storage.tsdb.isolation-enabled` option. TSDB-level isolation is now always disabled in Mimir. #2782
* [CHANGE] Compactor: `-compactor.partial-block-deletion-delay` must either be set to 0 (to disable partial blocks deletion) or a value higher than `4h`. #2787
* [CHANGE] Query-frontend: CLI flag `-query-frontend.align-querier-with-step` has been deprecated. Please use `-query-frontend.align-queries-with-step` instead. #2840
* [FEATURE] Compactor: Adds the ability to delete partial blocks after a configurable delay. This option can be configured per tenant. #2285
  - `-compactor.partial-block-deletion-delay`, as a duration string, allows you to set the delay since a partial block has been modified before marking it for deletion. A value of `0`, the default, disables this feature.
  - The metric `cortex_compactor_blocks_marked_for_deletion_total` has a new value for the `reason` label `reason="partial"`, when a block deletion marker is triggered by the partial block deletion delay.
* [FEATURE] Querier: enabled support for queries with negative offsets, which are not cached in the query results cache. #2429
* [FEATURE] EXPERIMENTAL: OpenTelemetry Metrics ingestion path on `/otlp/v1/metrics`. #695 #2436 #2461
* [FEATURE] Querier: Added support for tenant federation to metric metadata endpoint. #2467
* [FEATURE] Query-frontend: introduced experimental support to split instant queries by time. The instant query splitting can be enabled setting `-query-frontend.split-instant-queries-by-interval`. #2469 #2564 #2565 #2570 #2571 #2572 #2573 #2574 #2575 #2576 #2581 #2582 #2601 #2632 #2633 #2634 #2641 #2642 #2766
* [FEATURE] Introduced an experimental anonymous usage statistics tracking (disabled by default), to help Mimir maintainers make better decisions to support the open source community. The tracking system anonymously collects non-sensitive, non-personally identifiable information about the running Mimir cluster, and is disabled by default. #2643 #2662 #2685 #2732 #2733 #2735
* [FEATURE] Introduced an experimental deployment mode called read-write and running a fully featured Mimir cluster with three components: write, read and backend. The read-write deployment mode is a trade-off between the monolithic mode (only one component, no isolation) and the microservices mode (many components, high isolation). #2754 #2838
* [ENHANCEMENT] Distributor: Decreased distributor tests execution time. #2562
* [ENHANCEMENT] Alertmanager: Allow the HTTP `proxy_url` configuration option in the receiver's configuration. #2317
* [ENHANCEMENT] ring: optimize shuffle-shard computation when lookback is used, and all instances have registered timestamp within the lookback window. In that case we can immediately return origial ring, because we would select all instances anyway. #2309
* [ENHANCEMENT] Memberlist: added experimental memberlist cluster label support via `-memberlist.cluster-label` and `-memberlist.cluster-label-verification-disabled` CLI flags (and their respective YAML config options). #2354
* [ENHANCEMENT] Object storage can now be configured for all components using the `common` YAML config option key (or `-common.storage.*` CLI flags). #2330 #2347
* [ENHANCEMENT] Go: updated to go 1.18.4. #2400
* [ENHANCEMENT] Store-gateway, listblocks: list of blocks now includes stats from `meta.json` file: number of series, samples and chunks. #2425
* [ENHANCEMENT] Added more buckets to `cortex_ingester_client_request_duration_seconds` histogram metric, to correctly track requests taking longer than 1s (up until 16s). #2445
* [ENHANCEMENT] Azure client: Improve memory usage for large object storage downloads. #2408
* [ENHANCEMENT] Distributor: Add `-distributor.instance-limits.max-inflight-push-requests-bytes`. This limit protects the distributor against multiple large requests that together may cause an OOM, but are only a few, so do not trigger the `max-inflight-push-requests` limit. #2413
* [ENHANCEMENT] Distributor: Drop exemplars in distributor for tenants where exemplars are disabled. #2504
* [ENHANCEMENT] Runtime Config: Allow operator to specify multiple comma-separated yaml files in `-runtime-config.file` that will be merged in left to right order. #2583
* [ENHANCEMENT] Query sharding: shard binary operations only if it doesn't lead to non-shardable vector selectors in one of the operands. #2696
* [ENHANCEMENT] Add packaging for both debian based deb file and redhat based rpm file using FPM. #1803
* [ENHANCEMENT] Distributor: Add `cortex_distributor_query_ingester_chunks_deduped_total` and `cortex_distributor_query_ingester_chunks_total` metrics for determining how effective ingester chunk deduplication at query time is. #2713
* [ENHANCEMENT] Upgrade Docker base images to `alpine:3.16.2`. #2729
* [ENHANCEMENT] Ruler: Add `<prometheus-http-prefix>/api/v1/status/buildinfo` endpoint. #2724
* [ENHANCEMENT] Querier: Ensure all queries pulled from query-frontend or query-scheduler are immediately executed. The maximum workers concurrency in each querier is configured by `-querier.max-concurrent`. #2598
* [ENHANCEMENT] Distributor: Add `cortex_distributor_received_requests_total` and `cortex_distributor_requests_in_total` metrics to provide visiblity into appropriate per-tenant request limits. #2770
* [ENHANCEMENT] Distributor: Add single forwarding remote-write endpoint for a tenant (`forwarding_endpoint`), instead of using per-rule endpoints. This takes precendence over per-rule endpoints. #2801
* [ENHANCEMENT] Added `err-mimir-distributor-max-write-message-size` to the errors catalog. #2470
* [ENHANCEMENT] Add sanity check at startup to ensure the configured filesystem directories don't overlap for different components. #2828 #2947
* [BUGFIX] TSDB: Fixed a bug on the experimental out-of-order implementation that led to wrong query results. #2701
* [BUGFIX] Compactor: log the actual error on compaction failed. #2261
* [BUGFIX] Alertmanager: restore state from storage even when running a single replica. #2293
* [BUGFIX] Ruler: do not block "List Prometheus rules" API endpoint while syncing rules. #2289
* [BUGFIX] Ruler: return proper `*status.Status` error when running in remote operational mode. #2417
* [BUGFIX] Alertmanager: ensure the configured `-alertmanager.web.external-url` is either a path starting with `/`, or a full URL including the scheme and hostname. #2381 #2542
* [BUGFIX] Memberlist: fix problem with loss of some packets, typically ring updates when instances were removed from the ring during shutdown. #2418
* [BUGFIX] Ingester: fix misfiring `MimirIngesterHasUnshippedBlocks` and stale `cortex_ingester_oldest_unshipped_block_timestamp_seconds` when some block uploads fail. #2435
* [BUGFIX] Query-frontend: fix incorrect mapping of http status codes 429 to 500 when request queue is full. #2447
* [BUGFIX] Memberlist: Fix problem with ring being empty right after startup. Memberlist KV store now tries to "fast-join" the cluster to avoid serving empty KV store. #2505
* [BUGFIX] Compactor: Fix bug when using `-compactor.partial-block-deletion-delay`: compactor didn't correctly check for modification time of all block files. #2559
* [BUGFIX] Query-frontend: fix wrong query sharding results for queries with boolean result like `1 < bool 0`. #2558
* [BUGFIX] Fixed error messages related to per-instance limits incorrectly reporting they can be set on a per-tenant basis. #2610
* [BUGFIX] Perform HA-deduplication before forwarding samples according to forwarding rules in the distributor. #2603 #2709
* [BUGFIX] Fix reporting of tracing spans from PromQL engine. #2707
* [BUGFIX] Apply relabel and drop_label rules before forwarding rules in the distributor. #2703
* [BUGFIX] Distributor: Register `cortex_discarded_requests_total` metric, which previously was not registered and therefore not exported. #2712
* [BUGFIX] Ruler: fix not restoring alerts' state at startup. #2648
* [BUGFIX] Ingester: Fix disk filling up after restarting ingesters with out-of-order support disabled while it was enabled before. #2799
* [BUGFIX] Memberlist: retry joining memberlist cluster on startup when no nodes are resolved. #2837
* [BUGFIX] Query-frontend: fix incorrect mapping of http status codes 413 to 500 when request is too large. #2819
* [BUGFIX] Alertmanager: revert upstream alertmananger to v0.24.0 to fix panic when unmarshalling email headers #2924 #2925

### Mixin

* [CHANGE] Dashboards: "Slow Queries" dashboard no longer works with versions older than Grafana 9.0. #2223
* [CHANGE] Alerts: use RSS memory instead of working set memory in the `MimirAllocatingTooMuchMemory` alert for ingesters. #2480
* [CHANGE] Dashboards: remove the "Cache - Latency (old)" panel from the "Mimir / Queries" dashboard. #2796
* [FEATURE] Dashboards: added support to experimental read-write deployment mode. #2780
* [ENHANCEMENT] Dashboards: added missed rule evaluations to the "Evaluations per second" panel in the "Mimir / Ruler" dashboard. #2314
* [ENHANCEMENT] Dashboards: add k8s resource requests to CPU and memory panels. #2346
* [ENHANCEMENT] Dashboards: add RSS memory utilization panel for ingesters, store-gateways and compactors. #2479
* [ENHANCEMENT] Dashboards: allow to configure graph tooltip. #2647
* [ENHANCEMENT] Alerts: MimirFrontendQueriesStuck and MimirSchedulerQueriesStuck alerts are more reliable now as they consider all the intermediate samples in the minute prior to the evaluation. #2630
* [ENHANCEMENT] Alerts: added `RolloutOperatorNotReconciling` alert, firing if the optional rollout-operator is not successfully reconciling. #2700
* [ENHANCEMENT] Dashboards: added support to query-tee in front of ruler-query-frontend in the "Remote ruler reads" dashboard. #2761
* [ENHANCEMENT] Dashboards: Introduce support for baremetal deployment, setting `deployment_type: 'baremetal'` in the mixin `_config`. #2657
* [ENHANCEMENT] Dashboards: use timeseries panel to show exemplars. #2800
* [BUGFIX] Dashboards: fixed unit of latency panels in the "Mimir / Ruler" dashboard. #2312
* [BUGFIX] Dashboards: fixed "Intervals per query" panel in the "Mimir / Queries" dashboard. #2308
* [BUGFIX] Dashboards: Make "Slow Queries" dashboard works with Grafana 9.0. #2223
* [BUGFIX] Dashboards: add missing API routes to Ruler dashboard. #2412
* [BUGFIX] Dashboards: stop setting 'interval' in dashboards; it should be set on your datasource. #2802

### Jsonnet

* [CHANGE] query-scheduler is enabled by default. We advise to deploy the query-scheduler to improve the scalability of the query-frontend. #2431
* [CHANGE] Replaced anti-affinity rules with pod topology spread constraints for distributor, query-frontend, querier and ruler. #2517
  - The following configuration options have been removed:
    - `distributor_allow_multiple_replicas_on_same_node`
    - `query_frontend_allow_multiple_replicas_on_same_node`
    - `querier_allow_multiple_replicas_on_same_node`
    - `ruler_allow_multiple_replicas_on_same_node`
  - The following configuration options have been added:
    - `distributor_topology_spread_max_skew`
    - `query_frontend_topology_spread_max_skew`
    - `querier_topology_spread_max_skew`
    - `ruler_topology_spread_max_skew`
* [CHANGE] Change `max_global_series_per_metric` to 0 in all plans, and as a default value. #2669
* [FEATURE] Memberlist: added support for experimental memberlist cluster label, through the jsonnet configuration options `memberlist_cluster_label` and `memberlist_cluster_label_verification_disabled`. #2349
* [FEATURE] Added ruler-querier autoscaling support. It requires [KEDA](https://keda.sh) installed in the Kubernetes cluster. Ruler-querier autoscaler can be enabled and configure through the following options in the jsonnet config: #2545
  * `autoscaling_ruler_querier_enabled`: `true` to enable autoscaling.
  * `autoscaling_ruler_querier_min_replicas`: minimum number of ruler-querier replicas.
  * `autoscaling_ruler_querier_max_replicas`: maximum number of ruler-querier replicas.
  * `autoscaling_prometheus_url`: Prometheus base URL from which to scrape Mimir metrics (e.g. `http://prometheus.default:9090/prometheus`).
* [ENHANCEMENT] Memberlist now uses DNS service-discovery by default. #2549
* [ENHANCEMENT] Upgrade memcached image tag to `memcached:1.6.16-alpine`. #2740
* [ENHANCEMENT] Added `$._config.configmaps` and `$._config.runtime_config_files` to make it easy to add new configmaps or runtime config file to all components. #2748

### Mimirtool

* [ENHANCEMENT] Added `mimirtool backfill` command to upload Prometheus blocks using API available in the compactor. #1822
* [ENHANCEMENT] mimirtool bucket-validation: Verify existing objects can be overwritten by subsequent uploads. #2491
* [ENHANCEMENT] mimirtool config convert: Now supports migrating to the current version of Mimir. #2629
* [BUGFIX] mimirtool analyze: Fix dashboard JSON unmarshalling errors by using custom parsing. #2386
* [BUGFIX] Version checking no longer prompts for updating when already on latest version. #2723

### Mimir Continuous Test

* [ENHANCEMENT] Added basic authentication and bearer token support for when Mimir is behind a gateway authenticating the calls. #2717

### Query-tee

* [CHANGE] Renamed CLI flag `-server.service-port` to `-server.http-service-port`. #2683
* [CHANGE] Renamed metric `cortex_querytee_request_duration_seconds` to `cortex_querytee_backend_request_duration_seconds`. Metric `cortex_querytee_request_duration_seconds` is now reported without label `backend`. #2683
* [ENHANCEMENT] Added HTTP over gRPC support to `query-tee` to allow testing gRPC requests to Mimir instances. #2683

### Documentation

* [ENHANCEMENT] Referenced `mimirtool` commands in the HTTP API documentation. #2516
* [ENHANCEMENT] Improved DNS service discovery documentation. #2513

### Tools

* [ENHANCEMENT] `markblocks` now processes multiple blocks concurrently. #2677

## 2.2.0

### Grafana Mimir

* [CHANGE] Increased default configuration for `-server.grpc-max-recv-msg-size-bytes` and `-server.grpc-max-send-msg-size-bytes` from 4MB to 100MB. #1884
* [CHANGE] Default values have changed for the following settings. This improves query performance for recent data (within 12h) by only reading from ingesters: #1909 #1921
    - `-blocks-storage.bucket-store.ignore-blocks-within` now defaults to `10h` (previously `0`)
    - `-querier.query-store-after` now defaults to `12h` (previously `0`)
* [CHANGE] Alertmanager: removed support for migrating local files from Cortex 1.8 or earlier. Related to original Cortex PR https://github.com/cortexproject/cortex/pull/3910. #2253
* [CHANGE] The following settings are now classified as advanced because the defaults should work for most users and tuning them requires in-depth knowledge of how the read path works: #1929
    - `-querier.query-ingesters-within`
    - `-querier.query-store-after`
* [CHANGE] Config flag category overrides can be set dynamically at runtime. #1934
* [CHANGE] Ingester: deprecated `-ingester.ring.join-after`. Mimir now behaves as this setting is always set to 0s. This configuration option will be removed in Mimir 2.4.0. #1965
* [CHANGE] Blocks uploaded by ingester no longer contain `__org_id__` label. Compactor now ignores this label and will compact blocks with and without this label together. `mimirconvert` tool will remove the label from blocks as "unknown" label. #1972
* [CHANGE] Querier: deprecated `-querier.shuffle-sharding-ingesters-lookback-period`, instead adding `-querier.shuffle-sharding-ingesters-enabled` to enable or disable shuffle sharding on the read path. The value of `-querier.query-ingesters-within` is now used internally for shuffle sharding lookback. #2110
* [CHANGE] Memberlist: `-memberlist.abort-if-join-fails` now defaults to false. Previously it defaulted to true. #2168
* [CHANGE] Ruler: `/api/v1/rules*` and `/prometheus/rules*` configuration endpoints are removed. Use `/prometheus/config/v1/rules*`. #2182
* [CHANGE] Ingester: `-ingester.exemplars-update-period` has been renamed to `-ingester.tsdb-config-update-period`. You can use it to update multiple, per-tenant TSDB configurations. #2187
* [FEATURE] Ingester: (Experimental) Add the ability to ingest out-of-order samples up to an allowed limit. If you enable this feature, it requires additional memory and disk space. This feature also enables a write-behind log, which might lead to longer ingester-start replays. When this feature is disabled, there is no overhead on memory, disk space, or startup times. #2187
  * `-ingester.out-of-order-time-window`, as duration string, allows you to set how back in time a sample can be. The default is `0s`, where `s` is seconds.
  * `cortex_ingester_tsdb_out_of_order_samples_appended_total` metric tracks the total number of out-of-order samples ingested by the ingester.
  * `cortex_discarded_samples_total` has a new label `reason="sample-too-old"`, when the `-ingester.out-of-order-time-window` flag is greater than zero. The label tracks the number of samples that were discarded for being too old; they were out of order, but beyond the time window allowed. The labels `reason="sample-out-of-order"` and `reason="sample-out-of-bounds"` are not used when out-of-order ingestion is enabled.
* [ENHANCEMENT] Distributor: Added limit to prevent tenants from sending excessive number of requests: #1843
  * The following CLI flags (and their respective YAML config options) have been added:
    * `-distributor.request-rate-limit`
    * `-distributor.request-burst-limit`
  * The following metric is exposed to tell how many requests have been rejected:
    * `cortex_discarded_requests_total`
* [ENHANCEMENT] Store-gateway: Add the experimental ability to run requests in a dedicated OS thread pool. This feature can be configured using `-store-gateway.thread-pool-size` and is disabled by default. Replaces the ability to run index header operations in a dedicated thread pool. #1660 #1812
* [ENHANCEMENT] Improved error messages to make them easier to understand; each now have a unique, global identifier that you can use to look up in the runbooks for more information. #1907 #1919 #1888 #1939 #1984 #2009 #2056 #2066 #2104 #2150 #2234
* [ENHANCEMENT] Memberlist KV: incoming messages are now processed on per-key goroutine. This may reduce loss of "maintanance" packets in busy memberlist installations, but use more CPU. New `memberlist_client_received_broadcasts_dropped_total` counter tracks number of dropped per-key messages. #1912
* [ENHANCEMENT] Blocks Storage, Alertmanager, Ruler: add support a prefix to the bucket store (`*_storage.storage_prefix`). This enables using the same bucket for the three components. #1686 #1951
* [ENHANCEMENT] Upgrade Docker base images to `alpine:3.16.0`. #2028
* [ENHANCEMENT] Store-gateway: Add experimental configuration option for the store-gateway to attempt to pre-populate the file system cache when memory-mapping index-header files. Enabled with `-blocks-storage.bucket-store.index-header.map-populate-enabled=true`. Note this flag only has an effect when running on Linux. #2019 #2054
* [ENHANCEMENT] Chunk Mapper: reduce memory usage of async chunk mapper. #2043
* [ENHANCEMENT] Ingester: reduce sleep time when reading WAL. #2098
* [ENHANCEMENT] Compactor: Run sanity check on blocks storage configuration at startup. #2144
* [ENHANCEMENT] Compactor: Add HTTP API for uploading TSDB blocks. Enabled with `-compactor.block-upload-enabled`. #1694 #2126
* [ENHANCEMENT] Ingester: Enable querying overlapping blocks by default. #2187
* [ENHANCEMENT] Distributor: Auto-forget unhealthy distributors after ten failed ring heartbeats. #2154
* [ENHANCEMENT] Distributor: Add new metric `cortex_distributor_forward_errors_total` for error codes resulting from forwarding requests. #2077
* [ENHANCEMENT] `/ready` endpoint now returns and logs detailed services information. #2055
* [ENHANCEMENT] Memcached client: Reduce number of connections required to fetch cached keys from memcached. #1920
* [ENHANCEMENT] Improved error message returned when `-querier.query-store-after` validation fails. #1914
* [BUGFIX] Fix regexp parsing panic for regexp label matchers with start/end quantifiers. #1883
* [BUGFIX] Ingester: fixed deceiving error log "failed to update cached shipped blocks after shipper initialisation", occurring for each new tenant in the ingester. #1893
* [BUGFIX] Ring: fix bug where instances may appear unhealthy in the hash ring web UI even though they are not. #1933
* [BUGFIX] API: gzip is now enforced when identity encoding is explicitly rejected. #1864
* [BUGFIX] Fix panic at startup when Mimir is running in monolithic mode and query sharding is enabled. #2036
* [BUGFIX] Ruler: report `cortex_ruler_queries_failed_total` metric for any remote query error except 4xx when remote operational mode is enabled. #2053 #2143
* [BUGFIX] Ingester: fix slow rollout when using `-ingester.ring.unregister-on-shutdown=false` with long `-ingester.ring.heartbeat-period`. #2085
* [BUGFIX] Ruler: add timeout for remote rule evaluation queries to prevent rule group evaluations getting stuck indefinitely. The duration is configurable with `-querier.timeout` (default `2m`). #2090 #2222
* [BUGFIX] Limits: Active series custom tracker configuration has been named back from `active_series_custom_trackers_config` to `active_series_custom_trackers`. For backwards compatibility both version is going to be supported for until Mimir v2.4. When both fields are specified, `active_series_custom_trackers_config` takes precedence over `active_series_custom_trackers`. #2101
* [BUGFIX] Ingester: fixed the order of labels applied when incrementing the `cortex_discarded_metadata_total` metric. #2096
* [BUGFIX] Ingester: fixed bug where retrieving metadata for a metric with multiple metadata entries would return multiple copies of a single metadata entry rather than all available entries. #2096
* [BUGFIX] Distributor: canceled requests are no longer accounted as internal errors. #2157
* [BUGFIX] Memberlist: Fix typo in memberlist admin UI. #2202
* [BUGFIX] Ruler: fixed typo in error message when ruler failed to decode a rule group. #2151
* [BUGFIX] Active series custom tracker configuration is now displayed properly on `/runtime_config` page. #2065
* [BUGFIX] Query-frontend: `vector` and `time` functions were sharded, which made expressions like `vector(1) > 0 and vector(1)` fail. #2355

### Mixin

* [CHANGE] Split `mimir_queries` rules group into `mimir_queries` and `mimir_ingester_queries` to keep number of rules per group within the default per-tenant limit. #1885
* [CHANGE] Dashboards: Expose full image tag in "Mimir / Rollout progress" dashboard's "Pod per version panel." #1932
* [CHANGE] Dashboards: Disabled gateway panels by default, because most users don't have a gateway exposing the metrics expected by Mimir dashboards. You can re-enable it setting `gateway_enabled: true` in the mixin config and recompiling the mixin running `make build-mixin`. #1955
* [CHANGE] Alerts: adapt `MimirFrontendQueriesStuck` and `MimirSchedulerQueriesStuck` to consider ruler query path components. #1949
* [CHANGE] Alerts: Change `MimirRulerTooManyFailedQueries` severity to `critical`. #2165
* [ENHANCEMENT] Dashboards: Add config option `datasource_regex` to customise the regular expression used to select valid datasources for Mimir dashboards. #1802
* [ENHANCEMENT] Dashboards: Added "Mimir / Remote ruler reads" and "Mimir / Remote ruler reads resources" dashboards. #1911 #1937
* [ENHANCEMENT] Dashboards: Make networking panels work for pods created by the mimir-distributed helm chart. #1927
* [ENHANCEMENT] Alerts: Add `MimirStoreGatewayNoSyncedTenants` alert that fires when there is a store-gateway owning no tenants. #1882
* [ENHANCEMENT] Rules: Make `recording_rules_range_interval` configurable for cases where Mimir metrics are scraped less often that every 30 seconds. #2118
* [ENHANCEMENT] Added minimum Grafana version to mixin dashboards. #1943
* [BUGFIX] Fix `container_memory_usage_bytes:sum` recording rule. #1865
* [BUGFIX] Fix `MimirGossipMembersMismatch` alerts if Mimir alertmanager is activated. #1870
* [BUGFIX] Fix `MimirRulerMissedEvaluations` to show % of missed alerts as a value between 0 and 100 instead of 0 and 1. #1895
* [BUGFIX] Fix `MimirCompactorHasNotUploadedBlocks` alert false positive when Mimir is deployed in monolithic mode. #1902
* [BUGFIX] Fix `MimirGossipMembersMismatch` to make it less sensitive during rollouts and fire one alert per installation, not per job. #1926
* [BUGFIX] Do not trigger `MimirAllocatingTooMuchMemory` alerts if no container limits are supplied. #1905
* [BUGFIX] Dashboards: Remove empty "Chunks per query" panel from `Mimir / Queries` dashboard. #1928
* [BUGFIX] Dashboards: Use Grafana's `$__rate_interval` for rate queries in dashboards to support scrape intervals of >15s. #2011
* [BUGFIX] Alerts: Make each version of `MimirCompactorHasNotUploadedBlocks` distinct to avoid rule evaluation failures due to duplicate series being generated. #2197
* [BUGFIX] Fix `MimirGossipMembersMismatch` alert when using remote ruler evaluation. #2159

### Jsonnet

* [CHANGE] Remove use of `-querier.query-store-after`, `-querier.shuffle-sharding-ingesters-lookback-period`, `-blocks-storage.bucket-store.ignore-blocks-within`, and `-blocks-storage.tsdb.close-idle-tsdb-timeout` CLI flags since the values now match defaults. #1915 #1921
* [CHANGE] Change default value for `-blocks-storage.bucket-store.chunks-cache.memcached.timeout` to `450ms` to increase use of cached data. #2035
* [CHANGE] The `memberlist_ring_enabled` configuration now applies to Alertmanager. #2102 #2103 #2107
* [CHANGE] Default value for `memberlist_ring_enabled` is now true. It means that all hash rings use Memberlist as default KV store instead of Consul (previous default). #2161
* [CHANGE] Configure `-ingester.max-global-metadata-per-user` to correspond to 20% of the configured max number of series per tenant. #2250
* [CHANGE] Configure `-ingester.max-global-metadata-per-metric` to be 10. #2250
* [CHANGE] Change `_config.multi_zone_ingester_max_unavailable` to 25. #2251
* [FEATURE] Added querier autoscaling support. It requires [KEDA](https://keda.sh) installed in the Kubernetes cluster and query-scheduler enabled in the Mimir cluster. Querier autoscaler can be enabled and configure through the following options in the jsonnet config: #2013 #2023
  * `autoscaling_querier_enabled`: `true` to enable autoscaling.
  * `autoscaling_querier_min_replicas`: minimum number of querier replicas.
  * `autoscaling_querier_max_replicas`: maximum number of querier replicas.
  * `autoscaling_prometheus_url`: Prometheus base URL from which to scrape Mimir metrics (e.g. `http://prometheus.default:9090/prometheus`).
* [FEATURE] Jsonnet: Add support for ruler remote evaluation mode (`ruler_remote_evaluation_enabled`), which deploys and uses a dedicated query path for rule evaluation. This enables the benefits of the query-frontend for rule evaluation, such as query sharding. #2073
* [ENHANCEMENT] Added `compactor` service, that can be used to route requests directly to compactor (e.g. admin UI). #2063
* [ENHANCEMENT] Added a `consul_enabled` configuration option to provide the ability to disable consul. It is automatically set to false when `memberlist_ring_enabled` is true and `multikv_migration_enabled` (used for migration from Consul to memberlist) is not set. #2093 #2152
* [BUGFIX] Querier: Fix disabling shuffle sharding on the read path whilst keeping it enabled on write path. #2164

### Mimirtool

* [CHANGE] mimirtool rules: `--use-legacy-routes` now toggles between using `/prometheus/config/v1/rules` (default) and `/api/v1/rules` (legacy) endpoints. #2182
* [FEATURE] Added bearer token support for when Mimir is behind a gateway authenticating by bearer token. #2146
* [BUGFIX] mimirtool analyze: Fix dashboard JSON unmarshalling errors (#1840). #1973
* [BUGFIX] Make mimirtool build for Windows work again. #2273

### Mimir Continuous Test

* [ENHANCEMENT] Added the `-tests.smoke-test` flag to run the `mimir-continuous-test` suite once and immediately exit. #2047 #2094

### Documentation

* [ENHANCEMENT] Published Grafana Mimir runbooks as part of documentation. #1970
* [ENHANCEMENT] Improved ruler's "remote operational mode" documentation. #1906
* [ENHANCEMENT] Recommend fast disks for ingesters and store-gateways in production tips. #1903
* [ENHANCEMENT] Explain the runtime override of active series matchers. #1868
* [ENHANCEMENT] Clarify "Set rule group" API specification. #1869
* [ENHANCEMENT] Published Mimir jsonnet documentation. #2024
* [ENHANCEMENT] Documented required scrape interval for using alerting and recording rules from Mimir jsonnet. #2147
* [ENHANCEMENT] Runbooks: Mention memberlist as possible source of problems for various alerts. #2158
* [ENHANCEMENT] Added step-by-step article about migrating from Consul to Memberlist KV store using jsonnet without downtime. #2166
* [ENHANCEMENT] Documented `/memberlist` admin page. #2166
* [ENHANCEMENT] Documented how to configure Grafana Mimir's ruler with Jsonnet. #2127
* [ENHANCEMENT] Documented how to configure queriers’ autoscaling with Jsonnet. #2128
* [ENHANCEMENT] Updated mixin building instructions in "Installing Grafana Mimir dashboards and alerts" article. #2015 #2163
* [ENHANCEMENT] Fix location of "Monitoring Grafana Mimir" article in the documentation hierarchy. #2130
* [ENHANCEMENT] Runbook for `MimirRequestLatency` was expanded with more practical advice. #1967
* [BUGFIX] Fixed ruler configuration used in the getting started guide. #2052
* [BUGFIX] Fixed Mimir Alertmanager datasource in Grafana used by "Play with Grafana Mimir" tutorial. #2115
* [BUGFIX] Fixed typos in "Scaling out Grafana Mimir" article. #2170
* [BUGFIX] Added missing ring endpoint exposed by Ingesters. #1918

## 2.1.0

### Grafana Mimir

* [CHANGE] Compactor: No longer upload debug meta files to object storage. #1257
* [CHANGE] Default values have changed for the following settings: #1547
    - `-alertmanager.alertmanager-client.grpc-max-recv-msg-size` now defaults to 100 MiB (previously was not configurable and set to 16 MiB)
    - `-alertmanager.alertmanager-client.grpc-max-send-msg-size` now defaults to 100 MiB (previously was not configurable and set to 4 MiB)
    - `-alertmanager.max-recv-msg-size` now defaults to 100 MiB (previously was 16 MiB)
* [CHANGE] Ingester: Add `user` label to metrics `cortex_ingester_ingested_samples_total` and `cortex_ingester_ingested_samples_failures_total`. #1533
* [CHANGE] Ingester: Changed `-blocks-storage.tsdb.isolation-enabled` default from `true` to `false`. The config option has also been deprecated and will be removed in 2 minor version. #1655
* [CHANGE] Query-frontend: results cache keys are now versioned, this will cause cache to be re-filled when rolling out this version. #1631
* [CHANGE] Store-gateway: enabled attributes in-memory cache by default. New default configuration is `-blocks-storage.bucket-store.chunks-cache.attributes-in-memory-max-items=50000`. #1727
* [CHANGE] Compactor: Removed the metric `cortex_compactor_garbage_collected_blocks_total` since it duplicates `cortex_compactor_blocks_marked_for_deletion_total`. #1728
* [CHANGE] All: Logs that used the`org_id` label now use `user` label. #1634 #1758
* [CHANGE] Alertmanager: the following metrics are not exported for a given `user` and `integration` when the metric value is zero: #1783
  * `cortex_alertmanager_notifications_total`
  * `cortex_alertmanager_notifications_failed_total`
  * `cortex_alertmanager_notification_requests_total`
  * `cortex_alertmanager_notification_requests_failed_total`
  * `cortex_alertmanager_notification_rate_limited_total`
* [CHANGE] Removed the following metrics exposed by the Mimir hash rings: #1791
  * `cortex_member_ring_tokens_owned`
  * `cortex_member_ring_tokens_to_own`
  * `cortex_ring_tokens_owned`
  * `cortex_ring_member_ownership_percent`
* [CHANGE] Querier / Ruler: removed the following metrics tracking number of query requests send to each ingester. You can use `cortex_request_duration_seconds_count{route=~"/cortex.Ingester/(QueryStream|QueryExemplars)"}` instead. #1797
  * `cortex_distributor_ingester_queries_total`
  * `cortex_distributor_ingester_query_failures_total`
* [CHANGE] Distributor: removed the following metrics tracking the number of requests from a distributor to ingesters: #1799
  * `cortex_distributor_ingester_appends_total`
  * `cortex_distributor_ingester_append_failures_total`
* [CHANGE] Distributor / Ruler: deprecated `-distributor.extend-writes`. Now Mimir always behaves as if this setting was set to `false`, which we expect to be safe for every Mimir cluster setup. #1856
* [FEATURE] Querier: Added support for [streaming remote read](https://prometheus.io/blog/2019/10/10/remote-read-meets-streaming/). Should be noted that benefits of chunking the response are partial here, since in a typical `query-frontend` setup responses will be buffered until they've been completed. #1735
* [FEATURE] Ruler: Allow setting `evaluation_delay` for each rule group via rules group configuration file. #1474
* [FEATURE] Ruler: Added support for expression remote evaluation. #1536 #1818
  * The following CLI flags (and their respective YAML config options) have been added:
    * `-ruler.query-frontend.address`
    * `-ruler.query-frontend.grpc-client-config.grpc-max-recv-msg-size`
    * `-ruler.query-frontend.grpc-client-config.grpc-max-send-msg-size`
    * `-ruler.query-frontend.grpc-client-config.grpc-compression`
    * `-ruler.query-frontend.grpc-client-config.grpc-client-rate-limit`
    * `-ruler.query-frontend.grpc-client-config.grpc-client-rate-limit-burst`
    * `-ruler.query-frontend.grpc-client-config.backoff-on-ratelimits`
    * `-ruler.query-frontend.grpc-client-config.backoff-min-period`
    * `-ruler.query-frontend.grpc-client-config.backoff-max-period`
    * `-ruler.query-frontend.grpc-client-config.backoff-retries`
    * `-ruler.query-frontend.grpc-client-config.tls-enabled`
    * `-ruler.query-frontend.grpc-client-config.tls-ca-path`
    * `-ruler.query-frontend.grpc-client-config.tls-cert-path`
    * `-ruler.query-frontend.grpc-client-config.tls-key-path`
    * `-ruler.query-frontend.grpc-client-config.tls-server-name`
    * `-ruler.query-frontend.grpc-client-config.tls-insecure-skip-verify`
* [FEATURE] Distributor: Added the ability to forward specifics metrics to alternative remote_write API endpoints. #1052
* [FEATURE] Ingester: Active series custom trackers now supports runtime tenant-specific overrides. The configuration has been moved to limit config, the ingester config has been deprecated.  #1188
* [ENHANCEMENT] Alertmanager API: Concurrency limit for GET requests is now configurable using `-alertmanager.max-concurrent-get-requests-per-tenant`. #1547
* [ENHANCEMENT] Alertmanager: Added the ability to configure additional gRPC client settings for the Alertmanager distributor #1547
  - `-alertmanager.alertmanager-client.backoff-max-period`
  - `-alertmanager.alertmanager-client.backoff-min-period`
  - `-alertmanager.alertmanager-client.backoff-on-ratelimits`
  - `-alertmanager.alertmanager-client.backoff-retries`
  - `-alertmanager.alertmanager-client.grpc-client-rate-limit`
  - `-alertmanager.alertmanager-client.grpc-client-rate-limit-burst`
  - `-alertmanager.alertmanager-client.grpc-compression`
  - `-alertmanager.alertmanager-client.grpc-max-recv-msg-size`
  - `-alertmanager.alertmanager-client.grpc-max-send-msg-size`
* [ENHANCEMENT] Ruler: Add more detailed query information to ruler query stats logging. #1411
* [ENHANCEMENT] Admin: Admin API now has some styling. #1482 #1549 #1821 #1824
* [ENHANCEMENT] Alertmanager: added `insight=true` field to alertmanager dispatch logs. #1379
* [ENHANCEMENT] Store-gateway: Add the experimental ability to run index header operations in a dedicated thread pool. This feature can be configured using `-blocks-storage.bucket-store.index-header-thread-pool-size` and is disabled by default. #1660
* [ENHANCEMENT] Store-gateway: don't drop all blocks if instance finds itself as unhealthy or missing in the ring. #1806 #1823
* [ENHANCEMENT] Querier: wait until inflight queries are completed when shutting down queriers. #1756 #1767
* [BUGFIX] Query-frontend: do not shard queries with a subquery unless the subquery is inside a shardable aggregation function call. #1542
* [BUGFIX] Query-frontend: added `component=query-frontend` label to results cache memcached metrics to fix a panic when Mimir is running in single binary mode and results cache is enabled. #1704
* [BUGFIX] Mimir: services' status content-type is now correctly set to `text/html`. #1575
* [BUGFIX] Multikv: Fix panic when using using runtime config to set primary KV store used by `multi` KV. #1587
* [BUGFIX] Multikv: Fix watching for runtime config changes in `multi` KV store in ruler and querier. #1665
* [BUGFIX] Memcached: allow to use CNAME DNS records for the memcached backend addresses. #1654
* [BUGFIX] Querier: fixed temporary partial query results when shuffle sharding is enabled and hash ring backend storage is flushed / reset. #1829
* [BUGFIX] Alertmanager: prevent more file traversal cases related to template names. #1833
* [BUGFUX] Alertmanager: Allow usage with `-alertmanager-storage.backend=local`. Note that when using this storage type, the Alertmanager is not able persist state remotely, so it not recommended for production use. #1836
* [BUGFIX] Alertmanager: Do not validate alertmanager configuration if it's not running. #1835

### Mixin

* [CHANGE] Dashboards: Remove per-user series legends from Tenants dashboard. #1605
* [CHANGE] Dashboards: Show in-memory series and the per-user series limit on Tenants dashboard. #1613
* [CHANGE] Dashboards: Slow-queries dashboard now uses `user` label from logs instead of `org_id`. #1634
* [CHANGE] Dashboards: changed all Grafana dashboards UIDs to not conflict with Cortex ones, to let people install both while migrating from Cortex to Mimir: #1801 #1808
  * Alertmanager from `a76bee5913c97c918d9e56a3cc88cc28` to `b0d38d318bbddd80476246d4930f9e55`
  * Alertmanager Resources from `68b66aed90ccab448009089544a8d6c6` to `a6883fb22799ac74479c7db872451092`
  * Compactor from `9c408e1d55681ecb8a22c9fab46875cc` to `1b3443aea86db629e6efdb7d05c53823`
  * Compactor Resources from `df9added6f1f4332f95848cca48ebd99` to `09a5c49e9cdb2f2b24c6d184574a07fd`
  * Config from `61bb048ced9817b2d3e07677fb1c6290` to `5d9d0b4724c0f80d68467088ec61e003`
  * Object Store from `d5a3a4489d57c733b5677fb55370a723` to `e1324ee2a434f4158c00a9ee279d3292`
  * Overrides from `b5c95fee2e5e7c4b5930826ff6e89a12` to `1e2c358600ac53f09faea133f811b5bb`
  * Queries from `d9931b1054053c8b972d320774bb8f1d` to `b3abe8d5c040395cc36615cb4334c92d`
  * Reads from `8d6ba60eccc4b6eedfa329b24b1bd339` to `e327503188913dc38ad571c647eef643`
  * Reads Networking from `c0464f0d8bd026f776c9006b05910000` to `54b2a0a4748b3bd1aefa92ce5559a1c2`
  * Reads Resources from `2fd2cda9eea8d8af9fbc0a5960425120` to `cc86fd5aa9301c6528986572ad974db9`
  * Rollout Progress from `7544a3a62b1be6ffd919fc990ab8ba8f` to `7f0b5567d543a1698e695b530eb7f5de`
  * Ruler from `44d12bcb1f95661c6ab6bc946dfc3473` to `631e15d5d85afb2ca8e35d62984eeaa0`
  * Scaling from `88c041017b96856c9176e07cf557bdcf` to `64bbad83507b7289b514725658e10352`
  * Slow queries from `e6f3091e29d2636e3b8393447e925668` to `6089e1ce1e678788f46312a0a1e647e6`
  * Tenants from `35fa247ce651ba189debf33d7ae41611` to `35fa247ce651ba189debf33d7ae41611`
  * Top Tenants from `bc6e12d4fe540e4a1785b9d3ca0ffdd9` to `bc6e12d4fe540e4a1785b9d3ca0ffdd9`
  * Writes from `0156f6d15aa234d452a33a4f13c838e3` to `8280707b8f16e7b87b840fc1cc92d4c5`
  * Writes Networking from `681cd62b680b7154811fe73af55dcfd4` to `978c1cb452585c96697a238eaac7fe2d`
  * Writes Resources from `c0464f0d8bd026f776c9006b0591bb0b` to `bc9160e50b52e89e0e49c840fea3d379`
* [FEATURE] Alerts: added the following alerts on `mimir-continuous-test` tool: #1676
  - `MimirContinuousTestNotRunningOnWrites`
  - `MimirContinuousTestNotRunningOnReads`
  - `MimirContinuousTestFailed`
* [ENHANCEMENT] Added `per_cluster_label` support to allow to change the label name used to differentiate between Kubernetes clusters. #1651
* [ENHANCEMENT] Dashboards: Show QPS and latency of the Alertmanager Distributor. #1696
* [ENHANCEMENT] Playbooks: Add Alertmanager suggestions for `MimirRequestErrors` and `MimirRequestLatency` #1702
* [ENHANCEMENT] Dashboards: Allow custom datasources. #1749
* [ENHANCEMENT] Dashboards: Add config option `gateway_enabled` (defaults to `true`) to disable gateway panels from dashboards. #1761
* [ENHANCEMENT] Dashboards: Extend Top tenants dashboard with queries for tenants with highest sample rate, discard rate, and discard rate growth. #1842
* [ENHANCEMENT] Dashboards: Show ingestion rate limit and rule group limit on Tenants dashboard. #1845
* [ENHANCEMENT] Dashboards: Add "last successful run" panel to compactor dashboard. #1628
* [BUGFIX] Dashboards: Fix "Failed evaluation rate" panel on Tenants dashboard. #1629
* [BUGFIX] Honor the configured `per_instance_label` in all dashboards and alerts. #1697

### Jsonnet

* [FEATURE] Added support for `mimir-continuous-test`. To deploy `mimir-continuous-test` you can use the following configuration: #1675 #1850
  ```jsonnet
  _config+: {
    continuous_test_enabled: true,
    continuous_test_tenant_id: 'type-tenant-id',
    continuous_test_write_endpoint: 'http://type-write-path-hostname',
    continuous_test_read_endpoint: 'http://type-read-path-hostname/prometheus',
  },
  ```
* [ENHANCEMENT] Ingester anti-affinity can now be disabled by using `ingester_allow_multiple_replicas_on_same_node` configuration key. #1581
* [ENHANCEMENT] Added `node_selector` configuration option to select Kubernetes nodes where Mimir should run. #1596
* [ENHANCEMENT] Alertmanager: Added a `PodDisruptionBudget` of `withMaxUnavailable = 1`, to ensure we maintain quorum during rollouts. #1683
* [ENHANCEMENT] Store-gateway anti-affinity can now be enabled/disabled using `store_gateway_allow_multiple_replicas_on_same_node` configuration key. #1730
* [ENHANCEMENT] Added `store_gateway_zone_a_args`, `store_gateway_zone_b_args` and `store_gateway_zone_c_args` configuration options. #1807
* [BUGFIX] Pass primary and secondary multikv stores via CLI flags. Introduced new `multikv_switch_primary_secondary` config option to flip primary and secondary in runtime config.

### Mimirtool

* [BUGFIX] `config convert`: Retain Cortex defaults for `blocks_storage.backend`, `ruler_storage.backend`, `alertmanager_storage.backend`, `auth.type`, `activity_tracker.filepath`, `alertmanager.data_dir`, `blocks_storage.filesystem.dir`, `compactor.data_dir`, `ruler.rule_path`, `ruler_storage.filesystem.dir`, and `graphite.querier.schemas.backend`. #1626 #1762

### Tools

* [FEATURE] Added a `markblocks` tool that creates `no-compact` and `delete` marks for the blocks. #1551
* [FEATURE] Added `mimir-continuous-test` tool to continuously run smoke tests on live Mimir clusters. #1535 #1540 #1653 #1603 #1630 #1691 #1675 #1676 #1692 #1706 #1709 #1775 #1777 #1778 #1795
* [FEATURE] Added `mimir-rules-action` GitHub action, located at `operations/mimir-rules-action/`, used to lint, prepare, verify, diff, and sync rules to a Mimir cluster. #1723

## 2.0.0

### Grafana Mimir

_Changes since Cortex 1.10.0._

* [CHANGE] Remove chunks storage engine. #86 #119 #510 #545 #743 #744 #748 #753 #755 #757 #758 #759 #760 #762 #764 #789 #812 #813
  * The following CLI flags (and their respective YAML config options) have been removed:
    * `-store.engine`
    * `-schema-config-file`
    * `-ingester.checkpoint-duration`
    * `-ingester.checkpoint-enabled`
    * `-ingester.chunk-encoding`
    * `-ingester.chunk-age-jitter`
    * `-ingester.concurrent-flushes`
    * `-ingester.flush-on-shutdown-with-wal-enabled`
    * `-ingester.flush-op-timeout`
    * `-ingester.flush-period`
    * `-ingester.max-chunk-age`
    * `-ingester.max-chunk-idle`
    * `-ingester.max-series-per-query` (and `max_series_per_query` from runtime config)
    * `-ingester.max-stale-chunk-idle`
    * `-ingester.max-transfer-retries`
    * `-ingester.min-chunk-length`
    * `-ingester.recover-from-wal`
    * `-ingester.retain-period`
    * `-ingester.spread-flushes`
    * `-ingester.wal-dir`
    * `-ingester.wal-enabled`
    * `-querier.query-parallelism`
    * `-querier.second-store-engine`
    * `-querier.use-second-store-before-time`
    * `-flusher.wal-dir`
    * `-flusher.concurrent-flushes`
    * `-flusher.flush-op-timeout`
    * All `-table-manager.*` flags
    * All `-deletes.*` flags
    * All `-purger.*` flags
    * All `-metrics.*` flags
    * All `-dynamodb.*` flags
    * All `-s3.*` flags
    * All `-azure.*` flags
    * All `-bigtable.*` flags
    * All `-gcs.*` flags
    * All `-cassandra.*` flags
    * All `-boltdb.*` flags
    * All `-local.*` flags
    * All `-swift.*` flags
    * All `-store.*` flags except `-store.engine`, `-store.max-query-length`, `-store.max-labels-query-length`
    * All `-grpc-store.*` flags
  * The following API endpoints have been removed:
    * `/api/v1/chunks` and `/chunks`
  * The following metrics have been removed:
    * `cortex_ingester_flush_queue_length`
    * `cortex_ingester_queried_chunks`
    * `cortex_ingester_chunks_created_total`
    * `cortex_ingester_wal_replay_duration_seconds`
    * `cortex_ingester_wal_corruptions_total`
    * `cortex_ingester_sent_chunks`
    * `cortex_ingester_received_chunks`
    * `cortex_ingester_flush_series_in_progress`
    * `cortex_ingester_chunk_utilization`
    * `cortex_ingester_chunk_length`
    * `cortex_ingester_chunk_size_bytes`
    * `cortex_ingester_chunk_age_seconds`
    * `cortex_ingester_memory_chunks`
    * `cortex_ingester_flushing_enqueued_series_total`
    * `cortex_ingester_flushing_dequeued_series_total`
    * `cortex_ingester_dropped_chunks_total`
    * `cortex_oldest_unflushed_chunk_timestamp_seconds`
    * `prometheus_local_storage_chunk_ops_total`
    * `prometheus_local_storage_chunkdesc_ops_total`
    * `prometheus_local_storage_memory_chunkdescs`
* [CHANGE] Changed default storage backends from `s3` to `filesystem` #833
  This effects the following flags:
  * `-blocks-storage.backend` now defaults to `filesystem`
  * `-blocks-storage.filesystem.dir` now defaults to `blocks`
  * `-alertmanager-storage.backend` now defaults to `filesystem`
  * `-alertmanager-storage.filesystem.dir` now defaults to `alertmanager`
  * `-ruler-storage.backend` now defaults to `filesystem`
  * `-ruler-storage.filesystem.dir` now defaults to `ruler`
* [CHANGE] Renamed metric `cortex_experimental_features_in_use_total` as `cortex_experimental_features_used_total` and added `feature` label. #32 #658
* [CHANGE] Removed `log_messages_total` metric. #32
* [CHANGE] Some files and directories created by Mimir components on local disk now have stricter permissions, and are only readable by owner, but not group or others. #58
* [CHANGE] Memcached client DNS resolution switched from golang built-in to [`miekg/dns`](https://github.com/miekg/dns). #142
* [CHANGE] The metric `cortex_deprecated_flags_inuse_total` has been renamed to `deprecated_flags_inuse_total` as part of using grafana/dskit functionality. #185
* [CHANGE] API: The `-api.response-compression-enabled` flag has been removed, and GZIP response compression is always enabled except on `/api/v1/push` and `/push` endpoints. #880
* [CHANGE] Update Go version to 1.17.3. #480
* [CHANGE] The `status_code` label on gRPC client metrics has changed from '200' and '500' to '2xx', '5xx', '4xx', 'cancel' or 'error'. #537
* [CHANGE] Removed the deprecated `-<prefix>.fifocache.size` flag. #618
* [CHANGE] Enable index header lazy loading by default. #693
  * `-blocks-storage.bucket-store.index-header-lazy-loading-enabled` default from `false` to `true`
  * `-blocks-storage.bucket-store.index-header-lazy-loading-idle-timeout` default from `20m` to `1h`
* [CHANGE] Shuffle-sharding:
  * `-distributor.sharding-strategy` option has been removed, and shuffle sharding is enabled by default. Default shard size is set to 0, which disables shuffle sharding for the tenant (all ingesters will receive tenants's samples). #888
  * `-ruler.sharding-strategy` option has been removed from ruler. Ruler now uses shuffle-sharding by default, but respects `ruler_tenant_shard_size`, which defaults to 0 (ie. use all rulers for tenant). #889
  * `-store-gateway.sharding-strategy` option has been removed store-gateways. Store-gateway now uses shuffle-sharding by default, but respects `store_gateway_tenant_shard_size` for tenant, and this value defaults to 0. #891
* [CHANGE] Server: `-server.http-listen-port` (yaml: `server.http_listen_port`) now defaults to `8080` (previously `80`). #871
* [CHANGE] Changed the default value of `-blocks-storage.bucket-store.ignore-deletion-marks-delay` from 6h to 1h. #892
* [CHANGE] Changed default settings for memcached clients: #959 #1000
  * The default value for the following config options has changed from `10000` to `25000`:
    * `-blocks-storage.bucket-store.chunks-cache.memcached.max-async-buffer-size`
    * `-blocks-storage.bucket-store.index-cache.memcached.max-async-buffer-size`
    * `-blocks-storage.bucket-store.metadata-cache.memcached.max-async-buffer-size`
    * `-query-frontend.results-cache.memcached.max-async-buffer-size`
  * The default value for the following config options has changed from `0` (unlimited) to `100`:
    * `-blocks-storage.bucket-store.chunks-cache.memcached.max-get-multi-batch-size`
    * `-blocks-storage.bucket-store.index-cache.memcached.max-get-multi-batch-size`
    * `-blocks-storage.bucket-store.metadata-cache.memcached.max-get-multi-batch-size`
    * `-query-frontend.results-cache.memcached.max-get-multi-batch-size`
  * The default value for the following config options has changed from `16` to `100`:
    * `-blocks-storage.bucket-store.chunks-cache.memcached.max-idle-connections`
    * `-blocks-storage.bucket-store.index-cache.memcached.max-idle-connections`
    * `-blocks-storage.bucket-store.metadata-cache.memcached.max-idle-connections`
    * `-query-frontend.results-cache.memcached.max-idle-connections`
  * The default value for the following config options has changed from `100ms` to `200ms`:
    * `-blocks-storage.bucket-store.metadata-cache.memcached.timeout`
    * `-blocks-storage.bucket-store.index-cache.memcached.timeout`
    * `-blocks-storage.bucket-store.chunks-cache.memcached.timeout`
    * `-query-frontend.results-cache.memcached.timeout`
* [CHANGE] Changed the default value of `-blocks-storage.bucket-store.bucket-index.enabled` to `true`. The default configuration must now run the compactor in order to write the bucket index or else queries to long term storage will fail. #924
* [CHANGE] Option `-auth.enabled` has been renamed to `-auth.multitenancy-enabled`. #1130
* [CHANGE] Default tenant ID used with disabled auth (`-auth.multitenancy-enabled=false`) has changed from `fake` to `anonymous`. This tenant ID can now be changed with `-auth.no-auth-tenant` option. #1063
* [CHANGE] The default values for the following local directories have changed: #1072
  * `-alertmanager.storage.path` default value changed to `./data-alertmanager/`
  * `-compactor.data-dir` default value changed to `./data-compactor/`
  * `-ruler.rule-path` default value changed to `./data-ruler/`
* [CHANGE] The default value for gRPC max send message size has been changed from 16MB to 100MB. This affects the following parameters: #1152
  * `-query-frontend.grpc-client-config.grpc-max-send-msg-size`
  * `-ingester.client.grpc-max-send-msg-size`
  * `-querier.frontend-client.grpc-max-send-msg-size`
  * `-query-scheduler.grpc-client-config.grpc-max-send-msg-size`
  * `-ruler.client.grpc-max-send-msg-size`
* [CHANGE] Remove `-http.prefix` flag (and `http_prefix` config file option). #763
* [CHANGE] Remove legacy endpoints. Please use their alternatives listed below. As part of the removal process we are
  introducing two new sets of endpoints for the ruler configuration API: `<prometheus-http-prefix>/rules` and
  `<prometheus-http-prefix>/config/v1/rules/**`. We are also deprecating `<prometheus-http-prefix>/rules` and `/api/v1/rules`;
  and will remove them in Mimir 2.2.0. #763 #1222
  * Query endpoints

    | Legacy                                                  | Alternative                                                |
    | ------------------------------------------------------- | ---------------------------------------------------------- |
    | `/<legacy-http-prefix>/api/v1/query`                    | `<prometheus-http-prefix>/api/v1/query`                    |
    | `/<legacy-http-prefix>/api/v1/query_range`              | `<prometheus-http-prefix>/api/v1/query_range`              |
    | `/<legacy-http-prefix>/api/v1/query_exemplars`          | `<prometheus-http-prefix>/api/v1/query_exemplars`          |
    | `/<legacy-http-prefix>/api/v1/series`                   | `<prometheus-http-prefix>/api/v1/series`                   |
    | `/<legacy-http-prefix>/api/v1/labels`                   | `<prometheus-http-prefix>/api/v1/labels`                   |
    | `/<legacy-http-prefix>/api/v1/label/{name}/values`      | `<prometheus-http-prefix>/api/v1/label/{name}/values`      |
    | `/<legacy-http-prefix>/api/v1/metadata`                 | `<prometheus-http-prefix>/api/v1/metadata`                 |
    | `/<legacy-http-prefix>/api/v1/read`                     | `<prometheus-http-prefix>/api/v1/read`                     |
    | `/<legacy-http-prefix>/api/v1/cardinality/label_names`  | `<prometheus-http-prefix>/api/v1/cardinality/label_names`  |
    | `/<legacy-http-prefix>/api/v1/cardinality/label_values` | `<prometheus-http-prefix>/api/v1/cardinality/label_values` |
    | `/api/prom/user_stats`                                  | `/api/v1/user_stats`                                       |

  * Distributor endpoints

    | Legacy endpoint               | Alternative                   |
    | ----------------------------- | ----------------------------- |
    | `/<legacy-http-prefix>/push`  | `/api/v1/push`                |
    | `/all_user_stats`             | `/distributor/all_user_stats` |
    | `/ha-tracker`                 | `/distributor/ha_tracker`     |

  * Ingester endpoints

    | Legacy          | Alternative           |
    | --------------- | --------------------- |
    | `/ring`         | `/ingester/ring`      |
    | `/shutdown`     | `/ingester/shutdown`  |
    | `/flush`        | `/ingester/flush`     |
    | `/push`         | `/ingester/push`      |

  * Ruler endpoints

    | Legacy                                                | Alternative                                         | Alternative #2 (not available before Mimir 2.0.0)                    |
    | ----------------------------------------------------- | --------------------------------------------------- | ------------------------------------------------------------------- |
    | `/<legacy-http-prefix>/api/v1/rules`                  | `<prometheus-http-prefix>/api/v1/rules`             |                                                                     |
    | `/<legacy-http-prefix>/api/v1/alerts`                 | `<prometheus-http-prefix>/api/v1/alerts`            |                                                                     |
    | `/<legacy-http-prefix>/rules`                         | `/api/v1/rules` (see below)                         |  `<prometheus-http-prefix>/config/v1/rules`                         |
    | `/<legacy-http-prefix>/rules/{namespace}`             | `/api/v1/rules/{namespace}` (see below)             |  `<prometheus-http-prefix>/config/v1/rules/{namespace}`             |
    | `/<legacy-http-prefix>/rules/{namespace}/{groupName}` | `/api/v1/rules/{namespace}/{groupName}` (see below) |  `<prometheus-http-prefix>/config/v1/rules/{namespace}/{groupName}` |
    | `/<legacy-http-prefix>/rules/{namespace}`             | `/api/v1/rules/{namespace}` (see below)             |  `<prometheus-http-prefix>/config/v1/rules/{namespace}`             |
    | `/<legacy-http-prefix>/rules/{namespace}/{groupName}` | `/api/v1/rules/{namespace}/{groupName}` (see below) |  `<prometheus-http-prefix>/config/v1/rules/{namespace}/{groupName}` |
    | `/<legacy-http-prefix>/rules/{namespace}`             | `/api/v1/rules/{namespace}` (see below)             |  `<prometheus-http-prefix>/config/v1/rules/{namespace}`             |
    | `/ruler_ring`                                         | `/ruler/ring`                                       |                                                                     |

    > __Note:__ The `/api/v1/rules/**` endpoints are considered deprecated with Mimir 2.0.0 and will be removed
    in Mimir 2.2.0. After upgrading to 2.0.0 we recommend switching uses to the equivalent
    `/<prometheus-http-prefix>/config/v1/**` endpoints that Mimir 2.0.0 introduces.

  * Alertmanager endpoints

    | Legacy                      | Alternative                        |
    | --------------------------- | ---------------------------------- |
    | `/<legacy-http-prefix>`     | `/alertmanager`                    |
    | `/status`                   | `/multitenant_alertmanager/status` |

* [CHANGE] Ingester: changed `-ingester.stream-chunks-when-using-blocks` default value from `false` to `true`. #717
* [CHANGE] Ingester: default `-ingester.ring.min-ready-duration` reduced from 1m to 15s. #126
* [CHANGE] Ingester: `-ingester.ring.min-ready-duration` now start counting the delay after the ring's health checks have passed instead of when the ring client was started. #126
* [CHANGE] Ingester: allow experimental ingester max-exemplars setting to be changed dynamically #144
  * CLI flag `-blocks-storage.tsdb.max-exemplars` is renamed to `-ingester.max-global-exemplars-per-user`.
  * YAML `max_exemplars` is moved from `tsdb` to `overrides` and renamed to `max_global_exemplars_per_user`.
* [CHANGE] Ingester: active series metrics `cortex_ingester_active_series` and `cortex_ingester_active_series_custom_tracker` are now removed when their value is zero. #672 #690
* [CHANGE] Ingester: changed default value of `-blocks-storage.tsdb.retention-period` from `6h` to `24h`. #966
* [CHANGE] Ingester: changed default value of `-blocks-storage.tsdb.close-idle-tsdb-timeout` from `0` to `13h`. #967
* [CHANGE] Ingester: changed default value of `-ingester.ring.final-sleep` from `30s` to `0s`. #981
* [CHANGE] Ingester: the following low level settings have been removed: #1153
  * `-ingester-client.expected-labels`
  * `-ingester-client.expected-samples-per-series`
  * `-ingester-client.expected-timeseries`
* [CHANGE] Ingester: following command line options related to ingester ring were renamed: #1155
  * `-consul.*` changed to `-ingester.ring.consul.*`
  * `-etcd.*` changed to `-ingester.ring.etcd.*`
  * `-multi.*` changed to `-ingester.ring.multi.*`
  * `-distributor.excluded-zones` changed to `-ingester.ring.excluded-zones`
  * `-distributor.replication-factor` changed to `-ingester.ring.replication-factor`
  * `-distributor.zone-awareness-enabled` changed to `-ingester.ring.zone-awareness-enabled`
  * `-ingester.availability-zone` changed to `-ingester.ring.instance-availability-zone`
  * `-ingester.final-sleep` changed to `-ingester.ring.final-sleep`
  * `-ingester.heartbeat-period` changed to `-ingester.ring.heartbeat-period`
  * `-ingester.join-after` changed to `-ingester.ring.join-after`
  * `-ingester.lifecycler.ID` changed to `-ingester.ring.instance-id`
  * `-ingester.lifecycler.addr` changed to `-ingester.ring.instance-addr`
  * `-ingester.lifecycler.interface` changed to `-ingester.ring.instance-interface-names`
  * `-ingester.lifecycler.port` changed to `-ingester.ring.instance-port`
  * `-ingester.min-ready-duration` changed to `-ingester.ring.min-ready-duration`
  * `-ingester.num-tokens` changed to `-ingester.ring.num-tokens`
  * `-ingester.observe-period` changed to `-ingester.ring.observe-period`
  * `-ingester.readiness-check-ring-health` changed to `-ingester.ring.readiness-check-ring-health`
  * `-ingester.tokens-file-path` changed to `-ingester.ring.tokens-file-path`
  * `-ingester.unregister-on-shutdown` changed to `-ingester.ring.unregister-on-shutdown`
  * `-ring.heartbeat-timeout` changed to `-ingester.ring.heartbeat-timeout`
  * `-ring.prefix` changed to `-ingester.ring.prefix`
  * `-ring.store` changed to `-ingester.ring.store`
* [CHANGE] Ingester: fields in YAML configuration for ingester ring have been changed: #1155
  * `ingester.lifecycler` changed to `ingester.ring`
  * Fields from `ingester.lifecycler.ring` moved to `ingester.ring`
  * `ingester.lifecycler.address` changed to `ingester.ring.instance_addr`
  * `ingester.lifecycler.id` changed to `ingester.ring.instance_id`
  * `ingester.lifecycler.port` changed to `ingester.ring.instance_port`
  * `ingester.lifecycler.availability_zone` changed to `ingester.ring.instance_availability_zone`
  * `ingester.lifecycler.interface_names` changed to `ingester.ring.instance_interface_names`
* [CHANGE] Distributor: removed the `-distributor.shard-by-all-labels` configuration option. It is now assumed to be true. #698
* [CHANGE] Distributor: change default value of `-distributor.instance-limits.max-inflight-push-requests` to `2000`. #964
* [CHANGE] Distributor: change default value of `-distributor.remote-timeout` from `2s` to `20s`. #970
* [CHANGE] Distributor: removed the `-distributor.extra-query-delay` flag (and its respective YAML config option). #1048
* [CHANGE] Query-frontend: Enable query stats by default, they can still be disabled with `-query-frontend.query-stats-enabled=false`. #83
* [CHANGE] Query-frontend: the `cortex_frontend_mapped_asts_total` metric has been renamed to `cortex_frontend_query_sharding_rewrites_attempted_total`. #150
* [CHANGE] Query-frontend: added `sharded` label to `cortex_query_seconds_total` metric. #235
* [CHANGE] Query-frontend: changed the flag name for controlling query sharding total shards from `-querier.total-shards` to `-query-frontend.query-sharding-total-shards`. #230
* [CHANGE] Query-frontend: flag `-querier.parallelise-shardable-queries` has been renamed to `-query-frontend.parallelize-shardable-queries` #284
* [CHANGE] Query-frontend: removed the deprecated (and unused) `-frontend.cache-split-interval`. Use `-query-frontend.split-queries-by-interval` instead. #587
* [CHANGE] Query-frontend: range query response now omits the `data` field when it's empty (error case) like Prometheus does, previously it was `"data":{"resultType":"","result":null}`. #629
* [CHANGE] Query-frontend: instant queries now honor the `-query-frontend.max-retries-per-request` flag. #630
* [CHANGE] Query-frontend: removed in-memory and Redis cache support. Reason is that these caching backends were just supported by query-frontend, while all other Mimir services only support memcached. #796
  * The following CLI flags (and their respective YAML config options) have been removed:
    * `-frontend.cache.enable-fifocache`
    * `-frontend.redis.*`
    * `-frontend.fifocache.*`
  * The following metrics have been removed:
    * `querier_cache_added_total`
    * `querier_cache_added_new_total`
    * `querier_cache_evicted_total`
    * `querier_cache_entries`
    * `querier_cache_gets_total`
    * `querier_cache_misses_total`
    * `querier_cache_stale_gets_total`
    * `querier_cache_memory_bytes`
    * `cortex_rediscache_request_duration_seconds`
* [CHANGE] Query-frontend: migrated memcached backend client to the same one used in other components (memcached config and metrics are now consistent across all Mimir services). #821
  * The following CLI flags (and their respective YAML config options) have been added:
    * `-query-frontend.results-cache.backend` (set it to `memcached` if `-query-frontend.cache-results=true`)
  * The following CLI flags (and their respective YAML config options) have been changed:
    * `-frontend.memcached.hostname` and `-frontend.memcached.service` have been removed: use `-query-frontend.results-cache.memcached.addresses` instead
  * The following CLI flags (and their respective YAML config options) have been renamed:
    * `-frontend.background.write-back-concurrency` renamed to `-query-frontend.results-cache.memcached.max-async-concurrency`
    * `-frontend.background.write-back-buffer` renamed to `-query-frontend.results-cache.memcached.max-async-buffer-size`
    * `-frontend.memcached.batchsize` renamed to `-query-frontend.results-cache.memcached.max-get-multi-batch-size`
    * `-frontend.memcached.parallelism` renamed to `-query-frontend.results-cache.memcached.max-get-multi-concurrency`
    * `-frontend.memcached.timeout` renamed to `-query-frontend.results-cache.memcached.timeout`
    * `-frontend.memcached.max-item-size` renamed to `-query-frontend.results-cache.memcached.max-item-size`
    * `-frontend.memcached.max-idle-conns` renamed to `-query-frontend.results-cache.memcached.max-idle-connections`
    * `-frontend.compression` renamed to `-query-frontend.results-cache.compression`
  * The following CLI flags (and their respective YAML config options) have been removed:
    * `-frontend.memcached.circuit-breaker-consecutive-failures`: feature removed
    * `-frontend.memcached.circuit-breaker-timeout`: feature removed
    * `-frontend.memcached.circuit-breaker-interval`: feature removed
    * `-frontend.memcached.update-interval`: new setting is hardcoded to 30s
    * `-frontend.memcached.consistent-hash`: new setting is always enabled
    * `-frontend.default-validity` and `-frontend.memcached.expiration`: new setting is hardcoded to 7 days
  * The following metrics have been changed:
    * `cortex_cache_dropped_background_writes_total{name}` changed to `thanos_memcached_operation_skipped_total{name, operation, reason}`
    * `cortex_cache_value_size_bytes{name, method}` changed to `thanos_memcached_operation_data_size_bytes{name}`
    * `cortex_cache_request_duration_seconds{name, method, status_code}` changed to `thanos_memcached_operation_duration_seconds{name, operation}`
    * `cortex_cache_fetched_keys{name}` changed to `thanos_cache_memcached_requests_total{name}`
    * `cortex_cache_hits{name}` changed to `thanos_cache_memcached_hits_total{name}`
    * `cortex_memcache_request_duration_seconds{name, method, status_code}` changed to `thanos_memcached_operation_duration_seconds{name, operation}`
    * `cortex_memcache_client_servers{name}` changed to `thanos_memcached_dns_provider_results{name, addr}`
    * `cortex_memcache_client_set_skip_total{name}` changed to `thanos_memcached_operation_skipped_total{name, operation, reason}`
    * `cortex_dns_lookups_total` changed to `thanos_memcached_dns_lookups_total`
    * For all metrics the value of the "name" label has changed from `frontend.memcached` to `frontend-cache`
  * The following metrics have been removed:
    * `cortex_cache_background_queue_length{name}`
* [CHANGE] Query-frontend: merged `query_range` into `frontend` in the YAML config (keeping the same keys) and renamed flags: #825
  * `-querier.max-retries-per-request` renamed to `-query-frontend.max-retries-per-request`
  * `-querier.split-queries-by-interval` renamed to `-query-frontend.split-queries-by-interval`
  * `-querier.align-querier-with-step` renamed to `-query-frontend.align-querier-with-step`
  * `-querier.cache-results` renamed to `-query-frontend.cache-results`
  * `-querier.parallelise-shardable-queries` renamed to `-query-frontend.parallelize-shardable-queries`
* [CHANGE] Query-frontend: the default value of `-query-frontend.split-queries-by-interval` has changed from `0` to `24h`. #1131
* [CHANGE] Query-frontend: `-frontend.` flags were renamed to `-query-frontend.`: #1167
* [CHANGE] Query-frontend / Query-scheduler: classified the `-query-frontend.querier-forget-delay` and `-query-scheduler.querier-forget-delay` flags (and their respective YAML config options) as experimental. #1208
* [CHANGE] Querier / ruler: Change `-querier.max-fetched-chunks-per-query` configuration to limit to maximum number of chunks that can be fetched in a single query. The number of chunks fetched by ingesters AND long-term storare combined should not exceed the value configured on `-querier.max-fetched-chunks-per-query`. [#4260](https://github.com/cortexproject/cortex/pull/4260)
* [CHANGE] Querier / ruler: Option `-querier.ingester-streaming` has been removed. Querier/ruler now always use streaming method to query ingesters. #204
* [CHANGE] Querier: always fetch labels from store and respect start/end times in request; the option `-querier.query-store-for-labels-enabled` has been removed and is now always on. #518 #1132
* [CHANGE] Querier / ruler: removed the `-store.query-chunk-limit` flag (and its respective YAML config option `max_chunks_per_query`). `-querier.max-fetched-chunks-per-query` (and its respective YAML config option `max_fetched_chunks_per_query`) should be used instead. #705
* [CHANGE] Querier/Ruler: `-querier.active-query-tracker-dir` option has been removed. Active query tracking is now done via Activity tracker configured by `-activity-tracker.filepath` and enabled by default. Limit for max number of concurrent queries (`-querier.max-concurrent`) is now respected even if activity tracking is not enabled. #661 #822
* [CHANGE] Querier/ruler/query-frontend: the experimental `-querier.at-modifier-enabled` CLI flag has been removed and the PromQL `@` modifier is always enabled. #941
* [CHANGE] Querier: removed `-querier.worker-match-max-concurrent` and `-querier.worker-parallelism` CLI flags (and their respective YAML config options). Mimir now behaves like if `-querier.worker-match-max-concurrent` is always enabled and you should configure the max concurrency per querier process using `-querier.max-concurrent` instead. #958
* [CHANGE] Querier: changed default value of `-querier.query-ingesters-within` from `0` to `13h`. #967
* [CHANGE] Querier: rename metric `cortex_query_fetched_chunks_bytes_total` to `cortex_query_fetched_chunk_bytes_total` to be consistent with the limit name. #476
* [CHANGE] Ruler: add two new metrics `cortex_ruler_list_rules_seconds` and `cortex_ruler_load_rule_groups_seconds` to the ruler. #906
* [CHANGE] Ruler: endpoints for listing configured rules now return HTTP status code 200 and an empty map when there are no rules instead of an HTTP 404 and plain text error message. The following endpoints are affected: #456
  * `<prometheus-http-prefix>/config/v1/rules`
  * `<prometheus-http-prefix>/config/v1/rules/{namespace}`
  * `<prometheus-http-prefix>/rules` (deprecated)
  * `<prometheus-http-prefix>/rules/{namespace}` (deprecated)
  * `/api/v1/rules` (deprecated)
  * `/api/v1/rules/{namespace}` (deprecated)
* [CHANGE] Ruler: removed `configdb` support from Ruler backend storages. #15 #38 #819
* [CHANGE] Ruler: removed the support for the deprecated storage configuration via `-ruler.storage.*` CLI flags (and their respective YAML config options). Use `-ruler-storage.*` instead. #628
* [CHANGE] Ruler: set new default limits for rule groups: `-ruler.max-rules-per-rule-group` to 20 (previously 0, disabled) and `-ruler.max-rule-groups-per-tenant` to 70 (previously 0, disabled). #847
* [CHANGE] Ruler: removed `-ruler.enable-sharding` option, and changed default value of `-ruler.ring.store` to `memberlist`. #943
* [CHANGE] Ruler: `-ruler.alertmanager-use-v2` has been removed. The ruler will always use the `v2` endpoints. #954 #1100
* [CHANGE] Ruler: `-experimental.ruler.enable-api` flag has been renamed to `-ruler.enable-api` and is now stable. The default value has also changed from `false` to `true`, so both ruler and alertmanager API are enabled by default. #913 #1065
* [CHANGE] Ruler: add support for [DNS service discovery format](./docs/sources/configuration/arguments.md#dns-service-discovery) for `-ruler.alertmanager-url`. `-ruler.alertmanager-discovery` flag has been removed. URLs following the prior SRV format, will be treated as a static target. To continue using service discovery for these URLs prepend `dnssrvnoa+` to them. #993
  * The following metrics for Alertmanager DNS service discovery are replaced:
    * `prometheus_sd_dns_lookups_total` replaced by `cortex_dns_lookups_total{component="ruler"}`
    * `prometheus_sd_dns_lookup_failures_total` replaced by `cortex_dns_failures_total{component="ruler"}`
* [CHANGE] Ruler: deprecate `/api/v1/rules/**` and `<prometheus-http-prefix/rules/**` configuration API endpoints in favour of `/<prometheus-http-prefix>/config/v1/rules/**`. Deprecated endpoints will be removed in Mimir 2.2.0. Main configuration API endpoints are now `/<prometheus-http-prefix>/config/api/v1/rules/**` introduced in Mimir 2.0.0. #1222
* [CHANGE] Store-gateway: index cache now includes tenant in cache keys, this invalidates previous cached entries. #607
* [CHANGE] Store-gateway: increased memcached index caching TTL from 1 day to 7 days. #718
* [CHANGE] Store-gateway: options `-store-gateway.sharding-enabled` and `-querier.store-gateway-addresses` were removed. Default value of `-store-gateway.sharding-ring.store` is now `memberlist` and default value for `-store-gateway.sharding-ring.wait-stability-min-duration` changed from `1m` to `0` (disabled). #976
* [CHANGE] Compactor: compactor will no longer try to compact blocks that are already marked for deletion. Previously compactor would consider blocks marked for deletion within `-compactor.deletion-delay / 2` period as eligible for compaction. [#4328](https://github.com/cortexproject/cortex/pull/4328)
* [CHANGE] Compactor: Removed support for block deletion marks migration. If you're upgrading from Cortex < 1.7.0 to Mimir, you should upgrade the compactor to Cortex >= 1.7.0 first, run it at least once and then upgrade to Mimir. #122
* [CHANGE] Compactor: removed the `cortex_compactor_group_vertical_compactions_total` metric. #278
* [CHANGE] Compactor: no longer waits for initial blocks cleanup to finish before starting compactions. #282
* [CHANGE] Compactor: removed overlapping sources detection. Overlapping sources may exist due to edge cases (timing issues) when horizontally sharding compactor, but are correctly handled by compactor. #494
* [CHANGE] Compactor: compactor now uses deletion marks from `<tenant>/markers` location in the bucket. Marker files are no longer fetched, only listed. #550
* [CHANGE] Compactor: Default value of `-compactor.block-sync-concurrency` has changed from 20 to 8. This flag is now only used to control number of goroutines for downloading and uploading blocks during compaction. #552
* [CHANGE] Compactor is now included in `all` target (single-binary). #866
* [CHANGE] Compactor: Removed `-compactor.sharding-enabled` option. Sharding in compactor is now always enabled. Default value of `-compactor.ring.store` has changed from `consul` to `memberlist`. Default value of `-compactor.ring.wait-stability-min-duration` is now 0, which disables the feature. #956
* [CHANGE] Alertmanager: removed `-alertmanager.configs.auto-webhook-root` #977
* [CHANGE] Alertmanager: removed `configdb` support from Alertmanager backend storages. #15 #38 #819
* [CHANGE] Alertmanager: Don't count user-not-found errors from replicas as failures in the `cortex_alertmanager_state_fetch_replica_state_failed_total` metric. #190
* [CHANGE] Alertmanager: Use distributor for non-API routes. #213
* [CHANGE] Alertmanager: removed `-alertmanager.storage.*` configuration options, with the exception of the CLI flags `-alertmanager.storage.path` and `-alertmanager.storage.retention`. Use `-alertmanager-storage.*` instead. #632
* [CHANGE] Alertmanager: set default value for `-alertmanager.web.external-url=http://localhost:8080/alertmanager` to match the default configuration. #808 #1067
* [CHANGE] Alertmanager: `-experimental.alertmanager.enable-api` flag has been renamed to `-alertmanager.enable-api` and is now stable. #913
* [CHANGE] Alertmanager: now always runs with sharding enabled; other modes of operation are removed. #1044 #1126
  * The following configuration options are removed:
    * `-alertmanager.sharding-enabled`
    * `-alertmanager.cluster.advertise-address`
    * `-alertmanager.cluster.gossip-interval`
    * `-alertmanager.cluster.listen-address`
    * `-alertmanager.cluster.peers`
    * `-alertmanager.cluster.push-pull-interval`
  * The following configuration options are renamed:
    * `-alertmanager.cluster.peer-timeout` to `-alertmanager.peer-timeout`
* [CHANGE] Alertmanager: the default value of `-alertmanager.sharding-ring.store` is now `memberlist`. #1171
* [CHANGE] Ring: changed default value of `-distributor.ring.store` (Distributor ring) and `-ring.store` (Ingester ring) to `memberlist`. #1046
* [CHANGE] Memberlist: the `memberlist_kv_store_value_bytes` metric has been removed due to values no longer being stored in-memory as encoded bytes. [#4345](https://github.com/cortexproject/cortex/pull/4345)
* [CHANGE] Memberlist: forward only changes, not entire original message. [#4419](https://github.com/cortexproject/cortex/pull/4419)
* [CHANGE] Memberlist: don't accept old tombstones as incoming change, and don't forward such messages to other gossip members. [#4420](https://github.com/cortexproject/cortex/pull/4420)
* [CHANGE] Memberlist: changed probe interval from `1s` to `5s` and probe timeout from `500ms` to `2s`. #563
* [CHANGE] Memberlist: the `name` label on metrics `cortex_dns_failures_total`, `cortex_dns_lookups_total` and `cortex_dns_provider_results` was renamed to `component`. #993
* [CHANGE] Limits: removed deprecated limits for rejecting old samples #799
  This removes the following flags:
  * `-validation.reject-old-samples`
  * `-validation.reject-old-samples.max-age`
* [CHANGE] Limits: removed local limit-related flags in favor of global limits. #725
  The distributor ring is now required, and can be configured via the `distributor.ring.*` flags.
  This removes the following flags:
  * `-distributor.ingestion-rate-strategy` -> will now always use the "global" strategy
  * `-ingester.max-series-per-user` -> set `-ingester.max-global-series-per-user` to `N` times the existing value of `-ingester.max-series-per-user` instead
  * `-ingester.max-series-per-metric` -> set `-ingester.max-global-series-per-metric`  to `N` times the existing value of `-ingester.max-series-per-metric` instead
  * `-ingester.max-metadata-per-user` -> set `-ingester.max-global-metadata-per-user` to `N` times the existing value of `-ingester.max-metadata-per-user` instead
  * `-ingester.max-metadata-per-metric` -> set `-ingester.max-global-metadata-per-metric` to `N` times the existing value of `-ingester.max-metadata-per-metric` instead
  * In the above notes, `N` refers to the number of ingester replicas
  Additionally, default values for the following flags have changed:
  * `-ingester.max-global-series-per-user` from `0` to `150000`
  * `-ingester.max-global-series-per-metric` from `0` to `20000`
  * `-distributor.ingestion-rate-limit` from `25000` to `10000`
  * `-distributor.ingestion-burst-size` from `50000` to `200000`
* [CHANGE] Limits: removed limit `enforce_metric_name`, now behave as if set to `true` always. #686
* [CHANGE] Limits: Option `-ingester.max-samples-per-query` and its YAML field `max_samples_per_query` have been removed. It required `-querier.ingester-streaming` option to be set to false, but since `-querier.ingester-streaming` is removed (always defaulting to true), the limit using it was removed as well. #204 #1132
* [CHANGE] Limits: Set the default max number of inflight ingester push requests (`-ingester.instance-limits.max-inflight-push-requests`) to 30000 in order to prevent clusters from being overwhelmed by request volume or temporary slow-downs. #259
* [CHANGE] Overrides exporter: renamed metric `cortex_overrides` to `cortex_limits_overrides`. #173 #407
* [FEATURE] The following features have been moved from experimental to stable: #913 #1002
  * Alertmanager config API
  * Alertmanager receiver firewall
  * Alertmanager sharding
  * Azure blob storage support
  * Blocks storage bucket index
  * Disable the ring health check in the readiness endpoint (`-ingester.readiness-check-ring-health=false`)
  * Distributor: do not extend writes on unhealthy ingesters
  * Do not unregister ingesters from ring on shutdown (`-ingester.unregister-on-shutdown=false`)
  * HA Tracker: cleanup of old replicas from KV Store
  * Instance limits in ingester and distributor
  * OpenStack Swift storage support
  * Query-frontend: query stats tracking
  * Query-scheduler
  * Querier: tenant federation
  * Ruler config API
  * S3 Server Side Encryption (SSE) using KMS
  * TLS configuration for gRPC, HTTP and etcd clients
  * Zone-aware replication
  * `/labels` API using matchers
  * The following querier limits:
    * `-querier.max-fetched-chunks-per-query`
    * `-querier.max-fetched-chunk-bytes-per-query`
    * `-querier.max-fetched-series-per-query`
  * The following alertmanager limits:
    * Notification rate (`-alertmanager.notification-rate-limit` and `-alertmanager.notification-rate-limit-per-integration`)
    * Dispatcher groups (`-alertmanager.max-dispatcher-aggregation-groups`)
    * User config size (`-alertmanager.max-config-size-bytes`)
    * Templates count in user config (`-alertmanager.max-templates-count`)
    * Max template size (`-alertmanager.max-template-size-bytes`)
* [FEATURE] The endpoints `/api/v1/status/buildinfo`, `<prometheus-http-prefix>/api/v1/status/buildinfo`, and `<alertmanager-http-prefix>/api/v1/status/buildinfo` have been added to display build information and enabled features. #1219 #1240
* [FEATURE] PromQL: added `present_over_time` support. #139
* [FEATURE] Added "Activity tracker" feature which can log ongoing activities from previous Mimir run in case of a crash. It is enabled by default and controlled by the `-activity-tracker.filepath` flag. It can be disabled by setting this path to an empty string. Currently, the Store-gateway, Ruler, Querier, Query-frontend and Ingester components use this feature to track queries. #631 #782 #822 #1121
* [FEATURE] Divide configuration parameters into categories "basic", "advanced", and "experimental". Only flags in the basic category are shown when invoking `-help`, whereas `-help-all` will include flags in all categories (basic, advanced, experimental). #840
* [FEATURE] Querier: Added support for tenant federation to exemplar endpoints. #927
* [FEATURE] Ingester: can expose metrics on active series matching custom trackers configured via `-ingester.active-series-custom-trackers` (or its respective YAML config option). When configured, active series for custom trackers are exposed by the `cortex_ingester_active_series_custom_tracker` metric. #42 #672
* [FEATURE] Ingester: Enable snapshotting of in-memory TSDB on disk during shutdown via `-blocks-storage.tsdb.memory-snapshot-on-shutdown` (experimental). #249
* [FEATURE] Ingester: Added `-blocks-storage.tsdb.isolation-enabled` flag, which allows disabling TSDB isolation feature. This is enabled by default (per TSDB default), but disabling can improve performance of write requests. #512
* [FEATURE] Ingester: Added `-blocks-storage.tsdb.head-chunks-write-queue-size` flag, which allows setting the size of the queue used by the TSDB before m-mapping chunks (experimental). #591
  * Added `cortex_ingester_tsdb_mmap_chunk_write_queue_operations_total` metric to track different operations of this queue.
* [FEATURE] Distributor: Added `-api.skip-label-name-validation-header-enabled` option to allow skipping label name validation on the HTTP write path based on `X-Mimir-SkipLabelNameValidation` header being `true` or not. #390
* [FEATURE] Query-frontend: Add `cortex_query_fetched_series_total` and `cortex_query_fetched_chunks_bytes_total` per-user counters to expose the number of series and bytes fetched as part of queries. These metrics can be enabled with the `-frontend.query-stats-enabled` flag (or its respective YAML config option `query_stats_enabled`). [#4343](https://github.com/cortexproject/cortex/pull/4343)
* [FEATURE] Query-frontend: Add `cortex_query_fetched_chunks_total` per-user counter to expose the number of chunks fetched as part of queries. This metric can be enabled with the `-query-frontend.query-stats-enabled` flag (or its respective YAML config option `query_stats_enabled`). #31
* [FEATURE] Query-frontend: Add query sharding for instant and range queries. You can enable querysharding by setting `-query-frontend.parallelize-shardable-queries` to `true`. The following additional config and exported metrics have been added. #79 #80 #100 #124 #140 #148 #150 #151 #153 #154 #155 #156 #157 #158 #159 #160 #163 #169 #172 #196 #205 #225 #226 #227 #228 #230 #235 #240 #239 #246 #244 #319 #330 #371 #385 #400 #458 #586 #630 #660 #707 #1542
  * New config options:
    * `-query-frontend.query-sharding-total-shards`: The amount of shards to use when doing parallelisation via query sharding.
    * `-query-frontend.query-sharding-max-sharded-queries`: The max number of sharded queries that can be run for a given received query. 0 to disable limit.
    * `-blocks-storage.bucket-store.series-hash-cache-max-size-bytes`: Max size - in bytes - of the in-memory series hash cache in the store-gateway.
    * `-blocks-storage.tsdb.series-hash-cache-max-size-bytes`: Max size - in bytes - of the in-memory series hash cache in the ingester.
  * New exported metrics:
    * `cortex_bucket_store_series_hash_cache_requests_total`
    * `cortex_bucket_store_series_hash_cache_hits_total`
    * `cortex_frontend_query_sharding_rewrites_succeeded_total`
    * `cortex_frontend_sharded_queries_per_query`
  * Renamed metrics:
    * `cortex_frontend_mapped_asts_total` to `cortex_frontend_query_sharding_rewrites_attempted_total`
  * Modified metrics:
    * added `sharded` label to `cortex_query_seconds_total`
  * When query sharding is enabled, the following querier config must be set on query-frontend too:
    * `-querier.max-concurrent`
    * `-querier.timeout`
    * `-querier.max-samples`
    * `-querier.at-modifier-enabled`
    * `-querier.default-evaluation-interval`
    * `-querier.active-query-tracker-dir`
    * `-querier.lookback-delta`
  * Sharding can be dynamically controlled per request using the `Sharding-Control: 64` header. (0 to disable)
  * Sharding can be dynamically controlled per tenant using the limit `query_sharding_total_shards`. (0 to disable)
  * Added `sharded_queries` count to the "query stats" log.
  * The number of shards is adjusted to be compatible with number of compactor shards that are used by a split-and-merge compactor. The querier can use this to avoid querying blocks that cannot have series in a given query shard.
* [FEATURE] Query-Frontend: Added `-query-frontend.cache-unaligned-requests` option to cache responses for requests that do not have step-aligned start and end times. This can improve speed of repeated queries, but can also pollute cache with results that are never reused. #432
* [FEATURE] Querier: Added label names cardinality endpoint `<prefix>/api/v1/cardinality/label_names` that is disabled by default. Can be enabled/disabled via the CLI flag `-querier.cardinality-analysis-enabled` or its respective YAML config option. Configurable on a per-tenant basis. #301 #377 #474
* [FEATURE] Querier: Added label values cardinality endpoint `<prefix>/api/v1/cardinality/label_values` that is disabled by default. Can be enabled/disabled via the CLI flag `-querier.cardinality-analysis-enabled` or its respective YAML config option, and configurable on a per-tenant basis. The maximum number of label names allowed to be queried in a single API call can be controlled via `-querier.label-values-max-cardinality-label-names-per-request`. #332 #395 #474
* [FEATURE] Querier: Added `-store.max-labels-query-length` to restrict the range of `/series`, label-names and label-values requests. #507
* [FEATURE] Ruler: Add new `-ruler.query-stats-enabled` which when enabled will report the `cortex_ruler_query_seconds_total` as a per-user metric that tracks the sum of the wall time of executing queries in the ruler in seconds. [#4317](https://github.com/cortexproject/cortex/pull/4317)
* [FEATURE] Ruler: Added federated rule groups. #533
  * Added `-ruler.tenant-federation.enabled` config flag.
  * Added support for `source_tenants` field on rule groups.
* [FEATURE] Store-gateway: Added `/store-gateway/tenants` and `/store-gateway/tenant/{tenant}/blocks` endpoints that provide functionality that was provided by `tools/listblocks`. #911 #973
* [FEATURE] Compactor: compactor now uses new algorithm that we call "split-and-merge". Previous compaction strategy was removed. With the `split-and-merge` compactor source blocks for a given tenant are grouped into `-compactor.split-groups` number of groups. Each group of blocks is then compacted separately, and is split into `-compactor.split-and-merge-shards` shards (configurable on a per-tenant basis). Compaction of each tenant shards can be horizontally scaled. Number of compactors that work on jobs for single tenant can be limited by using `-compactor.compactor-tenant-shard-size` parameter, or per-tenant `compactor_tenant_shard_size` override.  #275 #281 #282 #283 #288 #290 #303 #307 #317 #323 #324 #328 #353 #368 #479 #820
* [FEATURE] Compactor: Added `-compactor.max-compaction-time` to control how long can compaction for a single tenant take. If compactions for a tenant take longer, no new compactions are started in the same compaction cycle. Running compactions are not stopped however, and may take much longer. #523
* [FEATURE] Compactor: When compactor finds blocks with out-of-order chunks, it will mark them for no-compaction. Blocks marked for no-compaction are ignored in future compactions too. Added metric `cortex_compactor_blocks_marked_for_no_compaction_total` to track number of blocks marked for no-compaction. Added `CortexCompactorSkippedBlocksWithOutOfOrderChunks` alert based on new metric. Markers are only checked from `<tenant>/markers` location, but uploaded to the block directory too. #520 #535 #550
* [FEATURE] Compactor: multiple blocks are now downloaded and uploaded at once, which can shorten compaction process. #552
* [ENHANCEMENT] Exemplars are now emitted for all gRPC calls and many operations tracked by histograms. #180
* [ENHANCEMENT] New options `-server.http-listen-network` and `-server.grpc-listen-network` allow binding as 'tcp4' or 'tcp6'. #180
* [ENHANCEMENT] Query federation: improve performance in MergeQueryable by memoizing labels. #312
* [ENHANCEMENT] Add histogram metrics `cortex_distributor_sample_delay_seconds` and `cortex_ingester_tsdb_sample_out_of_order_delta_seconds` #488
* [ENHANCEMENT] Check internal directory access before starting up. #1217
* [ENHANCEMENT] Azure client: expose option to configure MSI URL and user-assigned identity. #584
* [ENHANCEMENT] Added a new metric `mimir_build_info` to coincide with `cortex_build_info`. The metric `cortex_build_info` has not been removed. #1022
* [ENHANCEMENT] Mimir runs a sanity check of storage config at startup and will fail to start if the sanity check doesn't pass. This is done to find potential config issues before starting up. #1180
* [ENHANCEMENT] Validate alertmanager and ruler storage configurations to ensure they don't use same bucket name and region values as those configured for the blocks storage. #1214
* [ENHANCEMENT] Ingester: added option `-ingester.readiness-check-ring-health` to disable the ring health check in the readiness endpoint. When disabled, the health checks are run against only the ingester itself instead of all ingesters in the ring. #48 #126
* [ENHANCEMENT] Ingester: reduce CPU and memory utilization if remote write requests contains a large amount of "out of bounds" samples. #413
* [ENHANCEMENT] Ingester: reduce CPU and memory utilization when querying chunks from ingesters. #430
* [ENHANCEMENT] Ingester: Expose ingester ring page on ingesters. #654
* [ENHANCEMENT] Distributor: added option `-distributor.excluded-zones` to exclude ingesters running in specific zones both on write and read path. #51
* [ENHANCEMENT] Distributor: add tags to tracing span for distributor push with user, cluster and replica. #210
* [ENHANCEMENT] Distributor: performance optimisations. #212 #217 #242
* [ENHANCEMENT] Distributor: reduce latency when HA-Tracking by doing KVStore updates in the background. #271
* [ENHANCEMENT] Distributor: make distributor inflight push requests count include background calls to ingester. #398
* [ENHANCEMENT] Distributor: silently drop exemplars more than 5 minutes older than samples in the same batch. #544
* [ENHANCEMENT] Distributor: reject exemplars with blank label names or values. The `cortex_discarded_exemplars_total` metric will use the `exemplar_labels_blank` reason in this case. #873
* [ENHANCEMENT] Query-frontend: added `cortex_query_frontend_workers_enqueued_requests_total` metric to track the number of requests enqueued in each query-scheduler. #384
* [ENHANCEMENT] Query-frontend: added `cortex_query_frontend_non_step_aligned_queries_total` to track the total number of range queries with start/end not aligned to step. #347 #357 #582
* [ENHANCEMENT] Query-scheduler: exported summary `cortex_query_scheduler_inflight_requests` tracking total number of inflight requests (both enqueued and processing) in percentile buckets. #675
* [ENHANCEMENT] Querier: can use the `LabelNames` call with matchers, if matchers are provided in the `/labels` API call, instead of using the more expensive `MetricsForLabelMatchers` call as before. #3 #1186
* [ENHANCEMENT] Querier / store-gateway: optimized regex matchers. #319 #334 #355
* [ENHANCEMENT] Querier: when fetching data for specific query-shard, we can ignore some blocks based on compactor-shard ID, since sharding of series by query sharding and compactor is the same. Added metrics: #438 #450
  * `cortex_querier_blocks_found_total`
  * `cortex_querier_blocks_queried_total`
  * `cortex_querier_blocks_with_compactor_shard_but_incompatible_query_shard_total`
* [ENHANCEMENT] Querier / ruler: reduce cpu usage, latency and peak memory consumption. #459 #463 #589
* [ENHANCEMENT] Querier: labels requests now obey `-querier.query-ingesters-within`, making them a little more efficient. #518
* [ENHANCEMENT] Querier: retry store-gateway in case of unexpected failure, instead of failing the query. #1003
* [ENHANCEMENT] Querier / ruler: reduce memory used by streaming queries, particularly in ruler. [#4341](https://github.com/cortexproject/cortex/pull/4341)
* [ENHANCEMENT] Ruler: Using shuffle sharding subring on GetRules API. [#4466](https://github.com/cortexproject/cortex/pull/4466)
* [ENHANCEMENT] Ruler: wait for ruler ring client to self-detect during startup. #990
* [ENHANCEMENT] Store-gateway: added `cortex_bucket_store_sent_chunk_size_bytes` metric, tracking the size of chunks sent from store-gateway to querier. #123
* [ENHANCEMENT] Store-gateway: reduced CPU and memory utilization due to exported metrics aggregation for instances with a large number of tenants. #123 #142
* [ENHANCEMENT] Store-gateway: added an in-memory LRU cache for chunks attributes. Can be enabled setting `-blocks-storage.bucket-store.chunks-cache.attributes-in-memory-max-items=X` where `X` is the max number of items to keep in the in-memory cache. The following new metrics are exposed: #279 #415 #437
  * `cortex_cache_memory_requests_total`
  * `cortex_cache_memory_hits_total`
  * `cortex_cache_memory_items_count`
* [ENHANCEMENT] Store-gateway: log index cache requests to tracing spans. #419
* [ENHANCEMENT] Store-gateway: store-gateway can now ignore blocks with minimum time within `-blocks-storage.bucket-store.ignore-blocks-within` duration. Useful when used together with `-querier.query-store-after`. #502
* [ENHANCEMENT] Store-gateway: label values with matchers now doesn't preload or list series, reducing latency and memory consumption. #534
* [ENHANCEMENT] Store-gateway: the results of `LabelNames()`, `LabelValues()` and `Series(skipChunks=true)` calls are now cached in the index cache. #590
* [ENHANCEMENT] Store-gateway: Added `-store-gateway.sharding-ring.unregister-on-shutdown` option that allows store-gateway to stay in the ring even after shutdown. Defaults to `true`, which is the same as current behaviour. #610 #614
* [ENHANCEMENT] Store-gateway: wait for ring tokens stability instead of ring stability to speed up startup and tests. #620
* [ENHANCEMENT] Compactor: add timeout for waiting on compactor to become ACTIVE in the ring. [#4262](https://github.com/cortexproject/cortex/pull/4262)
* [ENHANCEMENT] Compactor: skip already planned compaction jobs if the tenant doesn't belong to the compactor instance anymore. #303
* [ENHANCEMENT] Compactor: Blocks cleaner will ignore users that it no longer "owns" when sharding is enabled, and user ownership has changed since last scan. #325
* [ENHANCEMENT] Compactor: added `-compactor.compaction-jobs-order` support to configure which compaction jobs should run first for a given tenant (in case there are multiple ones). Supported values are: `smallest-range-oldest-blocks-first` (default), `newest-blocks-first`. #364
* [ENHANCEMENT] Compactor: delete blocks marked for deletion faster. #490
* [ENHANCEMENT] Compactor: expose low-level concurrency options for compactor: `-compactor.max-opening-blocks-concurrency`, `-compactor.max-closing-blocks-concurrency`, `-compactor.symbols-flushers-concurrency`. #569 #701
* [ENHANCEMENT] Compactor: expand compactor logs to include total compaction job time, total time for uploads and block counts. #549
* [ENHANCEMENT] Ring: allow experimental configuration of disabling of heartbeat timeouts by setting the relevant configuration value to zero. Applies to the following: [#4342](https://github.com/cortexproject/cortex/pull/4342)
  * `-distributor.ring.heartbeat-timeout`
  * `-ingester.ring.heartbeat-timeout`
  * `-ruler.ring.heartbeat-timeout`
  * `-alertmanager.sharding-ring.heartbeat-timeout`
  * `-compactor.ring.heartbeat-timeout`
  * `-store-gateway.sharding-ring.heartbeat-timeout`
* [ENHANCEMENT] Ring: allow heartbeats to be explicitly disabled by setting the interval to zero. This is considered experimental. This applies to the following configuration options: [#4344](https://github.com/cortexproject/cortex/pull/4344)
  * `-distributor.ring.heartbeat-period`
  * `-ingester.ring.heartbeat-period`
  * `-ruler.ring.heartbeat-period`
  * `-alertmanager.sharding-ring.heartbeat-period`
  * `-compactor.ring.heartbeat-period`
  * `-store-gateway.sharding-ring.heartbeat-period`
* [ENHANCEMENT] Memberlist: optimized receive path for processing ring state updates, to help reduce CPU utilization in large clusters. [#4345](https://github.com/cortexproject/cortex/pull/4345)
* [ENHANCEMENT] Memberlist: expose configuration of memberlist packet compression via `-memberlist.compression-enabled`. [#4346](https://github.com/cortexproject/cortex/pull/4346)
* [ENHANCEMENT] Memberlist: Add `-memberlist.advertise-addr` and `-memberlist.advertise-port` options for setting the address to advertise to other members of the cluster to enable NAT traversal. #260
* [ENHANCEMENT] Memberlist: reduce CPU utilization for rings with a large number of members. #537 #563 #634
* [ENHANCEMENT] Overrides exporter: include additional limits in the per-tenant override exporter. The following limits have been added to the `cortex_limit_overrides` metric: #21
  * `max_fetched_series_per_query`
  * `max_fetched_chunk_bytes_per_query`
  * `ruler_max_rules_per_rule_group`
  * `ruler_max_rule_groups_per_tenant`
* [ENHANCEMENT] Overrides exporter: add a metrics `cortex_limits_defaults` to expose the default values of limits. #173
* [ENHANCEMENT] Overrides exporter: Add `max_fetched_chunks_per_query` and `max_global_exemplars_per_user` limits to the default and per-tenant limits exported as metrics. #471 #515
* [ENHANCEMENT] Upgrade Go to 1.17.8. #1347 #1381
* [ENHANCEMENT] Upgrade Docker base images to `alpine:3.15.0`. #1348
* [BUGFIX] Azure storage: only create HTTP client once, to reduce memory utilization. #605
* [BUGFIX] Ingester: fixed ingester stuck on start up (LEAVING ring state) when `-ingester.ring.heartbeat-period=0` and `-ingester.unregister-on-shutdown=false`. [#4366](https://github.com/cortexproject/cortex/pull/4366)
* [BUGFIX] Ingester: prevent any reads or writes while the ingester is stopping. This will prevent accessing TSDB blocks once they have been already closed. [#4304](https://github.com/cortexproject/cortex/pull/4304)
* [BUGFIX] Ingester: TSDB now waits for pending readers before truncating Head block, fixing the `chunk not found` error and preventing wrong query results. #16
* [BUGFIX] Ingester: don't create TSDB or appender if no samples are sent by a tenant. #162
* [BUGFIX] Ingester: fix out-of-order chunks in TSDB head in-memory series after WAL replay in case some samples were appended to TSDB WAL before series. #530
* [BUGFIX] Distributor: when cleaning up obsolete elected replicas from KV store, HA tracker didn't update number of cluster per user correctly. [#4336](https://github.com/cortexproject/cortex/pull/4336)
* [BUGFIX] Distributor: fix bug in query-exemplar where some results would get dropped. #583
* [BUGFIX] Query-frontend: Fixes @ modifier functions (start/end) when splitting queries by time. #206
* [BUGFIX] Query-frontend: Ensure query_range requests handled by the query-frontend return JSON formatted errors. #360 #499
* [BUGFIX] Query-frontend: don't reuse cached results for queries that are not step-aligned. #424
* [BUGFIX] Query-frontend: fix API error messages that were mentioning Prometheus `--enable-feature=promql-negative-offset` and `--enable-feature=promql-at-modifier` flags. #688
* [BUGFIX] Query-frontend: worker's cancellation channels are now buffered to ensure that all request cancellations are properly handled. #741
* [BUGFIX] Querier: fixed `/api/v1/user_stats` endpoint. When zone-aware replication is enabled, `MaxUnavailableZones` param is used instead of `MaxErrors`, so setting `MaxErrors = 0` doesn't make the Querier wait for all Ingesters responses. #474
* [BUGFIX] Querier: Disable query scheduler SRV DNS lookup. #689
* [BUGFIX] Ruler: fixed counting of PromQL evaluation errors as user-errors when updating `cortex_ruler_queries_failed_total`. [#4335](https://github.com/cortexproject/cortex/pull/4335)
* [BUGFIX] Ruler: fix formatting of rule groups in `/ruler/rule_groups` endpoint. #655
* [BUGFIX] Ruler: do not log `unable to read rules directory` at startup if the directory hasn't been created yet. #1058
* [BUGFIX] Ruler: enable Prometheus-compatible endpoints regardless of `-ruler.enable-api`. The flag now only controls the configuration API. This is what the config flag description stated, but not what was happening. #1216
* [BUGFIX] Compactor: fixed panic while collecting Prometheus metrics. #28
* [BUGFIX] Compactor: compactor should now be able to correctly mark blocks for deletion and no-compaction, if such marking was previously interrupted. #1015
* [BUGFIX] Alertmanager: remove stale template files. #4495
* [BUGFIX] Alertmanager: don't replace user configurations with blank fallback configurations (when enabled), particularly during scaling up/down instances when sharding is enabled. #224
* [BUGFIX] Ring: multi KV runtime config changes are now propagated to all rings, not just ingester ring. #1047
* [BUGFIX] Memberlist: fixed corrupted packets when sending compound messages with more than 255 messages or messages bigger than 64KB. #551
* [BUGFIX] Overrides exporter: successfully startup even if runtime config is not set. #1056
* [BUGFIX] Fix internal modules to wait for other modules depending on them before stopping. #1472

### Mixin

_Changes since `grafana/cortex-jsonnet` `1.9.0`._

* [CHANGE] Removed chunks storage support from mixin. #641 #643 #645 #811 #812 #813
  * Removed `tsdb.libsonnet`: no need to import it anymore (its content is already automatically included when using Jsonnet)
  * Removed the following fields from `_config`:
    * `storage_engine` (defaults to `blocks`)
    * `chunk_index_backend`
    * `chunk_store_backend`
  * Removed schema config map
  * Removed the following dashboards:
    * "Cortex / Chunks"
    * "Cortex / WAL"
    * "Cortex / Blocks vs Chunks"
  * Removed the following alerts:
    * `CortexOldChunkInMemory`
    * `CortexCheckpointCreationFailed`
    * `CortexCheckpointDeletionFailed`
    * `CortexProvisioningMemcachedTooSmall`
    * `CortexWALCorruption`
    * `CortexTableSyncFailure`
    * `CortexTransferFailed`
  * Removed the following recording rules:
    * `cortex_chunk_store_index_lookups_per_query`
    * `cortex_chunk_store_series_pre_intersection_per_query`
    * `cortex_chunk_store_series_post_intersection_per_query`
    * `cortex_chunk_store_chunks_per_query`
    * `cortex_bigtable_request_duration_seconds`
    * `cortex_cassandra_request_duration_seconds`
    * `cortex_dynamo_request_duration_seconds`
    * `cortex_database_request_duration_seconds`
    * `cortex_gcs_request_duration_seconds`
* [CHANGE] Update grafana-builder dependency: use $__rate_interval in qpsPanel and latencyPanel. [#372](https://github.com/grafana/cortex-jsonnet/pull/372)
* [CHANGE] `namespace` template variable in dashboards now only selects namespaces for selected clusters. [#311](https://github.com/grafana/cortex-jsonnet/pull/311)
* [CHANGE] `CortexIngesterRestarts` alert severity changed from `critical` to `warning`. [#321](https://github.com/grafana/cortex-jsonnet/pull/321)
* [CHANGE] Dashboards: added overridable `job_labels` and `cluster_labels` to the configuration object as label lists to uniquely identify jobs and clusters in the metric names and group-by lists in dashboards. [#319](https://github.com/grafana/cortex-jsonnet/pull/319)
* [CHANGE] Dashboards: `alert_aggregation_labels` has been removed from the configuration and overriding this value has been deprecated. Instead the labels are now defined by the `cluster_labels` list, and should be overridden accordingly through that list. [#319](https://github.com/grafana/cortex-jsonnet/pull/319)
* [CHANGE] Renamed `CortexCompactorHasNotUploadedBlocksSinceStart` to `CortexCompactorHasNotUploadedBlocks`. [#334](https://github.com/grafana/cortex-jsonnet/pull/334)
* [CHANGE] Renamed `CortexCompactorRunFailed` to `CortexCompactorHasNotSuccessfullyRunCompaction`. [#334](https://github.com/grafana/cortex-jsonnet/pull/334)
* [CHANGE] Renamed `CortexInconsistentConfig` alert to `CortexInconsistentRuntimeConfig` and increased severity to `critical`. [#335](https://github.com/grafana/cortex-jsonnet/pull/335)
* [CHANGE] Increased `CortexBadRuntimeConfig` alert severity to `critical` and removed support for `cortex_overrides_last_reload_successful` metric (was removed in Cortex 1.3.0). [#335](https://github.com/grafana/cortex-jsonnet/pull/335)
* [CHANGE] Grafana 'min step' changed to 15s so dashboard show better detail. [#340](https://github.com/grafana/cortex-jsonnet/pull/340)
* [CHANGE] Replace `CortexRulerFailedEvaluations` with two new alerts: `CortexRulerTooManyFailedPushes` and `CortexRulerTooManyFailedQueries`. [#347](https://github.com/grafana/cortex-jsonnet/pull/347)
* [CHANGE] Removed `CortexCacheRequestErrors` alert. This alert was not working because the legacy Cortex cache client instrumentation doesn't track errors. [#346](https://github.com/grafana/cortex-jsonnet/pull/346)
* [CHANGE] Removed `CortexQuerierCapacityFull` alert. [#342](https://github.com/grafana/cortex-jsonnet/pull/342)
* [CHANGE] Changes blocks storage alerts to group metrics by the configured `cluster_labels` (supporting the deprecated `alert_aggregation_labels`). [#351](https://github.com/grafana/cortex-jsonnet/pull/351)
* [CHANGE] Increased `CortexIngesterReachingSeriesLimit` critical alert threshold from 80% to 85%. [#363](https://github.com/grafana/cortex-jsonnet/pull/363)
* [CHANGE] Changed default `job_names` for query-frontend, query-scheduler and querier to match custom deployments too. [#376](https://github.com/grafana/cortex-jsonnet/pull/376)
* [CHANGE] Split `cortex_api` recording rule group into three groups. This is a workaround for large clusters where this group can become slow to evaluate. [#401](https://github.com/grafana/cortex-jsonnet/pull/401)
* [CHANGE] Increased `CortexIngesterReachingSeriesLimit` warning threshold from 70% to 80% and critical threshold from 85% to 90%. [#404](https://github.com/grafana/cortex-jsonnet/pull/404)
* [CHANGE] Raised `CortexKVStoreFailure` alert severity from warning to critical. #493
* [CHANGE] Increase `CortexRolloutStuck` alert "for" duration from 15m to 30m. #493 #573
* [CHANGE] The Alertmanager and Ruler compiled dashboards (`alertmanager.json` and `ruler.json`) have been respectively renamed to `mimir-alertmanager.json` and `mimir-ruler.json`. #869
* [CHANGE] Removed `cortex_overrides_metric` from `_config`. #871
* [CHANGE] Renamed recording rule groups (`cortex_` prefix changed to `mimir_`). #871
* [CHANGE] Alerts name prefix has been changed from `Cortex` to `Mimir` (eg. alert `CortexIngesterUnhealthy` has been renamed to `MimirIngesterUnhealthy`). #879
* [CHANGE] Enabled resources dashboards by default. Can be disabled setting `resources_dashboards_enabled` config field to `false`. #920
* [FEATURE] Added `Cortex / Overrides` dashboard, displaying default limits and per-tenant overrides applied to Mimir. #673
* [FEATURE] Added `Mimir / Tenants` and `Mimir / Top tenants` dashboards, displaying user-based metrics. #776
* [FEATURE] Added querier autoscaling panels and alerts. #1006 #1016
* [FEATURE] Mimir / Top tenants dashboard now has tenants ranked by rule group size and evaluation time. #1338
* [ENHANCEMENT] cortex-mixin: Make `cluster_namespace_deployment:kube_pod_container_resource_requests_{cpu_cores,memory_bytes}:sum` backwards compatible with `kube-state-metrics` v2.0.0. [#317](https://github.com/grafana/cortex-jsonnet/pull/317)
* [ENHANCEMENT] Cortex-mixin: Include `cortex-gw-internal` naming variation in default `gateway` job names. [#328](https://github.com/grafana/cortex-jsonnet/pull/328)
* [ENHANCEMENT] Ruler dashboard: added object storage metrics. [#354](https://github.com/grafana/cortex-jsonnet/pull/354)
* [ENHANCEMENT] Alertmanager dashboard: added object storage metrics. [#354](https://github.com/grafana/cortex-jsonnet/pull/354)
* [ENHANCEMENT] Added documentation text panels and descriptions to reads and writes dashboards. [#324](https://github.com/grafana/cortex-jsonnet/pull/324)
* [ENHANCEMENT] Dashboards: defined container functions for common resources panels: containerDiskWritesPanel, containerDiskReadsPanel, containerDiskSpaceUtilization. [#331](https://github.com/grafana/cortex-jsonnet/pull/331)
* [ENHANCEMENT] cortex-mixin: Added `alert_excluded_routes` config to exclude specific routes from alerts. [#338](https://github.com/grafana/cortex-jsonnet/pull/338)
* [ENHANCEMENT] Added `CortexMemcachedRequestErrors` alert. [#346](https://github.com/grafana/cortex-jsonnet/pull/346)
* [ENHANCEMENT] Ruler dashboard: added "Per route p99 latency" panel in the "Configuration API" row. [#353](https://github.com/grafana/cortex-jsonnet/pull/353)
* [ENHANCEMENT] Increased the `for` duration of the `CortexIngesterReachingSeriesLimit` warning alert to 3h. [#362](https://github.com/grafana/cortex-jsonnet/pull/362)
* [ENHANCEMENT] Added a new tier (`medium_small_user`) so we have another tier between 100K and 1Mil active series. [#364](https://github.com/grafana/cortex-jsonnet/pull/364)
* [ENHANCEMENT] Extend Alertmanager dashboard: [#313](https://github.com/grafana/cortex-jsonnet/pull/313)
  * "Tenants" stat panel - shows number of discovered tenant configurations.
  * "Replication" row - information about the replication of tenants/alerts/silences over instances.
  * "Tenant Configuration Sync" row - information about the configuration sync procedure.
  * "Sharding Initial State Sync" row - information about the initial state sync procedure when sharding is enabled.
  * "Sharding Runtime State Sync" row - information about various state operations which occur when sharding is enabled (replication, fetch, marge, persist).
* [ENHANCEMENT] Update gsutil command for `not healthy index found` playbook [#370](https://github.com/grafana/cortex-jsonnet/pull/370)
* [ENHANCEMENT] Added Alertmanager alerts and playbooks covering configuration syncs and sharding operation: [#377 [#378](https://github.com/grafana/cortex-jsonnet/pull/378)
  * `CortexAlertmanagerSyncConfigsFailing`
  * `CortexAlertmanagerRingCheckFailing`
  * `CortexAlertmanagerPartialStateMergeFailing`
  * `CortexAlertmanagerReplicationFailing`
  * `CortexAlertmanagerPersistStateFailing`
  * `CortexAlertmanagerInitialSyncFailed`
* [ENHANCEMENT] Add recording rules to improve responsiveness of Alertmanager dashboard. [#387](https://github.com/grafana/cortex-jsonnet/pull/387)
* [ENHANCEMENT] Add `CortexRolloutStuck` alert. [#405](https://github.com/grafana/cortex-jsonnet/pull/405)
* [ENHANCEMENT] Added `CortexKVStoreFailure` alert. [#406](https://github.com/grafana/cortex-jsonnet/pull/406)
* [ENHANCEMENT] Use configured `ruler` jobname for ruler dashboard panels. [#409](https://github.com/grafana/cortex-jsonnet/pull/409)
* [ENHANCEMENT] Add ability to override `datasource` for generated dashboards. [#407](https://github.com/grafana/cortex-jsonnet/pull/407)
* [ENHANCEMENT] Use alertmanager jobname for alertmanager dashboard panels [#411](https://github.com/grafana/cortex-jsonnet/pull/411)
* [ENHANCEMENT] Added `CortexDistributorReachingInflightPushRequestLimit` alert. [#408](https://github.com/grafana/cortex-jsonnet/pull/408)
* [ENHANCEMENT] Added `CortexReachingTCPConnectionsLimit` alert. #403
* [ENHANCEMENT] Added "Cortex / Writes Networking" and "Cortex / Reads Networking" dashboards. #405
* [ENHANCEMENT] Improved "Queue length" panel in "Cortex / Queries" dashboard. #408
* [ENHANCEMENT] Add `CortexDistributorReachingInflightPushRequestLimit` alert and playbook. #401
* [ENHANCEMENT] Added "Recover accidentally deleted blocks (Google Cloud specific)" playbook. #475
* [ENHANCEMENT] Added support to multi-zone store-gateway deployments. #608 #615
* [ENHANCEMENT] Show supplementary alertmanager services in the Rollout Progress dashboard. #738 #855
* [ENHANCEMENT] Added `mimir` to default job names. This makes dashboards and alerts working when Mimir is installed in single-binary mode and the deployment is named `mimir`. #921
* [ENHANCEMENT] Introduced a new alert for the Alertmanager: `MimirAlertmanagerAllocatingTooMuchMemory`. It has two severities based on the memory usage against limits, a `warning` level at 80% and a `critical` level at 90%. #1206
* [ENHANCEMENT] Faster memcached cache requests. #2720
* [BUGFIX] Fixed `CortexIngesterHasNotShippedBlocks` alert false positive in case an ingester instance had ingested samples in the past, then no traffic was received for a long period and then it started receiving samples again. [#308](https://github.com/grafana/cortex-jsonnet/pull/308)
* [BUGFIX] Fixed `CortexInconsistentRuntimeConfig` metric. [#335](https://github.com/grafana/cortex-jsonnet/pull/335)
* [BUGFIX] Fixed scaling dashboard to correctly work when a Cortex service deployment spans across multiple zones (a zone is expected to have the `zone-[a-z]` suffix). [#365](https://github.com/grafana/cortex-jsonnet/pull/365)
* [BUGFIX] Fixed rollout progress dashboard to correctly work when a Cortex service deployment spans across multiple zones (a zone is expected to have the `zone-[a-z]` suffix). [#366](https://github.com/grafana/cortex-jsonnet/pull/366)
* [BUGFIX] Fixed rollout progress dashboard to include query-scheduler too. [#376](https://github.com/grafana/cortex-jsonnet/pull/376)
* [BUGFIX] Upstream recording rule `node_namespace_pod_container:container_cpu_usage_seconds_total:sum_irate` renamed. [#379](https://github.com/grafana/cortex-jsonnet/pull/379)
* [BUGFIX] Fixed writes/reads/alertmanager resources dashboards to use `$._config.job_names.gateway`. [#403](https://github.com/grafana/cortex-jsonnet/pull/403)
* [BUGFIX] Span the annotation.message in alerts as YAML multiline strings. [#412](https://github.com/grafana/cortex-jsonnet/pull/412)
* [BUGFIX] Fixed "Instant queries / sec" in "Cortex / Reads" dashboard. #445
* [BUGFIX] Fixed and added missing KV store panels in Writes, Reads, Ruler and Compactor dashboards. #448
* [BUGFIX] Fixed Alertmanager dashboard when alertmanager is running as part of single binary. #1064
* [BUGFIX] Fixed Ruler dashboard when ruler is running as part of single binary. #1260
* [BUGFIX] Query-frontend: fixed bad querier status code mapping with query-sharding enabled. #1227

### Jsonnet

_Changes since `grafana/cortex-jsonnet` `1.9.0`._

* [CHANGE] Removed chunks storage support. #639
  * Removed the following fields from `_config`:
    * `storage_engine` (defaults to `blocks`)
    * `querier_second_storage_engine` (not supported anymore)
    * `table_manager_enabled`, `table_prefix`
    * `memcached_index_writes_enabled` and `memcached_index_writes_max_item_size_mb`
    * `storeMemcachedChunksConfig`
    * `storeConfig`
    * `max_chunk_idle`
    * `schema` (the schema configmap is still added for backward compatibility reasons)
    * `bigtable_instance` and `bigtable_project`
    * `client_configs`
    * `enabledBackends`
    * `storage_backend`
    * `cassandra_addresses`
    * `s3_bucket_name`
    * `ingester_deployment_without_wal` (was only used by chunks storage)
    * `ingester` (was only used to configure chunks storage WAL)
  * Removed the following CLI flags from `ingester_args`:
    * `ingester.max-chunk-age`
    * `ingester.max-stale-chunk-idle`
    * `ingester.max-transfer-retries`
    * `ingester.retain-period`
* [CHANGE] Changed `overrides-exporter.libsonnet` from being based on cortex-tools to Mimir `overrides-exporter` target. #646
* [CHANGE] Store gateway: set `-blocks-storage.bucket-store.index-cache.memcached.max-get-multi-concurrency`,
  `-blocks-storage.bucket-store.chunks-cache.memcached.max-get-multi-concurrency`,
  `-blocks-storage.bucket-store.metadata-cache.memcached.max-get-multi-concurrency`,
  `-blocks-storage.bucket-store.index-cache.memcached.max-idle-connections`,
  `-blocks-storage.bucket-store.chunks-cache.memcached.max-idle-connections`,
  `-blocks-storage.bucket-store.metadata-cache.memcached.max-idle-connections` to 100 [#414](https://github.com/grafana/cortex-jsonnet/pull/414)
* [CHANGE] Alertmanager: mounted overrides configmap to alertmanager too. [#315](https://github.com/grafana/cortex-jsonnet/pull/315)
* [CHANGE] Memcached: upgraded memcached from `1.5.17` to `1.6.9`. [#316](https://github.com/grafana/cortex-jsonnet/pull/316)
* [CHANGE] Store-gateway: increased memory request and limit respectively from 6GB / 6GB to 12GB / 18GB. [#322](https://github.com/grafana/cortex-jsonnet/pull/322)
* [CHANGE] Store-gateway: increased `-blocks-storage.bucket-store.max-chunk-pool-bytes` from 2GB (default) to 12GB. [#322](https://github.com/grafana/cortex-jsonnet/pull/322)
* [CHANGE] Ingester/Ruler: set `-server.grpc-max-send-msg-size-bytes` and `-server.grpc-max-send-msg-size-bytes` to sensible default values (10MB). [#326](https://github.com/grafana/cortex-jsonnet/pull/326)
* [CHANGE] Decreased `-server.grpc-max-concurrent-streams` from 100k to 10k. [#369](https://github.com/grafana/cortex-jsonnet/pull/369)
* [CHANGE] Decreased blocks storage ingesters graceful termination period from 80m to 20m. [#369](https://github.com/grafana/cortex-jsonnet/pull/369)
* [CHANGE] Increase the rules per group and rule groups limits on different tiers. [#396](https://github.com/grafana/cortex-jsonnet/pull/396)
* [CHANGE] Removed `max_samples_per_query` limit, since it only works with chunks and only when using `-distributor.shard-by-all-labels=false`. [#397](https://github.com/grafana/cortex-jsonnet/pull/397)
* [CHANGE] Removed chunks storage query sharding config support. The following config options have been removed: [#398](https://github.com/grafana/cortex-jsonnet/pull/398)
  * `_config` > `queryFrontend` > `shard_factor`
  * `_config` > `queryFrontend` > `sharded_queries_enabled`
  * `_config` > `queryFrontend` > `query_split_factor`
* [CHANGE] Rename ruler_s3_bucket_name and ruler_gcs_bucket_name to ruler_storage_bucket_name: [#415](https://github.com/grafana/cortex-jsonnet/pull/415)
* [CHANGE] Fine-tuned rolling update policy for distributor, querier, query-frontend, query-scheduler. [#420](https://github.com/grafana/cortex-jsonnet/pull/420)
* [CHANGE] Increased memcached metadata/chunks/index-queries max connections from 4k to 16k. [#420](https://github.com/grafana/cortex-jsonnet/pull/420)
* [CHANGE] Disabled step alignment in query-frontend to be compliant with PromQL. [#420](https://github.com/grafana/cortex-jsonnet/pull/420)
* [CHANGE] Do not limit compactor CPU and request a number of cores equal to the configured concurrency. [#420](https://github.com/grafana/cortex-jsonnet/pull/420)
* [CHANGE] Configured split-and-merge compactor. #853
  * The following CLI flags are set on compactor:
    * `-compactor.split-and-merge-shards=0`
    * `-compactor.compactor-tenant-shard-size=1`
    * `-compactor.split-groups=1`
    * `-compactor.max-opening-blocks-concurrency=4`
    * `-compactor.max-closing-blocks-concurrency=2`
    * `-compactor.symbols-flushers-concurrency=4`
  * The following per-tenant overrides have been set on `super_user` and `mega_user` classes:
    ```
    compactor_split_and_merge_shards: 2,
    compactor_tenant_shard_size: 2,
    compactor_split_groups: 2,
    ```
* [CHANGE] The entrypoint file to include has been renamed from `cortex.libsonnet` to `mimir.libsonnet`. #897
* [CHANGE] The default image config field has been renamed from `cortex` to `mimir`. #896
   ```
   {
     _images+:: {
       mimir: '...',
     },
   }
   ```
* [CHANGE] Removed `cortex_` prefix from config fields. #898
  * The following config fields have been renamed:
    * `cortex_bucket_index_enabled` renamed to `bucket_index_enabled`
    * `cortex_compactor_cleanup_interval` renamed to `compactor_cleanup_interval`
    * `cortex_compactor_data_disk_class` renamed to `compactor_data_disk_class`
    * `cortex_compactor_data_disk_size` renamed to `compactor_data_disk_size`
    * `cortex_compactor_max_concurrency` renamed to `compactor_max_concurrency`
    * `cortex_distributor_allow_multiple_replicas_on_same_node` renamed to `distributor_allow_multiple_replicas_on_same_node`
    * `cortex_ingester_data_disk_class` renamed to `ingester_data_disk_class`
    * `cortex_ingester_data_disk_size` renamed to `ingester_data_disk_size`
    * `cortex_querier_allow_multiple_replicas_on_same_node` renamed to `querier_allow_multiple_replicas_on_same_node`
    * `cortex_query_frontend_allow_multiple_replicas_on_same_node` renamed to `query_frontend_allow_multiple_replicas_on_same_node`
    * `cortex_query_sharding_enabled` renamed to `query_sharding_enabled`
    * `cortex_query_sharding_msg_size_factor` renamed to `query_sharding_msg_size_factor`
    * `cortex_ruler_allow_multiple_replicas_on_same_node` renamed to `ruler_allow_multiple_replicas_on_same_node`
    * `cortex_store_gateway_data_disk_class` renamed to `store_gateway_data_disk_class`
    * `cortex_store_gateway_data_disk_size` renamed to `store_gateway_data_disk_size`
* [CHANGE] The overrides configmap default mountpoint has changed from `/etc/cortex` to `/etc/mimir`. It can be customized via the `overrides_configmap_mountpoint` config field. #899
* [CHANGE] Enabled in the querier the features to query label names with matchers, PromQL at modifier and query long-term storage for labels. #905
* [CHANGE] Reduced TSDB blocks retention on ingesters disk from 96h to 24h. #905
* [CHANGE] Enabled closing of idle TSDB in ingesters. #905
* [CHANGE] Disabled TSDB isolation in ingesters for better performances. #905
* [CHANGE] Changed log level of querier, query-frontend, query-scheduler and alertmanager from `debug` to `info`. #905
* [CHANGE] Enabled attributes in-memory cache in store-gateway. #905
* [CHANGE] Configured store-gateway to not load blocks containing samples more recent than 10h (because such samples are queried from ingesters). #905
* [CHANGE] Dynamically compute `-compactor.deletion-delay` based on other settings, in order to reduce the deletion delay as much as possible and lower the number of live blocks in the storage. #907
* [CHANGE] The config field `distributorConfig` has been renamed to `ingesterRingClientConfig`. Config field `ringClient` has been removed in favor of `ingesterRingClientConfig`. #997 #1057
* [CHANGE] Gossip.libsonnet has been fixed to modify all ring configurations, not only the ingester ring config. Furthermore it now supports migration via multi KV store. #1057 #1099
* [CHANGE] Changed the default of `bucket_index_enabled` to `true`. #924
* [CHANGE] Remove the support for the test-exporter. #1133
* [CHANGE] Removed `$.distributor_deployment_labels`, `$.ingester_deployment_labels` and `$.querier_deployment_labels` fields, that were used by gossip.libsonnet to inject additional label. Now the label is injected directly into pods of statefulsets and deployments. #1297
* [CHANGE] Disabled `-ingester.readiness-check-ring-health`. #1352
* [CHANGE] Changed Alertmanager CPU request from `100m` to `2` cores, and memory request from `1Gi` to `10Gi`. Set Alertmanager memory limit to `15Gi`. #1206
* [CHANGE] gossip.libsonnet has been renamed to memberlist.libsonnet, and is now imported by default. Use of memberlist for ring is enabled by setting `_config.memberlist_ring_enabled` to true. #1526
* [FEATURE] Added query sharding support. It can be enabled setting `cortex_query_sharding_enabled: true` in the `_config` object. #653
* [FEATURE] Added shuffle-sharding support. It can be enabled and configured using the following config: #902
   ```
   _config+:: {
     shuffle_sharding:: {
       ingester_write_path_enabled: true,
       ingester_read_path_enabled: true,
       querier_enabled: true,
       ruler_enabled: true,
       store_gateway_enabled: true,
     },
   }
   ```
* [FEATURE] Added multi-zone ingesters and store-gateways support. #1352 #1552
* [ENHANCEMENT] Add overrides config to compactor. This allows setting retention configs per user. [#386](https://github.com/grafana/cortex-jsonnet/pull/386)
* [ENHANCEMENT] Added 256MB memory ballast to querier. [#369](https://github.com/grafana/cortex-jsonnet/pull/369)
* [ENHANCEMENT] Update `etcd-operator` to latest version (see https://github.com/grafana/jsonnet-libs/pull/480). [#263](https://github.com/grafana/cortex-jsonnet/pull/263)
* [ENHANCEMENT] Add support for Azure storage in Alertmanager configuration. [#381](https://github.com/grafana/cortex-jsonnet/pull/381)
* [ENHANCEMENT] Add support for running Alertmanager in sharding mode. [#394](https://github.com/grafana/cortex-jsonnet/pull/394)
* [ENHANCEMENT] Allow to customize PromQL engine settings via `queryEngineConfig`. [#399](https://github.com/grafana/cortex-jsonnet/pull/399)
* [ENHANCEMENT] Define Azure object storage ruler args. [#416](https://github.com/grafana/cortex-jsonnet/pull/416)
* [ENHANCEMENT] Added the following config options to allow to schedule multiple replicas of the same service on the same node: [#418](https://github.com/grafana/cortex-jsonnet/pull/418)
  * `cortex_distributor_allow_multiple_replicas_on_same_node`
  * `cortex_ruler_allow_multiple_replicas_on_same_node`
  * `cortex_querier_allow_multiple_replicas_on_same_node`
  * `cortex_query_frontend_allow_multiple_replicas_on_same_node`
* [BUGFIX] Alertmanager: fixed `--alertmanager.cluster.peers` CLI flag passed to alertmanager when HA is enabled. [#329](https://github.com/grafana/cortex-jsonnet/pull/329)
* [BUGFIX] Fixed `-distributor.extend-writes` setting on ruler when `unregister_ingesters_on_shutdown` is disabled. [#369](https://github.com/grafana/cortex-jsonnet/pull/369)
* [BUGFIX] Treat `compactor_blocks_retention_period` type as string rather than int.[#395](https://github.com/grafana/cortex-jsonnet/pull/395)
* [BUGFIX] Pass `-ruler-storage.s3.endpoint` to ruler when using S3. [#421](https://github.com/grafana/cortex-jsonnet/pull/421)
* [BUGFIX] Remove service selector on label `gossip_ring_member` from other services than `gossip-ring`. [#1008](https://github.com/grafana/mimir/pull/1008)
* [BUGFIX] Rename `-ingester.readiness-check-ring-health` to `-ingester.ring.readiness-check-ring-health`, to reflect current name of flag. #1460

### Mimirtool

_Changes since cortextool `0.10.7`._

* [CHANGE] The following environment variables have been renamed: #883
  * `CORTEX_ADDRESS` to `MIMIR_ADDRESS`
  * `CORTEX_API_USER` to `MIMIR_API_USER`
  * `CORTEX_API_KEY` to `MIMIR_API_KEY`
  * `CORTEX_TENANT_ID` to `MIMIR_TENANT_ID`
  * `CORTEX_TLS_CA_PATH` to `MIMIR_TLS_CA_PATH`
  * `CORTEX_TLS_CERT_PATH` to `MIMIR_TLS_CERT_PATH`
  * `CORTEX_TLS_KEY_PATH` to `MIMIR_TLS_KEY_PATH`
* [CHANGE] Change `cortex` backend to `mimir`. #883
* [CHANGE] Do not publish `mimirtool` binary for 386 windows architecture. #1263
* [CHANGE] `analyse` command has been renamed to `analyze`. #1318
* [FEATURE] Support Arm64 on Darwin for all binaries (benchtool etc). https://github.com/grafana/cortex-tools/pull/215
* [ENHANCEMENT] Correctly support federated rules. #823
* [BUGFIX] Fix `cortextool rules` legends displaying wrong symbols for updates and deletions. https://github.com/grafana/cortex-tools/pull/226

### Query-tee

_Changes since Cortex `1.10.0`._

* [ENHANCEMENT] Added `/api/v1/query_exemplars` API endpoint support (no results comparison). #168
* [ENHANCEMENT] Add a flag (`--proxy.compare-use-relative-error`) in the query-tee to compare floating point values using relative error. #208
* [ENHANCEMENT] Add a flag (`--proxy.compare-skip-recent-samples`) in the query-tee to skip comparing recent samples. By default samples not older than 1 minute are skipped. #234
* [BUGFIX] Fixes a panic in the query-tee when comparing result. #207
* [BUGFIX] Ensure POST requests are handled correctly #286

### Blocksconvert

_Changes since Cortex `1.10.0`._

* [CHANGE] Blocksconvert tool was removed from Mimir. #637

### Metaconvert

_Changes since Cortex `1.10.0`._

* [CHANGE] `thanosconvert` tool has been renamed to `metaconvert`. `-config.file` option has been removed, while it now requires `-tenant` option to work on single tenant only. It now also preserves labels recognized by Mimir. #1120

### Test-exporter

_Changes since Cortex `1.10.0`._

* [CHANGE] Removed the test-exporter tool. #1133

### Tools

_Changes since Cortex `1.10.0`._

* [CHANGE] Removed `query-audit`. You can use `query-tee` to compare query results and performances of two Grafana Mimir backends. #1380

## [Cortex 1.10.0 CHANGELOG](https://github.com/grafana/mimir/blob/a13959db5d38ff65c2b7ef52c56331d2f4dbc00c/CHANGELOG.md#cortex-1100--2021-08-03)<|MERGE_RESOLUTION|>--- conflicted
+++ resolved
@@ -1,19 +1,15 @@
 # Changelog
 
-<<<<<<< HEAD
 ## main / unreleased
 
 ### Grafana Mimir
 
 * [CHANGE] Store-gateway: change expanded postings and postings index cache key format. These caches will be invalidated when rolling out the new Mimir version. #4770
-* [ENHANCEMENT] Improved memory limit on the in-memory cache used for regular expression matchers. #4751
 * [ENHANCEMENT] Add per-tenant limit `-validation.max-native-histogram-buckets` to be able to ignore native histogram samples that have too many buckets. #4765
-* [ENHANCEMENT] Go: update to 1.20.3. #4773
 * [ENHANCEMENT] Store-gateway: reduce memory usage in some LabelValues calls. #4789
 * [ENHANCEMENT] Store-gateway: add a `stage` label to the metric `cortex_bucket_store_series_data_touched`. This label now applies to `data_type="chunks"` and `data_type="series"`. The `stage` label has 2 values: `processed` - the number of series that parsed - and `returned` - the number of series selected from the processed bytes to satisfy the query. #4797
 * [BUGFIX] Metadata API: Mimir will now return an empty object when no metadata is available, matching Prometheus. #4782
 * [BUGFIX] Store-gateway: add collision detection on expanded postings and individual postings cache keys. #4770
-* [BUGFIX] Packaging: fix preremove script preventing upgrades. #4801
 
 ### Documentation
 
@@ -27,7 +23,6 @@
 
 * [CHANGE] Ruler: changed ruler autoscaling policy, extended scale down period from 60s to 600s. #4786
 
-=======
 ## 2.8.0-rc.1
 
 ### Grafana Mimir
@@ -36,7 +31,7 @@
 * [ENHANCEMENT] Go: update to 1.20.3. #4773
 * [BUGFIX] Packaging: fix preremove script preventing upgrades. #4801
 
->>>>>>> fddd2944
+
 ## 2.8.0-rc.0
 
 ### Grafana Mimir

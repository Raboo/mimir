# Changelog

## main / unreleased

### Grafana Mimir

* [CHANGE] Store-gateway: skip verifying index header integrity upon loading. To enable verification set `blocks_storage.bucket_store.index_header.verify_on_load: true`.
* [CHANGE] Querier: change the default value of the experimental `-querier.streaming-chunks-per-ingester-buffer-size` flag to 256. #5203
* [CHANGE] Querier: only initiate query requests to ingesters in the `ACTIVE` state in the ring. #5342
* [CHANGE] Querier: Renamed `-querier.prefer-streaming-chunks` to `-querier.prefer-streaming-chunks-from-ingesters` to enable streaming chunks from ingesters to queriers. #5182
* [CHANGE] Querier: `-query-frontend.cache-unaligned-requests` has been moved from a global flag to a per-tenant override. #5312
* [CHANGE] Ingester: removed `cortex_ingester_shipper_dir_syncs_total` and `cortex_ingester_shipper_dir_sync_failures_total` metrics. The former metric was not much useful, and the latter was never incremented. #5396
* [CHANGE] Ingester: Do not log errors related to hitting per-instance limits to reduce resource usage when ingesters are under pressure. #5585
* [CHANGE] gRPC clients: use default connect timeout of 5s, and therefore enable default connect backoff max delay of 5s. #5562
* [CHANGE] The `-shutdown-delay` flag is no longer experimental. #5701
* [FEATURE] Cardinality API: Add a new `count_method` parameter which enables counting active series #5136
* [FEATURE] Query-frontend: added experimental support to cache cardinality, label names and label values query responses. The cache will be used when `-query-frontend.cache-results` is enabled, and `-query-frontend.results-cache-ttl-for-cardinality-query` or `-query-frontend.results-cache-ttl-for-labels-query` set to a value greater than 0. The following metrics have been added to track the query results cache hit ratio per `request_type`: #5212 #5235 #5426 #5524
  * `cortex_frontend_query_result_cache_requests_total{request_type="query_range|cardinality|label_names_and_values"}`
  * `cortex_frontend_query_result_cache_hits_total{request_type="query_range|cardinality|label_names_and_values"}`
* [FEATURE] Added `-<prefix>.s3.list-objects-version` flag to configure the S3 list objects version.
* [FEATURE] Ingester: Add optional CPU/memory utilization based read request limiting, considered experimental. Disabled by default, enable by configuring limits via both of the following flags: #5012 #5392 #5394 #5526 #5508 #5704
  * `-ingester.read-path-cpu-utilization-limit`
  * `-ingester.read-path-memory-utilization-limit`
  * `-ingester.log-utilization-based-limiter-cpu-samples`
* [FEATURE] Ruler: Support filtering results from rule status endpoint by `file`, `rule_group` and `rule_name`. #5291
* [FEATURE] Ingester: add experimental support for creating tokens by using spread minimizing strategy. This can be enabled with `-ingester.ring.token-generation-strategy: spread-minimizing` and `-ingester.ring.spread-minimizing-zones: <all available zones>`. In that case `-ingester.ring.tokens-file-path` must be empty. #5308 #5324
* [FEATURE] Storegateway: Persist sparse index-headers to disk and read from disk on index-header loads instead of reconstructing. #5465 #5651
* [FEATURE] Ingester: add experimental CLI flag `-ingester.ring.spread-minimizing-join-ring-in-order` that allows an ingester to register tokens in the ring only after all previous ingesters (with ID lower than its own ID) have already been registered. #5541
* [FEATURE] Ingester: add experimental support to compact the TSDB Head when the number of in-memory series is equal or greater than `-blocks-storage.tsdb.early-head-compaction-min-in-memory-series`, and the ingester estimates that the per-tenant TSDB Head compaction will reduce in-memory series by at least `-blocks-storage.tsdb.early-head-compaction-min-estimated-series-reduction-percentage`. #5371
* [FEATURE] Ingester: add new metrics for tracking native histograms in active series: `cortex_ingester_active_native_histogram_series`, `cortex_ingester_active_native_histogram_series_custom_tracker`, `cortex_ingester_active_native_histogram_buckets`, `cortex_ingester_active_native_histogram_buckets_custom_tracker`. The first 2 are the subsets of the existing and unmodified `cortex_ingester_active_series` and `cortex_ingester_active_series_custom_tracker` respectively, only tracking native histogram series, and the last 2 are the equivalents for tracking the number of buckets in native histogram series. #5318
* [FEATURE] Add experimental CLI flag `-<prefix>.s3.native-aws-auth-enabled` that allows to enable the default credentials provider chain of the AWS SDK. #5636
* [ENHANCEMENT] Overrides-exporter: Add new metrics for write path and alertmanager (`max_global_metadata_per_user`, `max_global_metadata_per_metric`, `request_rate`, `request_burst_size`, `alertmanager_notification_rate_limit`, `alertmanager_max_dispatcher_aggregation_groups`, `alertmanager_max_alerts_count`, `alertmanager_max_alerts_size_bytes`) and added flag `-overrides-exporter.enabled-metrics` to explicitly configure desired metrics, e.g. `-overrides-exporter.enabled-metrics=request_rate,ingestion_rate`. Default value for this flag is: `ingestion_rate,ingestion_burst_size,max_global_series_per_user,max_global_series_per_metric,max_global_exemplars_per_user,max_fetched_chunks_per_query,max_fetched_series_per_query,ruler_max_rules_per_rule_group,ruler_max_rule_groups_per_tenant`. #5376
* [ENHANCEMENT] Cardinality API: When zone aware replication is enabled, the label values cardinality API can now tolerate single zone failure #5178
* [ENHANCEMENT] Distributor: optimize sending requests to ingesters when incoming requests don't need to be modified. #5137 #5389
* [ENHANCEMENT] Add advanced CLI flags to control gRPC client behaviour: #5161
  * `-<prefix>.connect-timeout`
  * `-<prefix>.connect-backoff-base-delay`
  * `-<prefix>.connect-backoff-max-delay`
  * `-<prefix>.initial-stream-window-size`
  * `-<prefix>.initial-connection-window-size`
* [ENHANCEMENT] Query-frontend: added "response_size_bytes" field to "query stats" log. #5196
* [ENHANCEMENT] Querier: Refine error messages for per-tenant query limits, informing the user of the preferred strategy for not hitting the limit, in addition to how they may tweak the limit. #5059
* [ENHANCEMENT] Distributor: optimize sending of requests to ingesters by reusing memory buffers for marshalling requests. #5195 #5389
* [ENHANCEMENT] Querier: add experimental `-querier.minimize-ingester-requests` option to initially query only the minimum set of ingesters required to reach quorum. #5202 #5259 #5263
* [ENHANCEMENT] Querier: improve error message when streaming chunks from ingesters to queriers and a query limit is reached. #5245
* [ENHANCEMENT] Use new data structure for labels, to reduce memory consumption. #3555
* [ENHANCEMENT] Update alpine base image to 3.18.2. #5276
* [ENHANCEMENT] Ruler: add `cortex_ruler_sync_rules_duration_seconds` metric, tracking the time spent syncing all rule groups owned by the ruler instance. #5311
* [ENHANCEMENT] Store-gateway: add experimental `blocks-storage.bucket-store.index-header-lazy-loading-concurrency` config option to limit the number of concurrent index-headers loads when lazy loading. #5313 #5605
* [ENHANCEMENT] Ingester and querier: improve level of detail in traces emitted for queries that hit ingesters. #5315
* [ENHANCEMENT] Querier: add `cortex_querier_queries_rejected_total` metric that counts the number of queries rejected due to hitting a limit (eg. max series per query or max chunks per query). #5316 #5440 #5450
* [ENHANCEMENT] Querier: add experimental `-querier.minimize-ingester-requests-hedging-delay` option to initiate requests to further ingesters when request minimisation is enabled and not all initial requests have completed. #5368
* [ENHANCEMENT] Clarify docs for `-ingester.client.*` flags to make it clear that these are used by both queriers and distributors. #5375
* [ENHANCEMENT] Querier and store-gateway: add experimental support for streaming chunks from store-gateways to queriers while evaluating queries. This can be enabled with `-querier.prefer-streaming-chunks-from-store-gateways=true`. #5182
* [ENHANCEMENT] Querier: enforce `max-chunks-per-query` limit earlier in query processing when streaming chunks from ingesters to queriers to avoid unnecessarily consuming resources for queries that will be aborted. #5369 #5447
* [ENHANCEMENT] Ingester: added `cortex_ingester_shipper_last_successful_upload_timestamp_seconds` metric tracking the last successful TSDB block uploaded to the bucket (unix timestamp in seconds). #5396
* [ENHANCEMENT] Ingester: Add two metrics tracking resource utilization calculated by utilization based limiter: #5496
  * `cortex_ingester_utilization_limiter_current_cpu_load`: The current exponential weighted moving average of the ingester's CPU load
  * `cortex_ingester_utilization_limiter_current_memory_usage_bytes`: The current ingester memory utilization
* [ENHANCEMENT] Ruler: added `insight=true` field to ruler's prometheus component for rule evaluation logs. #5510
* [ENHANCEMENT] Distributor Ingester: Add metrics to count the number of requests rejected for hitting per-instance limits, `cortex_distributor_instance_rejected_requests_total` and `cortex_ingester_instance_rejected_requests_total` respectively. #5551
* [ENHANCEMENT] Distributor: add support for ingesting exponential histograms that are over the native histogram scale limit of 8 in OpenTelemetry format by downscaling them. #5532 #5607
* [ENHANCEMENT] General: buffered logging: #5506
  * `-log.buffered`: Enable buffered logging
* [ENHANCEMENT] Distributor: add more detailed information to traces generated while processing OTLP write requests. #5539
<<<<<<< HEAD
* [ENHANCEMENT] Distributor: improve performance ingesting OTLP payloads. #5531
* [ENHANCEMENT] Ingester: Cache ingest tenant shard count until after a head compaction to prevent an artificial limiting due the ingester-per-series limit decreasing as tenant shards increase. #5579
=======
* [ENHANCEMENT] Distributor: improve performance ingesting OTLP payloads. #5531 #5607 #5616
* [ENHANCEMENT] Ingester: optimize label-values with matchers call when number of matched series is small. #5600
* [ENHANCEMENT] Compactor: Delete bucket-index, markers and debug files if there are no blocks left in the bucket index. This cleanup must be enabled by using `-compactor.no-blocks-file-cleanup-enabled` option. #5648
* [ENHANCEMENT] Ingester: reduce memory usage of active series tracker. #5665
* [ENHANCEMENT] Store-gateway: added `-store-gateway.sharding-ring.auto-forget-enabled` configuration parameter to control whether store-gateway auto-forget feature should be enabled or disabled (enabled by default). #5702
>>>>>>> aafefa63
* [BUGFIX] Ingester: Handle when previous ring state is leaving and the number of tokens has changed. #5204
* [BUGFIX] Querier: fix issue where queries that use the `timestamp()` function fail with `execution: attempted to read series at index 0 from stream, but the stream has already been exhausted` if streaming chunks from ingesters to queriers is enabled. #5370
* [BUGFIX] memberlist: bring back `memberlist_client_kv_store_count` metric that used to exist in Cortex, but got lost during dskit updates before Mimir 2.0. #5377
* [BUGFIX] Querier: Pass on HTTP 503 query response code. #5364
* [BUGFIX] Store-gateway: Fix issue where stopping a store-gateway could cause all store-gateways to unload all blocks. #5464
* [BUGFIX] Allocate ballast in smaller blocks to avoid problem when entire ballast was kept in memory working set. #5565
* [BUGFIX] Querier: Retry frontend result notification when an error is returned. #5591
* [BUGFIX] Querier: fix issue where `cortex_ingester_client_request_duration_seconds` metric did not include streaming query requests that did not return any series. #5695
* [BUGFIX] Ingester: Fix ActiveSeries tracker double-counting series that have been deleted from the Head while still being active and then recreated again. #5678

### Mixin

* [CHANGE] Dashboards: show all workloads in selected namespace on "rollout progress" dashboard. #5113
* [CHANGE] Dashboards: show the number of updated and ready pods for each workload in the "rollout progress" panel on the "rollout progress" dashboard. #5113
* [CHANGE] Dashboards: removed "Query results cache misses" panel on the "Mimir / Queries" dashboard. #5423
* [CHANGE] Dashboards: default to shared crosshair on all dashboards. #5489
* [CHANGE] Dashboards: sort variable drop-down lists from A to Z, rather than Z to A. #5490
* [CHANGE] Alerts: removed `MimirProvisioningTooManyActiveSeries` alert. You should configure `-ingester.instance-limits.max-series` and rely on `MimirIngesterReachingSeriesLimit` alert instead. #5593
* [CHANGE] Alerts: removed `MimirProvisioningTooManyWrites` alert. The alerting threshold used in this alert was chosen arbitrarily and ingesters receiving an higher number of samples / sec don't necessarily have any issue. You should rely on SLOs metrics and alerts instead. #5706
* [ENHANCEMENT] Dashboards: adjust layout of "rollout progress" dashboard panels so that the "rollout progress" panel doesn't require scrolling. #5113
* [ENHANCEMENT] Dashboards: show container name first in "pods count per version" panel on "rollout progress" dashboard. #5113
* [ENHANCEMENT] Dashboards: show time spend waiting for turn when lazy loading index headers in the "index-header lazy load gate latency" panel on the "queries" dashboard. #5313
* [ENHANCEMENT] Dashboards: split query results cache hit ratio by request type in "Query results cache hit ratio" panel on the "Mimir / Queries" dashboard. #5423
* [ENHANCEMENT] Dashboards: add "rejected queries" panel to "queries" dashboard. #5429
* [ENHANCEMENT] Dashboards: add native histogram active series and active buckets to "tenants" dashboard. #5543
* [ENHANCEMENT] Dashboards: add panels to "Mimir / Writes" for requests rejected for per-instance limits. #5638
* [ENHANCEMENT] Dashboards: rename "Blocks currently loaded" to "Blocks currently owned" in the "Mimir / Queries" dashboard. #5705
* [BUGFIX] Alerts: fix `MimirIngesterRestarts` to fire only when the ingester container is restarted, excluding the cases the pod is rescheduled. #5397
* [BUGFIX] Dashboards: fix "unhealthy pods" panel on "rollout progress" dashboard showing only a number rather than the name of the workload and the number of unhealthy pods if only one workload has unhealthy pods. #5113 #5200
* [BUGFIX] Alerts: fixed `MimirIngesterHasNotShippedBlocks` and `MimirIngesterHasNotShippedBlocksSinceStart` alerts. #5396
* [BUGFIX] Alerts: Fix `MimirGossipMembersMismatch` to include `admin-api` pods so that it does not always fire in GEM deployments. #5641

### Jsonnet

* [CHANGE] Removed `_config.querier.concurrency` configuration option and replaced it with `_config.querier_max_concurrency` and `_config.ruler_querier_max_concurrency` to allow to easily fine tune it for different querier deployments. #5322
* [CHANGE] Change `_config.multi_zone_ingester_max_unavailable` to 50. #5327
* [CHANGE] Change distributors rolling update strategy configuration: `maxSurge` and `maxUnavailable` are set to `15%` and `0`. #5714
* [FEATURE] Alertmanager: Add horizontal pod autoscaler config, that can be enabled using `autoscaling_alertmanager_enabled: true`. #5194 #5249
* [ENHANCEMENT] Enable the `track_sizes` feature for Memcached pods to help determine cache efficiency. #5209
* [ENHANCEMENT] Add per-container map for environment variables. #5181
* [ENHANCEMENT] Add `PodDisruptionBudget`s for compactor, continuous-test, distributor, overrides-exporter, querier, query-frontend, query-scheduler, rollout-operator, ruler, ruler-querier, ruler-query-frontend, ruler-query-scheduler, and all memcached workloads. #5098
* [ENHANCEMENT] Ruler: configure the ruler storage cache when the metadata cache is enabled. #5326 #5334
* [ENHANCEMENT] Shuffle-sharding: ingester shards in user-classes can now be configured to target different series and limit percentage utilization through `_config.shuffle_sharding.target_series_per_ingester` and `_config.shuffle_sharding.target_utilization_percentage` values. #5470
* [ENHANCEMENT] Distributor: allow adjustment of the targeted CPU usage as a percentage of requested CPU. This can be adjusted with `_config.autoscaling_distributor_cpu_target_utilization`. #5525
* [ENHANCEMENT] Ruler: add configuration option `_config.ruler_remote_evaluation_max_query_response_size_bytes` to easily set the maximum query response size allowed (in bytes). #5592
* [ENHANCEMENT] Distributor: dynamically set `GOMAXPROCS` based on the CPU request. This should reduce distributor CPU utilization, assuming the CPU request is set to a value close to the actual utilization. #5588
* [ENHANCEMENT] Querier: dynamically set `GOMAXPROCS` based on the CPU request. This should reduce noisy neighbour issues created by the querier, whose CPU utilization could eventually saturate the Kubernetes node if unbounded. #5646 #5658
* [ENHANCEMENT] Allow to remove an entry from the configured environment variable for a given component, setting the environment value to `null` in the `*_env_map` objects (e.g. `store_gateway_env_map+:: { 'field': null}`). #5599
* [ENHANCEMENT] Allow overriding the default number of replicas for `etcd`.
* [ENHANCEMENT] Memcached: reduce memory request for results, chunks and metadata caches. The requested memory is 5% greater than the configured memcached max cache size. #5661
* [ENHANCEMENT] Autoscaling: Add the following configuration options to fine tune autoscaler target utilization: #5679 #5682 #5689
  * `autoscaling_querier_target_utilization` (defaults to `0.75`)
  * `autoscaling_mimir_read_target_utilization` (defaults to `0.75`)
  * `autoscaling_ruler_querier_cpu_target_utilization` (defaults to `1`)
  * `autoscaling_distributor_memory_target_utilization` (defaults to `1`)
  * `autoscaling_ruler_cpu_target_utilization` (defaults to `1`)
  * `autoscaling_query_frontend_cpu_target_utilization` (defaults to `1`)
  * `autoscaling_ruler_query_frontend_cpu_target_utilization` (defaults to `1`)
  * `autoscaling_alertmanager_cpu_target_utilization` (defaults to `1`)
* [ENHANCEMENT] Gossip-ring: add appProtocol for istio compatibility. #5680
* [ENHANCEMENT] Add _config.commonConfig to allow adding common configuration parameters for all Mimir components. #5703
* [ENHANCEMENT] Update rollout-operator to `v0.7.0`. #5718
* [BUGFIX] Fix compilation when index, chunks or metadata caches are disabled. #5710

### Mimirtool

### Mimir Continuous Test

### Query-tee

* [CHANGE] Proxy `Content-Type` response header from backend. Previously `Content-Type: text/plain; charset=utf-8` was returned on all requests. #5183
* [CHANGE] Increase default value of `-proxy.compare-skip-recent-samples` to avoid racing with recording rule evaluation. #5561
* [CHANGE] Add `-backend.skip-tls-verify` to optionally skip TLS verification on backends. #5656

### Documentation

* [CHANGE] Fix reference to `get-started` documentation directory. #5476
* [CHANGE] Fix link to external OTLP/HTTP documentation.
* [ENHANCEMENT] Improved `MimirRulerTooManyFailedQueries` runbook. #5586
* [ENHANCEMENT] Improved "Recover accidentally deleted blocks" runbook. #5620
* [ENHANCEMENT] Documented options and trade-offs to query label names and values. #5582
* [ENHANCEMENT] Improved `MimirRequestErrors` runbook for alertmanager. #5694

### Tools

* [CHANGE] copyblocks: add support for S3 and the ability to copy between different object storage services. Due to this, the `-source-service` and `-destination-service` flags are now required and the `-service` flag has been removed. #5486
* [FEATURE] undelete_block_gcs: Added new tool for undeleting blocks on GCS storage. #5610
* [ENHANCEMENT] ulidtime: add -seconds flag to print timestamps as Unix timestamps. #5621
* [ENHANCEMENT] ulidtime: exit with status code 1 if some ULIDs can't be parsed. #5621
* [ENHANCEMENT] tsdb-index-toc: added index-header size estimates. #5652
* [BUGFIX] Stop tools from panicking when `-help` flag is passed. #5412
* [BUGFIX] Remove github.com/golang/glog command line flags from tools. #5413

## 2.9.0

### Grafana Mimir

* [CHANGE] Store-gateway: change expanded postings, postings, and label values index cache key format. These caches will be invalidated when rolling out the new Mimir version. #4770 #4978 #5037
* [CHANGE] Distributor: remove the "forwarding" feature as it isn't necessary anymore. #4876
* [CHANGE] Query-frontend: Change the default value of `-query-frontend.query-sharding-max-regexp-size-bytes` from `0` to `4096`. #4932
* [CHANGE] Querier: `-querier.query-ingesters-within` has been moved from a global flag to a per-tenant override. #4287
* [CHANGE] Querier: Use `-blocks-storage.tsdb.retention-period` instead of `-querier.query-ingesters-within` for calculating the lookback period for shuffle sharded ingesters. Setting `-querier.query-ingesters-within=0` no longer disables shuffle sharding on the read path. #4287
* [CHANGE] Block upload: `/api/v1/upload/block/{block}/files` endpoint now allows file uploads with no `Content-Length`. #4956
* [CHANGE] Store-gateway: deprecate configuration parameters for chunk pooling, they will be removed in Mimir 2.11. The following options are now also ignored: #4996
  * `-blocks-storage.bucket-store.max-chunk-pool-bytes`
  * `-blocks-storage.bucket-store.chunk-pool-min-bucket-size-bytes`
  * `-blocks-storage.bucket-store.chunk-pool-max-bucket-size-bytes`
* [CHANGE] Store-gateway: remove metrics `cortex_bucket_store_chunk_pool_requested_bytes_total` and `cortex_bucket_store_chunk_pool_returned_bytes_total`. #4996
* [CHANGE] Compactor: change default of `-compactor.partial-block-deletion-delay` to `1d`. This will automatically clean up partial blocks that were a result of failed block upload or deletion. #5026
* [CHANGE] Compactor: the deprecated configuration parameter `-compactor.consistency-delay` has been removed. #5050
* [CHANGE] Store-gateway: the deprecated configuration parameter `-blocks-storage.bucket-store.consistency-delay` has been removed. #5050
* [CHANGE] The configuration parameter `-blocks-storage.bucket-store.bucket-index.enabled` has been deprecated and will be removed in Mimir 2.11. Mimir is running by default with the bucket index enabled since version 2.0, and starting from the version 2.11 it will not be possible to disable it. #5051
* [CHANGE] The configuration parameters `-querier.iterators` and `-query.batch-iterators` have been deprecated and will be removed in Mimir 2.11. Mimir runs by default with `-querier.batch-iterators=true`, and starting from version 2.11 it will not be possible to change this. #5114
* [CHANGE] Compactor: change default of `-compactor.first-level-compaction-wait-period` to 25m. #5128
* [CHANGE] Ruler: changed default of `-ruler.poll-interval` from `1m` to `10m`. Starting from this release, the configured rule groups will also be re-synced each time they're modified calling the ruler configuration API. #5170
* [FEATURE] Query-frontend: add `-query-frontend.log-query-request-headers` to enable logging of request headers in query logs. #5030
* [ENHANCEMENT] Add per-tenant limit `-validation.max-native-histogram-buckets` to be able to ignore native histogram samples that have too many buckets. #4765
* [ENHANCEMENT] Store-gateway: reduce memory usage in some LabelValues calls. #4789
* [ENHANCEMENT] Store-gateway: add a `stage` label to the metric `cortex_bucket_store_series_data_touched`. This label now applies to `data_type="chunks"` and `data_type="series"`. The `stage` label has 2 values: `processed` - the number of series that parsed - and `returned` - the number of series selected from the processed bytes to satisfy the query. #4797 #4830
* [ENHANCEMENT] Distributor: make `__meta_tenant_id` label available in relabeling rules configured via `metric_relabel_configs`. #4725
* [ENHANCEMENT] Compactor: added the configurable limit `compactor.block-upload-max-block-size-bytes` or `compactor_block_upload_max_block_size_bytes` to limit the byte size of uploaded or validated blocks. #4680
* [ENHANCEMENT] Querier: reduce CPU utilisation when shuffle sharding is enabled with large shard sizes. #4851
* [ENHANCEMENT] Packaging: facilitate configuration management by instructing systemd to start mimir with a configuration file. #4810
* [ENHANCEMENT] Store-gateway: reduce memory allocations when looking up postings from cache. #4861 #4869 #4962 #5047
* [ENHANCEMENT] Store-gateway: retain only necessary bytes when reading series from the bucket. #4926
* [ENHANCEMENT] Ingester, store-gateway: clear the shutdown marker after a successful shutdown to enable reusing their persistent volumes in case the ingester or store-gateway is restarted. #4985
* [ENHANCEMENT] Store-gateway, query-frontend: Reduced memory allocations when looking up cached entries from Memcached. #4862
* [ENHANCEMENT] Alertmanager: Add additional template function `queryFromGeneratorURL` returning query URL decoded query from the `GeneratorURL` field of an alert. #4301
* [ENHANCEMENT] Ruler: added experimental ruler storage cache support. The cache should reduce the number of "list objects" API calls issued to the object storage when there are 2+ ruler replicas running in a Mimir cluster. The cache can be configured setting `-ruler-storage.cache.*` CLI flags or their respective YAML config options. #4950 #5054
* [ENHANCEMENT] Store-gateway: added HTTP `/store-gateway/prepare-shutdown` endpoint for gracefully scaling down of store-gateways. A gauge `cortex_store_gateway_prepare_shutdown_requested` has been introduced for tracing this process. #4955
* [ENHANCEMENT] Updated Kuberesolver dependency (github.com/sercand/kuberesolver) from v2.4.0 to v4.0.0 and gRPC dependency (google.golang.org/grpc) from v1.47.0 to v1.53.0. #4922
* [ENHANCEMENT] Introduced new options for logging HTTP request headers: `-server.log-request-headers` enables logging HTTP request headers, `-server.log-request-headers-exclude-list` lists headers which should not be logged. #4922
* [ENHANCEMENT] Block upload: `/api/v1/upload/block/{block}/files` endpoint now disables read and write HTTP timeout, overriding `-server.http-read-timeout` and `-server.http-write-timeout` values. This is done to allow large file uploads to succeed. #4956
* [ENHANCEMENT] Alertmanager: Introduce new metrics from upstream. #4918
  * `cortex_alertmanager_notifications_failed_total` (added `reason` label)
  * `cortex_alertmanager_nflog_maintenance_total`
  * `cortex_alertmanager_nflog_maintenance_errors_total`
  * `cortex_alertmanager_silences_maintenance_total`
  * `cortex_alertmanager_silences_maintenance_errors_total`
* [ENHANCEMENT] Add native histogram support for `cortex_request_duration_seconds` metric family. #4987
* [ENHANCEMENT] Ruler: do not list rule groups in the object storage for disabled tenants. #5004
* [ENHANCEMENT] Query-frontend and querier: add HTTP API endpoint `<prometheus-http-prefix>/api/v1/format_query` to format a PromQL query. #4373
* [ENHANCEMENT] Query-frontend: Add `cortex_query_frontend_regexp_matcher_count` and `cortex_query_frontend_regexp_matcher_optimized_count` metrics to track optimization of regular expression label matchers. #4813
* [ENHANCEMENT] Alertmanager: Add configuration option to enable or disable the deletion of alertmanager state from object storage. This is useful when migrating alertmanager tenants from one cluster to another, because it avoids a condition where the state object is copied but then deleted before the configuration object is copied. #4989
* [ENHANCEMENT] Querier: only use the minimum set of chunks from ingesters when querying, and cancel unnecessary requests to ingesters sooner if we know their results won't be used. #5016
* [ENHANCEMENT] Add `-enable-go-runtime-metrics` flag to expose all go runtime metrics as Prometheus metrics. #5009
* [ENHANCEMENT] Ruler: trigger a synchronization of tenant's rule groups as soon as they change the rules configuration via API. This synchronization is in addition of the periodic syncing done every `-ruler.poll-interval`. The new behavior is enabled by default, but can be disabled with `-ruler.sync-rules-on-changes-enabled=false` (configurable on a per-tenant basis too). If you disable the new behaviour, then you may want to revert `-ruler.poll-interval` to `1m`. #4975 #5053 #5115 #5170
* [ENHANCEMENT] Distributor: Improve invalid tenant shard size error message. #5024
* [ENHANCEMENT] Store-gateway: record index header loading time separately in `cortex_bucket_store_series_request_stage_duration_seconds{stage="load_index_header"}`. Now index header loading will be visible in the "Mimir / Queries" dashboard in the "Series request p99/average latency" panels. #5011 #5062
* [ENHANCEMENT] Querier and ingester: add experimental support for streaming chunks from ingesters to queriers while evaluating queries. This can be enabled with `-querier.prefer-streaming-chunks=true`. #4886 #5078 #5094 #5126
* [ENHANCEMENT] Update Docker base images from `alpine:3.17.3` to `alpine:3.18.0`. #5065
* [ENHANCEMENT] Compactor: reduced the number of "object exists" API calls issued by the compactor to the object storage when syncing block's `meta.json` files. #5063
* [ENHANCEMENT] Distributor: Push request rate limits (`-distributor.request-rate-limit` and `-distributor.request-burst-size`) and their associated YAML configuration are now stable. #5124
* [ENHANCEMENT] Go: updated to 1.20.5. #5185
* [ENHANCEMENT] Update alpine base image to 3.18.2. #5274 #5276
* [BUGFIX] Metadata API: Mimir will now return an empty object when no metadata is available, matching Prometheus. #4782
* [BUGFIX] Store-gateway: add collision detection on expanded postings and individual postings cache keys. #4770
* [BUGFIX] Ruler: Support the `type=alert|record` query parameter for the API endpoint `<prometheus-http-prefix>/api/v1/rules`. #4302
* [BUGFIX] Backend: Check that alertmanager's data-dir doesn't overlap with bucket-sync dir. #4921
* [BUGFIX] Alertmanager: Allow to rate-limit webex, telegram and discord notifications. #4979
* [BUGFIX] Store-gateway: panics when decoding LabelValues responses that contain more than 655360 values. These responses are no longer cached. #5021
* [BUGFIX] Querier: don't leak memory when processing query requests from query-frontends (ie. when the query-scheduler is disabled). #5199

### Documentation

* [ENHANCEMENT] Improve `MimirIngesterReachingTenantsLimit` runbook. #4744 #4752
* [ENHANCEMENT] Add `symbol table size exceeds` case to `MimirCompactorHasNotSuccessfullyRunCompaction` runbook. #4945
* [ENHANCEMENT] Clarify which APIs use query sharding. #4948

### Mixin

* [CHANGE] Alerts: Remove `MimirQuerierHighRefetchRate`. #4980
* [CHANGE] Alerts: Remove `MimirTenantHasPartialBlocks`. This is obsoleted by the changed default of `-compactor.partial-block-deletion-delay` to `1d`, which will auto remediate this alert. #5026
* [ENHANCEMENT] Alertmanager dashboard: display active aggregation groups #4772
* [ENHANCEMENT] Alerts: `MimirIngesterTSDBWALCorrupted` now only fires when there are more than one corrupted WALs in single-zone deployments and when there are more than two zones affected in multi-zone deployments. #4920
* [ENHANCEMENT] Alerts: added labels to duplicated `MimirRolloutStuck` and `MimirCompactorHasNotUploadedBlocks` rules in order to distinguish them. #5023
* [ENHANCEMENT] Dashboards: fix holes in graph for lightly loaded clusters #4915
* [ENHANCEMENT] Dashboards: allow configuring additional services for the Rollout Progress dashboard. #5007
* [ENHANCEMENT] Alerts: do not fire `MimirAllocatingTooMuchMemory` alert for any matching container outside of namespaces where Mimir is running. #5089
* [BUGFIX] Dashboards: show cancelled requests in a different color to successful requests in throughput panels on dashboards. #5039
* [BUGFIX] Dashboards: fix dashboard panels that showed percentages with axes from 0 to 10000%. #5084
* [BUGFIX] Remove dependency on upstream Kubernetes mixin. #4732

### Jsonnet

* [CHANGE] Ruler: changed ruler autoscaling policy, extended scale down period from 60s to 600s. #4786
* [CHANGE] Update to v0.5.0 rollout-operator. #4893
* [CHANGE] Backend: add `alertmanager_args` to `mimir-backend` when running in read-write deployment mode. Remove hardcoded `filesystem` alertmanager storage. This moves alertmanager's data-dir to `/data/alertmanager` by default. #4907 #4921
* [CHANGE] Remove `-pdb` suffix from `PodDisruptionBudget` names. This will create new `PodDisruptionBudget` resources. Make sure to prune the old resources; otherwise, rollouts will be blocked. #5109
* [CHANGE] Query-frontend: enable query sharding for cardinality estimation via `-query-frontend.query-sharding-target-series-per-shard` by default if the results cache is enabled. #5128
* [ENHANCEMENT] Ingester: configure `-blocks-storage.tsdb.head-compaction-interval=15m` to spread TSDB head compaction over a wider time range. #4870
* [ENHANCEMENT] Ingester: configure `-blocks-storage.tsdb.wal-replay-concurrency` to CPU request minus 1. #4864
* [ENHANCEMENT] Compactor: configure `-compactor.first-level-compaction-wait-period` to TSDB head compaction interval plus 10 minutes. #4872
* [ENHANCEMENT] Store-gateway: set `GOMEMLIMIT` to the memory request value. This should reduce the likelihood the store-gateway may go out of memory, at the cost of an higher CPU utilization due to more frequent garbage collections when the memory utilization gets closer or above the configured requested memory. #4971
* [ENHANCEMENT] Store-gateway: dynamically set `GOMAXPROCS` based on the CPU request. This should reduce the likelihood a high load on the store-gateway will slow down the entire Kubernetes node. #5104
* [ENHANCEMENT] Store-gateway: add `store_gateway_lazy_loading_enabled` configuration option which combines disabled lazy-loading and reducing blocks sync concurrency. Reducing blocks sync concurrency improves startup times with disabled lazy loading on HDDs. #5025
* [ENHANCEMENT] Update `rollout-operator` image to `v0.6.0`. #5155
* [BUGFIX] Backend: configure `-ruler.alertmanager-url` to `mimir-backend` when running in read-write deployment mode. #4892
* [ENHANCEMENT] Memcached: don't overwrite upsteam memcached statefulset jsonnet to allow chosing between antiAffinity and topologySpreadConstraints.

### Mimirtool

* [CHANGE] check rules: will fail on duplicate rules when `--strict` is provided. #5035
* [FEATURE] sync/diff can now include/exclude namespaces based on a regular expression using `--namespaces-regex` and `--ignore-namespaces-regex`. #5100
* [ENHANCEMENT] analyze prometheus: allow to specify `-prometheus-http-prefix`. #4966
* [ENHANCEMENT] analyze grafana: allow to specify `--folder-title` to limit dashboards analysis based on their exact folder title. #4973

### Tools

* [CHANGE] copyblocks: copying between Azure Blob Storage buckets is now supported in addition to copying between Google Cloud Storage buckets. As a result, the `--service` flag is now required to be specified (accepted values are `gcs` or `abs`). #4756

## 2.8.0

### Grafana Mimir

* [CHANGE] Ingester: changed experimental CLI flag from `-out-of-order-blocks-external-label-enabled` to `-ingester.out-of-order-blocks-external-label-enabled` #4440
* [CHANGE] Store-gateway: The following metrics have been removed: #4332
  * `cortex_bucket_store_series_get_all_duration_seconds`
  * `cortex_bucket_store_series_merge_duration_seconds`
* [CHANGE] Ingester: changed default value of `-blocks-storage.tsdb.retention-period` from `24h` to `13h`. If you're running Mimir with a custom configuration and you're overriding `-querier.query-store-after` to a value greater than the default `12h` then you should increase `-blocks-storage.tsdb.retention-period` accordingly. #4382
* [CHANGE] Ingester: the configuration parameter `-blocks-storage.tsdb.max-tsdb-opening-concurrency-on-startup` has been deprecated and will be removed in Mimir 2.10. #4445
* [CHANGE] Query-frontend: Cached results now contain timestamp which allows Mimir to check if cached results are still valid based on current TTL configured for tenant. Results cached by previous Mimir version are used until they expire from cache, which can take up to 7 days. If you need to use per-tenant TTL sooner, please flush results cache manually. #4439
* [CHANGE] Ingester: the `cortex_ingester_tsdb_wal_replay_duration_seconds` metrics has been removed. #4465
* [CHANGE] Query-frontend and ruler: use protobuf internal query result payload format by default. This feature is no longer considered experimental. #4557 #4709
* [CHANGE] Ruler: reject creating federated rule groups while tenant federation is disabled. Previously the rule groups would be silently dropped during bucket sync. #4555
* [CHANGE] Compactor: the `/api/v1/upload/block/{block}/finish` endpoint now returns a `429` status code when the compactor has reached the limit specified by `-compactor.max-block-upload-validation-concurrency`. #4598
* [CHANGE] Compactor: when starting a block upload the maximum byte size of the block metadata provided in the request body is now limited to 1 MiB. If this limit is exceeded a `413` status code is returned. #4683
* [CHANGE] Store-gateway: cache key format for expanded postings has changed. This will invalidate the expanded postings in the index cache when deployed. #4667
* [FEATURE] Cache: Introduce experimental support for using Redis for results, chunks, index, and metadata caches. #4371
* [FEATURE] Vault: Introduce experimental integration with Vault to fetch secrets used to configure TLS for clients. Server TLS secrets will still be read from a file. `tls-ca-path`, `tls-cert-path` and `tls-key-path` will denote the path in Vault for the following CLI flags when `-vault.enabled` is true: #4446.
  * `-distributor.ha-tracker.etcd.*`
  * `-distributor.ring.etcd.*`
  * `-distributor.forwarding.grpc-client.*`
  * `-querier.store-gateway-client.*`
  * `-ingester.client.*`
  * `-ingester.ring.etcd.*`
  * `-querier.frontend-client.*`
  * `-query-frontend.grpc-client-config.*`
  * `-query-frontend.results-cache.redis.*`
  * `-blocks-storage.bucket-store.index-cache.redis.*`
  * `-blocks-storage.bucket-store.chunks-cache.redis.*`
  * `-blocks-storage.bucket-store.metadata-cache.redis.*`
  * `-compactor.ring.etcd.*`
  * `-store-gateway.sharding-ring.etcd.*`
  * `-ruler.client.*`
  * `-ruler.alertmanager-client.*`
  * `-ruler.ring.etcd.*`
  * `-ruler.query-frontend.grpc-client-config.*`
  * `-alertmanager.sharding-ring.etcd.*`
  * `-alertmanager.alertmanager-client.*`
  * `-memberlist.*`
  * `-query-scheduler.grpc-client-config.*`
  * `-query-scheduler.ring.etcd.*`
  * `-overrides-exporter.ring.etcd.*`
* [FEATURE] Distributor, ingester, querier, query-frontend, store-gateway: add experimental support for native histograms. Requires that the experimental protobuf query result response format is enabled by `-query-frontend.query-result-response-format=protobuf` on the query frontend. #4286 #4352 #4354 #4376 #4377 #4387 #4396 #4425 #4442 #4494 #4512 #4513 #4526
* [FEATURE] Added `-<prefix>.s3.storage-class` flag to configure the S3 storage class for objects written to S3 buckets. #4300
* [FEATURE] Add `freebsd` to the target OS when generating binaries for a Mimir release. #4654
* [FEATURE] Ingester: Add `prepare-shutdown` endpoint which can be used as part of Kubernetes scale down automations. #4718
* [ENHANCEMENT] Add timezone information to Alpine Docker images. #4583
* [ENHANCEMENT] Ruler: Sync rules when ruler JOINING the ring instead of ACTIVE, In order to reducing missed rule iterations during ruler restarts. #4451
* [ENHANCEMENT] Allow to define service name used for tracing via `JAEGER_SERVICE_NAME` environment variable. #4394
* [ENHANCEMENT] Querier and query-frontend: add experimental, more performant protobuf query result response format enabled with `-query-frontend.query-result-response-format=protobuf`. #4304 #4318 #4375
* [ENHANCEMENT] Compactor: added experimental configuration parameter `-compactor.first-level-compaction-wait-period`, to configure how long the compactor should wait before compacting 1st level blocks (uploaded by ingesters). This configuration option allows to reduce the chances compactor begins compacting blocks before all ingesters have uploaded their blocks to the storage. #4401
* [ENHANCEMENT] Store-gateway: use more efficient chunks fetching and caching. #4255
* [ENHANCEMENT] Query-frontend and ruler: add experimental, more performant protobuf internal query result response format enabled with `-ruler.query-frontend.query-result-response-format=protobuf`. #4331
* [ENHANCEMENT] Ruler: increased tolerance for missed iterations on alerts, reducing the chances of flapping firing alerts during ruler restarts. #4432
* [ENHANCEMENT] Optimized `.*` and `.+` regular expression label matchers. #4432
* [ENHANCEMENT] Optimized regular expression label matchers with alternates (e.g. `a|b|c`). #4647
* [ENHANCEMENT] Added an in-memory cache for regular expression matchers, to avoid parsing and compiling the same expression multiple times when used in recurring queries. #4633
* [ENHANCEMENT] Query-frontend: results cache TTL is now configurable by using `-query-frontend.results-cache-ttl` and `-query-frontend.results-cache-ttl-for-out-of-order-time-window` options. These values can also be specified per tenant. Default values are unchanged (7 days and 10 minutes respectively). #4385
* [ENHANCEMENT] Ingester: added advanced configuration parameter `-blocks-storage.tsdb.wal-replay-concurrency` representing the maximum number of CPUs used during WAL replay. #4445
* [ENHANCEMENT] Ingester: added metrics `cortex_ingester_tsdb_open_duration_seconds_total` to measure the total time it takes to open all existing TSDBs. The time tracked by this metric also includes the TSDBs WAL replay duration. #4465
* [ENHANCEMENT] Store-gateway: use streaming implementation for LabelNames RPC. The batch size for streaming is controlled by `-blocks-storage.bucket-store.batch-series-size`. #4464
* [ENHANCEMENT] Memcached: Add support for TLS or mTLS connections to cache servers. #4535
* [ENHANCEMENT] Compactor: blocks index files are now validated for correctness for blocks uploaded via the TSDB block upload feature. #4503
* [ENHANCEMENT] Compactor: block chunks and segment files are now validated for correctness for blocks uploaded via the TSDB block upload feature. #4549
* [ENHANCEMENT] Ingester: added configuration options to configure the "postings for matchers" cache of each compacted block queried from ingesters: #4561
  * `-blocks-storage.tsdb.block-postings-for-matchers-cache-ttl`
  * `-blocks-storage.tsdb.block-postings-for-matchers-cache-size`
  * `-blocks-storage.tsdb.block-postings-for-matchers-cache-force`
* [ENHANCEMENT] Compactor: validation of blocks uploaded via the TSDB block upload feature is now configurable on a per tenant basis: #4585
  * `-compactor.block-upload-validation-enabled` has been added, `compactor_block_upload_validation_enabled` can be used to override per tenant
  * `-compactor.block-upload.block-validation-enabled` was the previous global flag and has been removed
* [ENHANCEMENT] TSDB Block Upload: block upload validation concurrency can now be limited with `-compactor.max-block-upload-validation-concurrency`. #4598
* [ENHANCEMENT] OTLP: Add support for converting OTel exponential histograms to Prometheus native histograms. The ingestion of native histograms must be enabled, please set `-ingester.native-histograms-ingestion-enabled` to `true`. #4063 #4639
* [ENHANCEMENT] Query-frontend: add metric `cortex_query_fetched_index_bytes_total` to measure TSDB index bytes fetched to execute a query. #4597
* [ENHANCEMENT] Query-frontend: add experimental limit to enforce a max query expression size in bytes via `-query-frontend.max-query-expression-size-bytes` or `max_query_expression_size_bytes`. #4604
* [ENHANCEMENT] Query-tee: improve message logged when comparing responses and one response contains a non-JSON payload. #4588
* [ENHANCEMENT] Distributor: add ability to set per-distributor limits via `distributor_limits` block in runtime configuration in addition to the existing configuration. #4619
* [ENHANCEMENT] Querier: reduce peak memory consumption for queries that touch a large number of chunks. #4625
* [ENHANCEMENT] Query-frontend: added experimental `-query-frontend.query-sharding-max-regexp-size-bytes` limit to query-frontend. When set to a value greater than 0, query-frontend disabled query sharding for any query with a regexp matcher longer than the configured limit. #4632
* [ENHANCEMENT] Store-gateway: include statistics from LabelValues and LabelNames calls in `cortex_bucket_store_series*` metrics. #4673
* [ENHANCEMENT] Query-frontend: improve readability of distributed tracing spans. #4656
* [ENHANCEMENT] Update Docker base images from `alpine:3.17.2` to `alpine:3.17.3`. #4685
* [ENHANCEMENT] Querier: improve performance when shuffle sharding is enabled and the shard size is large. #4711
* [ENHANCEMENT] Ingester: improve performance when Active Series Tracker is in use. #4717
* [ENHANCEMENT] Store-gateway: optionally select `-blocks-storage.bucket-store.series-selection-strategy`, which can limit the impact of large posting lists (when many series share the same label name and value). #4667 #4695 #4698
* [ENHANCEMENT] Querier: Cache the converted float histogram from chunk iterator, hence there is no need to lookup chunk every time to get the converted float histogram. #4684
* [ENHANCEMENT] Ruler: Improve rule upload performance when not enforcing per-tenant rule group limits. #4828
* [ENHANCEMENT] Improved memory limit on the in-memory cache used for regular expression matchers. #4751
* [BUGFIX] Querier: Streaming remote read will now continue to return multiple chunks per frame after the first frame. #4423
* [BUGFIX] Store-gateway: the values for `stage="processed"` for the metrics `cortex_bucket_store_series_data_touched` and  `cortex_bucket_store_series_data_size_touched_bytes` when using fine-grained chunks caching is now reporting the correct values of chunks held in memory. #4449
* [BUGFIX] Compactor: fixed reporting a compaction error when compactor is correctly shut down while populating blocks. #4580
* [BUGFIX] OTLP: Do not drop exemplars of the OTLP Monotonic Sum metric. #4063
* [BUGFIX] Packaging: flag `/etc/default/mimir` and `/etc/sysconfig/mimir` as config to prevent overwrite. #4587
* [BUGFIX] Query-frontend: don't retry queries which error inside PromQL. #4643
* [BUGFIX] Store-gateway & query-frontend: report more consistent statistics for fetched index bytes. #4671
* [BUGFIX] Native histograms: fix how IsFloatHistogram determines if mimirpb.Histogram is a float histogram. #4706
* [BUGFIX] Query-frontend: fix query sharding for native histograms. #4666
* [BUGFIX] Ring status page: fixed the owned tokens percentage value displayed. #4730
* [BUGFIX] Querier: fixed chunk iterator that can return sample with wrong timestamp. #4450
* [BUGFIX] Packaging: fix preremove script preventing upgrades. #4801
* [BUGFIX] Security: updates Go to version 1.20.4 to fix CVE-2023-24539, CVE-2023-24540, CVE-2023-29400. #4903

### Mixin

* [ENHANCEMENT] Queries: Display data touched per sec in bytes instead of number of items. #4492
* [ENHANCEMENT] `_config.job_names.<job>` values can now be arrays of regular expressions in addition to a single string. Strings are still supported and behave as before. #4543
* [ENHANCEMENT] Queries dashboard: remove mention to store-gateway "streaming enabled" in panels because store-gateway only support streaming series since Mimir 2.7. #4569
* [ENHANCEMENT] Ruler: Add panel description for Read QPS panel in Ruler dashboard to explain values when in remote ruler mode. #4675
* [BUGFIX] Ruler dashboard: show data for reads from ingesters. #4543
* [BUGFIX] Pod selector regex for deployments: change `(.*-mimir-)` to `(.*mimir-)`. #4603

### Jsonnet

* [CHANGE] Ruler: changed ruler deployment max surge from `0` to `50%`, and max unavailable from `1` to `0`. #4381
* [CHANGE] Memcached connections parameters `-blocks-storage.bucket-store.index-cache.memcached.max-idle-connections`, `-blocks-storage.bucket-store.chunks-cache.memcached.max-idle-connections` and `-blocks-storage.bucket-store.metadata-cache.memcached.max-idle-connections` settings are now configured based on `max-get-multi-concurrency` and `max-async-concurrency`. #4591
* [CHANGE] Add support to use external Redis as cache. Following are some changes in the jsonnet config: #4386 #4640
  * Renamed `memcached_*_enabled` config options to `cache_*_enabled`
  * Renamed `memcached_*_max_item_size_mb` config options to `cache_*_max_item_size_mb`
  * Added `cache_*_backend` config options
* [CHANGE] Store-gateway StatefulSets with disabled multi-zone deployment are also unregistered from the ring on shutdown. This eliminated resharding during rollouts, at the cost of extra effort during scaling down store-gateways. For more information see [Scaling down store-gateways](https://grafana.com/docs/mimir/v2.7.x/operators-guide/run-production-environment/scaling-out/#scaling-down-store-gateways). #4713
* [CHANGE] Removed `$._config.querier.replicas` and `$._config.queryFrontend.replicas`. If you need to customize the number of querier or query-frontend replicas, and autoscaling is disabled, please set an override as is done for other stateless components (e.g. distributors). #5130
* [ENHANCEMENT] Alertmanager: add `alertmanager_data_disk_size` and  `alertmanager_data_disk_class` configuration options, by default no storage class is set. #4389
* [ENHANCEMENT] Update `rollout-operator` to `v0.4.0`. #4524
* [ENHANCEMENT] Update memcached to `memcached:1.6.19-alpine`. #4581
* [ENHANCEMENT] Add support for mTLS connections to Memcached servers. #4553
* [ENHANCEMENT] Update the `memcached-exporter` to `v0.11.2`. #4570
* [ENHANCEMENT] Autoscaling: Add `autoscaling_query_frontend_memory_target_utilization`, `autoscaling_ruler_query_frontend_memory_target_utilization`, and `autoscaling_ruler_memory_target_utilization` configuration options, for controlling the corresponding autoscaler memory thresholds. Each has a default of 1, i.e. 100%. #4612
* [ENHANCEMENT] Distributor: add ability to set per-distributor limits via `distributor_instance_limits` using runtime configuration. #4627
* [BUGFIX] Add missing query sharding settings for user_24M and user_32M plans. #4374

### Mimirtool

* [ENHANCEMENT] Backfill: mimirtool will now sleep and retry if it receives a 429 response while trying to finish an upload due to validation concurrency limits. #4598
* [ENHANCEMENT] `gauge` panel type is supported now in `mimirtool analyze dashboard`. #4679
* [ENHANCEMENT] Set a `User-Agent` header on requests to Mimir or Prometheus servers. #4700

### Mimir Continuous Test

* [FEATURE] Allow continuous testing of native histograms as well by enabling the flag `-tests.write-read-series-test.histogram-samples-enabled`. The metrics exposed by the tool will now have a new label called `type` with possible values of `float`, `histogram_float_counter`, `histogram_float_gauge`, `histogram_int_counter`, `histogram_int_gauge`, the list of metrics impacted: #4457
  * `mimir_continuous_test_writes_total`
  * `mimir_continuous_test_writes_failed_total`
  * `mimir_continuous_test_queries_total`
  * `mimir_continuous_test_queries_failed_total`
  * `mimir_continuous_test_query_result_checks_total`
  * `mimir_continuous_test_query_result_checks_failed_total`
* [ENHANCEMENT] Added a new metric `mimir_continuous_test_build_info` that reports version information, similar to the existing `cortex_build_info` metric exposed by other Mimir components. #4712
* [ENHANCEMENT] Add coherency for the selected ranges and instants of test queries. #4704

### Query-tee

### Documentation

* [CHANGE] Clarify what deprecation means in the lifecycle of configuration parameters. #4499
* [CHANGE] Update compactor `split-groups` and `split-and-merge-shards` recommendation on component page. #4623
* [FEATURE] Add instructions about how to configure native histograms. #4527
* [ENHANCEMENT] Runbook for MimirCompactorHasNotSuccessfullyRunCompaction extended to include scenario where compaction has fallen behind. #4609
* [ENHANCEMENT] Add explanation for QPS values for reads in remote ruler mode and writes generally, to the Ruler dashboard page. #4629
* [ENHANCEMENT] Expand zone-aware replication page to cover single physical availability zone deployments. #4631
* [FEATURE] Add instructions to use puppet module. #4610
* [FEATURE] Add documentation on how deploy mixin with terraform. #4161

### Tools

* [ENHANCEMENT] tsdb-index: iteration over index is now faster when any equal matcher is supplied. #4515

## 2.7.3

### Grafana Mimir

* [BUGFIX] Security: updates Go to version 1.20.4 to fix CVE-2023-24539, CVE-2023-24540, CVE-2023-29400. #4905

## 2.7.2

### Grafana Mimir

* [BUGFIX] Security: updated Go version to 1.20.3 to fix CVE-2023-24538 #4795

## 2.7.1

**Note**: During the release process, version 2.7.0 was tagged too early, before completing the release checklist and production testing. Release 2.7.1 doesn't include any code changes since 2.7.0, but now has proper release notes, published documentation, and has been fully tested in our production environment.

### Grafana Mimir

* [CHANGE] Ingester: the configuration parameter `-ingester.ring.readiness-check-ring-health` has been deprecated and will be removed in Mimir 2.9. #4422
* [CHANGE] Ruler: changed default value of `-ruler.evaluation-delay-duration` option from 0 to 1m. #4250
* [CHANGE] Querier: Errors with status code `422` coming from the store-gateway are propagated and not converted to the consistency check error anymore. #4100
* [CHANGE] Store-gateway: When a query hits `max_fetched_chunks_per_query` and `max_fetched_series_per_query` limits, an error with the status code `422` is created and returned. #4056
* [CHANGE] Packaging: Migrate FPM packaging solution to NFPM. Rationalize packages dependencies and add package for all binaries. #3911
* [CHANGE] Store-gateway: Deprecate flag `-blocks-storage.bucket-store.chunks-cache.subrange-size` since there's no benefit to changing the default of `16000`. #4135
* [CHANGE] Experimental support for ephemeral storage introduced in Mimir 2.6.0 has been removed. Following options are no longer available: #4252
  * `-blocks-storage.ephemeral-tsdb.*`
  * `-distributor.ephemeral-series-enabled`
  * `-distributor.ephemeral-series-matchers`
  * `-ingester.max-ephemeral-series-per-user`
  * `-ingester.instance-limits.max-ephemeral-series`
Querying with using `{__mimir_storage__="ephemeral"}` selector no longer works. All label values with `ephemeral-` prefix in `reason` label of `cortex_discarded_samples_total` metric are no longer available. Following metrics have been removed:
  * `cortex_ingester_ephemeral_series`
  * `cortex_ingester_ephemeral_series_created_total`
  * `cortex_ingester_ephemeral_series_removed_total`
  * `cortex_ingester_ingested_ephemeral_samples_total`
  * `cortex_ingester_ingested_ephemeral_samples_failures_total`
  * `cortex_ingester_memory_ephemeral_users`
  * `cortex_ingester_queries_ephemeral_total`
  * `cortex_ingester_queried_ephemeral_samples`
  * `cortex_ingester_queried_ephemeral_series`
* [CHANGE] Store-gateway: use mmap-less index-header reader by default and remove mmap-based index header reader. The following flags have changed: #4280
   * `-blocks-storage.bucket-store.index-header.map-populate-enabled` has been removed
   * `-blocks-storage.bucket-store.index-header.stream-reader-enabled` has been removed
   * `-blocks-storage.bucket-store.index-header.stream-reader-max-idle-file-handles` has been renamed to `-blocks-storage.bucket-store.index-header.max-idle-file-handles`, and the corresponding configuration file option has been renamed from `stream_reader_max_idle_file_handles` to `max_idle_file_handles`
* [CHANGE] Store-gateway: the streaming store-gateway is now enabled by default. The new default setting for `-blocks-storage.bucket-store.batch-series-size` is `5000`. #4330
* [CHANGE] Compactor: the configuration parameter `-compactor.consistency-delay` has been deprecated and will be removed in Mimir 2.9. #4409
* [CHANGE] Store-gateway: the configuration parameter `-blocks-storage.bucket-store.consistency-delay` has been deprecated and will be removed in Mimir 2.9. #4409
* [FEATURE] Ruler: added `keep_firing_for` support to alerting rules. #4099
* [FEATURE] Distributor, ingester: ingestion of native histograms. The new per-tenant limit `-ingester.native-histograms-ingestion-enabled` controls whether native histograms are stored or ignored. #4159
* [FEATURE] Query-frontend: Introduce experimental `-query-frontend.query-sharding-target-series-per-shard` to allow query sharding to take into account cardinality of similar requests executed previously. This feature uses the same cache that's used for results caching. #4121 #4177 #4188 #4254
* [ENHANCEMENT] Go: update go to 1.20.1. #4266
* [ENHANCEMENT] Ingester: added `out_of_order_blocks_external_label_enabled` shipper option to label out-of-order blocks before shipping them to cloud storage. #4182 #4297
* [ENHANCEMENT] Ruler: introduced concurrency when loading per-tenant rules configuration. This improvement is expected to speed up the ruler start up time in a Mimir cluster with a large number of tenants. #4258
* [ENHANCEMENT] Compactor: Add `reason` label to `cortex_compactor_runs_failed_total`. The value can be `shutdown` or `error`. #4012
* [ENHANCEMENT] Store-gateway: enforce `max_fetched_series_per_query`. #4056
* [ENHANCEMENT] Query-frontend: Disambiguate logs for failed queries. #4067
* [ENHANCEMENT] Query-frontend: log caller user agent in query stats logs. #4093
* [ENHANCEMENT] Store-gateway: add `data_type` label with values on `cortex_bucket_store_partitioner_extended_ranges_total`, `cortex_bucket_store_partitioner_expanded_ranges_total`, `cortex_bucket_store_partitioner_requested_ranges_total`, `cortex_bucket_store_partitioner_expanded_bytes_total`, `cortex_bucket_store_partitioner_requested_bytes_total` for `postings`, `series`, and `chunks`. #4095
* [ENHANCEMENT] Store-gateway: Reduce memory allocation rate when loading TSDB chunks from Memcached. #4074
* [ENHANCEMENT] Query-frontend: track `cortex_frontend_query_response_codec_duration_seconds` and `cortex_frontend_query_response_codec_payload_bytes` metrics to measure the time taken and bytes read / written while encoding and decoding query result payloads. #4110
* [ENHANCEMENT] Alertmanager: expose additional upstream metrics `cortex_alertmanager_dispatcher_aggregation_groups`, `cortex_alertmanager_dispatcher_alert_processing_duration_seconds`. #4151
* [ENHANCEMENT] Querier and query-frontend: add experimental, more performant protobuf internal query result response format enabled with `-query-frontend.query-result-response-format=protobuf`. #4153
* [ENHANCEMENT] Store-gateway: use more efficient chunks fetching and caching. This should reduce CPU, memory utilization, and receive bandwidth of a store-gateway. Enable with `-blocks-storage.bucket-store.chunks-cache.fine-grained-chunks-caching-enabled=true`. #4163 #4174 #4227
* [ENHANCEMENT] Query-frontend: Wait for in-flight queries to finish before shutting down. #4073 #4170
* [ENHANCEMENT] Store-gateway: added `encode` and `other` stage to `cortex_bucket_store_series_request_stage_duration_seconds` metric. #4179
* [ENHANCEMENT] Ingester: log state of TSDB when shipping or forced compaction can't be done due to unexpected state of TSDB. #4211
* [ENHANCEMENT] Update Docker base images from `alpine:3.17.1` to `alpine:3.17.2`. #4240
* [ENHANCEMENT] Store-gateway: add a `stage` label to the metrics `cortex_bucket_store_series_data_fetched`, `cortex_bucket_store_series_data_size_fetched_bytes`, `cortex_bucket_store_series_data_touched`, `cortex_bucket_store_series_data_size_touched_bytes`. This label only applies to `data_type="chunks"`. For `fetched` metrics with `data_type="chunks"` the `stage` label has 2 values: `fetched` - the chunks or bytes that were fetched from the cache or the object store, `refetched` - the chunks or bytes that had to be refetched from the cache or the object store because their size was underestimated during the first fetch. For `touched` metrics with `data_type="chunks"` the `stage` label has 2 values: `processed` - the chunks or bytes that were read from the fetched chunks or bytes and were processed in memory, `returned` - the chunks or bytes that were selected from the processed bytes to satisfy the query. #4227 #4316
* [ENHANCEMENT] Compactor: improve the partial block check related to `compactor.partial-block-deletion-delay` to potentially issue less requests to object storage. #4246
* [ENHANCEMENT] Memcached: added `-*.memcached.min-idle-connections-headroom-percentage` support to configure the minimum number of idle connections to keep open as a percentage (0-100) of the number of recently used idle connections. This feature is disabled when set to a negative value (default), which means idle connections are kept open indefinitely. #4249
* [ENHANCEMENT] Querier and store-gateway: optimized regular expression label matchers with case insensitive alternate operator. #4340 #4357
* [ENHANCEMENT] Compactor: added the experimental flag `-compactor.block-upload.block-validation-enabled` with the default `true` to configure whether block validation occurs on backfilled blocks. #3411
* [ENHANCEMENT] Ingester: apply a jitter to the first TSDB head compaction interval configured via `-blocks-storage.tsdb.head-compaction-interval`. Subsequent checks will happen at the configured interval. This should help to spread the TSDB head compaction among different ingesters over the configured interval. #4364
* [ENHANCEMENT] Ingester: the maximum accepted value for `-blocks-storage.tsdb.head-compaction-interval` has been increased from 5m to 15m. #4364
* [BUGFIX] Store-gateway: return `Canceled` rather than `Aborted` or `Internal` error when the calling querier cancels a label names or values request, and return `Internal` if processing the request fails for another reason. #4061
* [BUGFIX] Querier: track canceled requests with status code `499` in the metrics instead of `503` or `422`. #4099
* [BUGFIX] Ingester: compact out-of-order data during `/ingester/flush` or when TSDB is idle. #4180
* [BUGFIX] Ingester: conversion of global limits `max-series-per-user`, `max-series-per-metric`, `max-metadata-per-user` and `max-metadata-per-metric` into corresponding local limits now takes into account the number of ingesters in each zone. #4238
* [BUGFIX] Ingester: track `cortex_ingester_memory_series` metric consistently with `cortex_ingester_memory_series_created_total` and `cortex_ingester_memory_series_removed_total`. #4312
* [BUGFIX] Querier: fixed a bug which was incorrectly matching series with regular expression label matchers with begin/end anchors in the middle of the regular expression. #4340

### Mixin

* [CHANGE] Move auto-scaling panel rows down beneath logical network path in Reads and Writes dashboards. #4049
* [CHANGE] Make distributor auto-scaling metric panels show desired number of replicas. #4218
* [CHANGE] Alerts: The alert `MimirMemcachedRequestErrors` has been renamed to `MimirCacheRequestErrors`. #4242
* [ENHANCEMENT] Alerts: Added `MimirAutoscalerKedaFailing` alert firing when a KEDA scaler is failing. #4045
* [ENHANCEMENT] Add auto-scaling panels to ruler dashboard. #4046
* [ENHANCEMENT] Add gateway auto-scaling panels to Reads and Writes dashboards. #4049 #4216
* [ENHANCEMENT] Dashboards: distinguish between label names and label values queries. #4065
* [ENHANCEMENT] Add query-frontend and ruler-query-frontend auto-scaling panels to Reads and Ruler dashboards. #4199
* [BUGFIX] Alerts: Fixed `MimirAutoscalerNotActive` to not fire if scaling metric does not exist, to avoid false positives on scaled objects with 0 min replicas. #4045
* [BUGFIX] Alerts: `MimirCompactorHasNotSuccessfullyRunCompaction` is no longer triggered by frequent compactor restarts. #4012
* [BUGFIX] Tenants dashboard: Correctly show the ruler-query-scheduler queue size. #4152

### Jsonnet

* [CHANGE] Create the `query-frontend-discovery` service only when Mimir is deployed in microservice mode without query-scheduler. #4353
* [CHANGE] Add results cache backend config to `ruler-query-frontend` configuration to allow cache reuse for cardinality-estimation based sharding. #4257
* [ENHANCEMENT] Add support for ruler auto-scaling. #4046
* [ENHANCEMENT] Add optional `weight` param to `newQuerierScaledObject` and `newRulerQuerierScaledObject` to allow running multiple querier deployments on different node types. #4141
* [ENHANCEMENT] Add support for query-frontend and ruler-query-frontend auto-scaling. #4199
* [BUGFIX] Shuffle sharding: when applying user class limits, honor the minimum shard size configured in `$._config.shuffle_sharding.*`. #4363

### Mimirtool

* [FEATURE] Added `keep_firing_for` support to rules configuration. #4099
* [ENHANCEMENT] Add `-tls-insecure-skip-verify` to rules, alertmanager and backfill commands. #4162

### Query-tee

* [CHANGE] Increase default value of `-backend.read-timeout` to 150s, to accommodate default querier and query frontend timeout of 120s. #4262
* [ENHANCEMENT] Log errors that occur while performing requests to compare two endpoints. #4262
* [ENHANCEMENT] When comparing two responses that both contain an error, only consider the comparison failed if the errors differ. Previously, if either response contained an error, the comparison always failed, even if both responses contained the same error. #4262
* [ENHANCEMENT] Include the value of the `X-Scope-OrgID` header when logging a comparison failure. #4262
* [BUGFIX] Parameters (expression, time range etc.) for a query request where the parameters are in the HTTP request body rather than in the URL are now logged correctly when responses differ. #4265

### Documentation

* [ENHANCEMENT] Add guide on alternative migration method for Thanos to Mimir #3554
* [ENHANCEMENT] Restore "Migrate from Cortex" for Jsonnet. #3929
* [ENHANCEMENT] Document migration from microservices to read-write deployment mode. #3951
* [ENHANCEMENT] Do not error when there is nothing to commit as part of a publish #4058
* [ENHANCEMENT] Explain how to run Mimir locally using docker-compose #4079
* [ENHANCEMENT] Docs: use long flag names in runbook commands. #4088
* [ENHANCEMENT] Clarify how ingester replication happens. #4101
* [ENHANCEMENT] Improvements to the Get Started guide. #4315
* [BUGFIX] Added indentation to Azure and SWIFT backend definition. #4263

### Tools

* [ENHANCEMENT] Adapt tsdb-print-chunk for native histograms. #4186
* [ENHANCEMENT] Adapt tsdb-index-health for blocks containing native histograms. #4186
* [ENHANCEMENT] Adapt tsdb-chunks tool to handle native histograms. #4186

## 2.6.2

* [BUGFIX] Security: updates Go to version 1.20.4 to fix CVE-2023-24539, CVE-2023-24540, CVE-2023-29400. #4903

## 2.6.1

### Grafana Mimir

* [BUGFIX] Security: updates Go to version 1.20.3 to fix CVE-2023-24538 #4798

## 2.6.0

### Grafana Mimir

* [CHANGE] Querier: Introduce `-querier.max-partial-query-length` to limit the time range for partial queries at the querier level and deprecate `-store.max-query-length`. #3825 #4017
* [CHANGE] Store-gateway: Remove experimental `-blocks-storage.bucket-store.max-concurrent-reject-over-limit` flag. #3706
* [CHANGE] Ingester: If shipping is enabled block retention will now be relative to the upload time to cloud storage. If shipping is disabled block retention will be relative to the creation time of the block instead of the mintime of the last block created. #3816
* [CHANGE] Query-frontend: Deprecated CLI flag `-query-frontend.align-querier-with-step` has been removed. #3982
* [CHANGE] Alertmanager: added default configuration for `-alertmanager.configs.fallback`. Allows tenants to send alerts without first uploading an Alertmanager configuration. #3541
* [FEATURE] Store-gateway: streaming of series. The store-gateway can now stream results back to the querier instead of buffering them. This is expected to greatly reduce peak memory consumption while keeping latency the same. You can enable this feature by setting `-blocks-storage.bucket-store.batch-series-size` to a value in the high thousands (5000-10000). This is still an experimental feature and is subject to a changing API and instability. #3540 #3546 #3587 #3606 #3611 #3620 #3645 #3355 #3697 #3666 #3687 #3728 #3739 #3751 #3779 #3839
* [FEATURE] Alertmanager: Added support for the Webex receiver. #3758
* [FEATURE] Limits: Added the `-validation.separate-metrics-group-label` flag. This allows further separation of the `cortex_discarded_samples_total` metric by an additional `group` label - which is configured by this flag to be the value of a specific label on an incoming timeseries. Active groups are tracked and inactive groups are cleaned up on a defined interval. The maximum number of groups tracked is controlled by the `-max-separate-metrics-groups-per-user` flag. #3439
* [FEATURE] Overrides-exporter: Added experimental ring support to overrides-exporter via `-overrides-exporter.ring.enabled`. When enabled, the ring is used to establish a leader replica for the export of limit override metrics. #3908 #3953
* [FEATURE] Ephemeral storage (experimental): Mimir can now accept samples into "ephemeral storage". Such samples are available for querying for a short amount of time (`-blocks-storage.ephemeral-tsdb.retention-period`, defaults to 10 minutes), and then removed from memory. To use ephemeral storage, distributor must be configured with `-distributor.ephemeral-series-enabled` option. Series matching `-distributor.ephemeral-series-matchers` will be marked for storing into ephemeral storage in ingesters. Each tenant needs to have ephemeral storage enabled by using `-ingester.max-ephemeral-series-per-user` limit, which defaults to 0 (no ephemeral storage). Ingesters have new `-ingester.instance-limits.max-ephemeral-series` limit for total number of series in ephemeral storage across all tenants. If ingestion of samples into ephemeral storage fails, `cortex_discarded_samples_total` metric will use values prefixed with `ephemeral-` for `reason` label. Querying of ephemeral storage is possible by using `{__mimir_storage__="ephemeral"}` as metric selector. Following new metrics related to ephemeral storage are introduced: #3897 #3922 #3961 #3997 #4004
  * `cortex_ingester_ephemeral_series`
  * `cortex_ingester_ephemeral_series_created_total`
  * `cortex_ingester_ephemeral_series_removed_total`
  * `cortex_ingester_ingested_ephemeral_samples_total`
  * `cortex_ingester_ingested_ephemeral_samples_failures_total`
  * `cortex_ingester_memory_ephemeral_users`
  * `cortex_ingester_queries_ephemeral_total`
  * `cortex_ingester_queried_ephemeral_samples`
  * `cortex_ingester_queried_ephemeral_series`
* [ENHANCEMENT] Added new metric `thanos_shipper_last_successful_upload_time`: Unix timestamp (in seconds) of the last successful TSDB block uploaded to the bucket. #3627
* [ENHANCEMENT] Ruler: Added `-ruler.alertmanager-client.tls-enabled` configuration for alertmanager client. #3432 #3597
* [ENHANCEMENT] Activity tracker logs now have `component=activity-tracker` label. #3556
* [ENHANCEMENT] Distributor: remove labels with empty values #2439
* [ENHANCEMENT] Query-frontend: track query HTTP requests in the Activity Tracker. #3561
* [ENHANCEMENT] Store-gateway: Add experimental alternate implementation of index-header reader that does not use memory mapped files. The index-header reader is expected to improve stability of the store-gateway. You can enable this implementation with the flag `-blocks-storage.bucket-store.index-header.stream-reader-enabled`. #3639 #3691 #3703 #3742 #3785 #3787 #3797
* [ENHANCEMENT] Query-scheduler: add `cortex_query_scheduler_cancelled_requests_total` metric to track the number of requests that are already cancelled when dequeued. #3696
* [ENHANCEMENT] Store-gateway: add `cortex_bucket_store_partitioner_extended_ranges_total` metric to keep track of the ranges that the partitioner decided to overextend and merge in order to save API call to the object storage. #3769
* [ENHANCEMENT] Compactor: Auto-forget unhealthy compactors after ten failed ring heartbeats. #3771
* [ENHANCEMENT] Ruler: change default value of `-ruler.for-grace-period` from `10m` to `2m` and update help text. The new default value reflects how we operate Mimir at Grafana Labs. #3817
* [ENHANCEMENT] Ingester: Added experimental flags to force usage of _postings for matchers cache_. These flags will be removed in the future and it's not recommended to change them. #3823
  * `-blocks-storage.tsdb.head-postings-for-matchers-cache-ttl`
  * `-blocks-storage.tsdb.head-postings-for-matchers-cache-size`
  * `-blocks-storage.tsdb.head-postings-for-matchers-cache-force`
* [ENHANCEMENT] Ingester: Improved series selection performance when some of the matchers do not match any series. #3827
* [ENHANCEMENT] Alertmanager: Add new additional template function `tenantID` returning id of the tenant owning the alert. #3758
* [ENHANCEMENT] Alertmanager: Add additional template function `grafanaExploreURL` returning URL to grafana explore with range query. #3849
* [ENHANCEMENT] Reduce overhead of debug logging when filtered out. #3875
* [ENHANCEMENT] Update Docker base images from `alpine:3.16.2` to `alpine:3.17.1`. #3898
* [ENHANCEMENT] Ingester: Add new `/ingester/tsdb_metrics` endpoint to return tenant-specific TSDB metrics. #3923
* [ENHANCEMENT] Query-frontend: CLI flag `-query-frontend.max-total-query-length` and its associated YAML configuration is now stable. #3882
* [ENHANCEMENT] Ruler: rule groups now support optional and experimental `align_evaluation_time_on_interval` field, which causes all evaluations to happen on interval-aligned timestamp. #4013
* [ENHANCEMENT] Query-scheduler: ring-based service discovery is now stable. #4028
* [ENHANCEMENT] Store-gateway: improved performance of prefix matching on the labels. #4055 #4080
* [BUGFIX] Log the names of services that are not yet running rather than `unsupported value type` when calling `/ready` and some services are not running. #3625
* [BUGFIX] Alertmanager: Fix template spurious deletion with relative data dir. #3604
* [BUGFIX] Security: update prometheus/exporter-toolkit for CVE-2022-46146. #3675
* [BUGFIX] Security: update golang.org/x/net for CVE-2022-41717. #3755
* [BUGFIX] Debian package: Fix post-install, environment file path and user creation. #3720
* [BUGFIX] memberlist: Fix panic during Mimir startup when Mimir receives gossip message before it's ready. #3746
* [BUGFIX] Store-gateway: fix `cortex_bucket_store_partitioner_requested_bytes_total` metric to not double count overlapping ranges. #3769
* [BUGFIX] Update `github.com/thanos-io/objstore` to address issue with Multipart PUT on s3-compatible Object Storage. #3802 #3821
* [BUGFIX] Distributor, Query-scheduler: Make sure ring metrics include a `cortex_` prefix as expected by dashboards. #3809
* [BUGFIX] Querier: canceled requests are no longer reported as "consistency check" failures. #3837 #3927
* [BUGFIX] Distributor: don't panic when `metric_relabel_configs` in overrides contains null element. #3868
* [BUGFIX] Distributor: don't panic when OTLP histograms don't have any buckets. #3853
* [BUGFIX] Ingester, Compactor: fix panic that can occur when compaction fails. #3955
* [BUGFIX] Store-gateway: return `Canceled` rather than `Aborted` error when the calling querier cancels the request. #4007

### Mixin

* [ENHANCEMENT] Alerts: Added `MimirIngesterInstanceHasNoTenants` alert that fires when an ingester replica is not receiving write requests for any tenant. #3681
* [ENHANCEMENT] Alerts: Extended `MimirAllocatingTooMuchMemory` to check read-write deployment containers. #3710
* [ENHANCEMENT] Alerts: Added `MimirAlertmanagerInstanceHasNoTenants` alert that fires when an alertmanager instance ows no tenants. #3826
* [ENHANCEMENT] Alerts: Added `MimirRulerInstanceHasNoRuleGroups` alert that fires when a ruler replica is not assigned any rule group to evaluate. #3723
* [ENHANCEMENT] Support for baremetal deployment for alerts and scaling recording rules. #3719
* [ENHANCEMENT] Dashboards: querier autoscaling now supports multiple scaled objects (configurable via `$._config.autoscale.querier.hpa_name`). #3962
* [BUGFIX] Alerts: Fixed `MimirIngesterRestarts` alert when Mimir is deployed in read-write mode. #3716
* [BUGFIX] Alerts: Fixed `MimirIngesterHasNotShippedBlocks` and `MimirIngesterHasNotShippedBlocksSinceStart` alerts for when Mimir is deployed in read-write or monolithic modes and updated them to use new `thanos_shipper_last_successful_upload_time` metric. #3627
* [BUGFIX] Alerts: Fixed `MimirMemoryMapAreasTooHigh` alert when Mimir is deployed in read-write mode. #3626
* [BUGFIX] Alerts: Fixed `MimirCompactorSkippedBlocksWithOutOfOrderChunks` matching on non-existent label. #3628
* [BUGFIX] Dashboards: Fix `Rollout Progress` dashboard incorrectly using Gateway metrics when Gateway was not enabled. #3709
* [BUGFIX] Tenants dashboard: Make it compatible with all deployment types. #3754
* [BUGFIX] Alerts: Fixed `MimirCompactorHasNotUploadedBlocks` to not fire if compactor has nothing to do. #3793
* [BUGFIX] Alerts: Fixed `MimirAutoscalerNotActive` to not fire if scaling metric is 0, to avoid false positives on scaled objects with 0 min replicas. #3999

### Jsonnet

* [CHANGE] Replaced the deprecated `policy/v1beta1` with `policy/v1` when configuring a PodDisruptionBudget for read-write deployment mode. #3811
* [CHANGE] Removed `-server.http-write-timeout` default option value from querier and query-frontend, as it defaults to a higher value in the code now, and cannot be lower than `-querier.timeout`. #3836
* [CHANGE] Replaced `-store.max-query-length` with `-query-frontend.max-total-query-length` in the query-frontend config. #3879
* [CHANGE] Changed default `mimir_backend_data_disk_size` from `100Gi` to `250Gi`. #3894
* [ENHANCEMENT] Update `rollout-operator` to `v0.2.0`. #3624
* [ENHANCEMENT] Add `user_24M` and `user_32M` classes to operations config. #3367
* [ENHANCEMENT] Update memcached image from `memcached:1.6.16-alpine` to `memcached:1.6.17-alpine`. #3914
* [ENHANCEMENT] Allow configuring the ring for overrides-exporter. #3995
* [BUGFIX] Apply ingesters and store-gateways per-zone CLI flags overrides to read-write deployment mode too. #3766
* [BUGFIX] Apply overrides-exporter CLI flags to mimir-backend when running Mimir in read-write deployment mode. #3790
* [BUGFIX] Fixed `mimir-write` and `mimir-read` Kubernetes service to correctly balance requests among pods. #3855 #3864 #3906
* [BUGFIX] Fixed `ruler-query-frontend` and `mimir-read` gRPC server configuration to force clients to periodically re-resolve the backend addresses. #3862
* [BUGFIX] Fixed `mimir-read` CLI flags to ensure query-frontend configuration takes precedence over querier configuration. #3877

### Mimirtool

* [ENHANCEMENT] Update `mimirtool config convert` to work with Mimir 2.4, 2.5, 2.6 changes. #3952
* [ENHANCEMENT] Mimirtool is now available to install through Homebrew with `brew install mimirtool`. #3776
* [ENHANCEMENT] Added `--concurrency` to `mimirtool rules sync` command. #3996
* [BUGFIX] Fix summary output from `mimirtool rules sync` to display correct number of groups created and updated. #3918

### Documentation

* [BUGFIX] Querier: Remove assertion that the `-querier.max-concurrent` flag must also be set for the query-frontend. #3678
* [ENHANCEMENT] Update migration from cortex documentation. #3662
* [ENHANCEMENT] Query-scheduler: documented how to migrate from DNS-based to ring-based service discovery. #4028

### Tools

## 2.5.0

### Grafana Mimir

* [CHANGE] Flag `-azure.msi-resource` is now ignored, and will be removed in Mimir 2.7. This setting is now made automatically by Azure. #2682
* [CHANGE] Experimental flag `-blocks-storage.tsdb.out-of-order-capacity-min` has been removed. #3261
* [CHANGE] Distributor: Wrap errors from pushing to ingesters with useful context, for example clarifying timeouts. #3307
* [CHANGE] The default value of `-server.http-write-timeout` has changed from 30s to 2m. #3346
* [CHANGE] Reduce period of health checks in connection pools for querier->store-gateway, ruler->ruler, and alertmanager->alertmanager clients to 10s. This reduces the time to fail a gRPC call when the remote stops responding. #3168
* [CHANGE] Hide TSDB block ranges period config from doc and mark it experimental. #3518
* [FEATURE] Alertmanager: added Discord support. #3309
* [ENHANCEMENT] Added `-server.tls-min-version` and `-server.tls-cipher-suites` flags to configure cipher suites and min TLS version supported by HTTP and gRPC servers. #2898
* [ENHANCEMENT] Distributor: Add age filter to forwarding functionality, to not forward samples which are older than defined duration. If such samples are not ingested, `cortex_discarded_samples_total{reason="forwarded-sample-too-old"}` is increased. #3049 #3113
* [ENHANCEMENT] Store-gateway: Reduce memory allocation when generating ids in index cache. #3179
* [ENHANCEMENT] Query-frontend: truncate queries based on the configured creation grace period (`--validation.create-grace-period`) to avoid querying too far into the future. #3172
* [ENHANCEMENT] Ingester: Reduce activity tracker memory allocation. #3203
* [ENHANCEMENT] Query-frontend: Log more detailed information in the case of a failed query. #3190
* [ENHANCEMENT] Added `-usage-stats.installation-mode` configuration to track the installation mode via the anonymous usage statistics. #3244
* [ENHANCEMENT] Compactor: Add new `cortex_compactor_block_max_time_delta_seconds` histogram for detecting if compaction of blocks is lagging behind. #3240 #3429
* [ENHANCEMENT] Ingester: reduced the memory footprint of active series custom trackers. #2568
* [ENHANCEMENT] Distributor: Include `X-Scope-OrgId` header in requests forwarded to configured forwarding endpoint. #3283 #3385
* [ENHANCEMENT] Alertmanager: reduced memory utilization in Mimir clusters with a large number of tenants. #3309
* [ENHANCEMENT] Add experimental flag `-shutdown-delay` to allow components to wait after receiving SIGTERM and before stopping. In this time the component returns 503 from /ready endpoint. #3298
* [ENHANCEMENT] Go: update to go 1.19.3. #3371
* [ENHANCEMENT] Alerts: added `RulerRemoteEvaluationFailing` alert, firing when communication between ruler and frontend fails in remote operational mode. #3177 #3389
* [ENHANCEMENT] Clarify which S3 signature versions are supported in the error "unsupported signature version". #3376
* [ENHANCEMENT] Store-gateway: improved index header reading performance. #3393 #3397 #3436
* [ENHANCEMENT] Store-gateway: improved performance of series matching. #3391
* [ENHANCEMENT] Move the validation of incoming series before the distributor's forwarding functionality, so that we don't forward invalid series. #3386 #3458
* [ENHANCEMENT] S3 bucket configuration now validates that the endpoint does not have the bucket name prefix. #3414
* [ENHANCEMENT] Query-frontend: added "fetched index bytes" to query statistics, so that the statistics contain the total bytes read by store-gateways from TSDB block indexes. #3206
* [ENHANCEMENT] Distributor: push wrapper should only receive unforwarded samples. #2980
* [ENHANCEMENT] Added `/api/v1/status/config` and `/api/v1/status/flags` APIs to maintain compatibility with prometheus. #3596 #3983
* [BUGFIX] Flusher: Add `Overrides` as a dependency to prevent panics when starting with `-target=flusher`. #3151
* [BUGFIX] Updated `golang.org/x/text` dependency to fix CVE-2022-32149. #3285
* [BUGFIX] Query-frontend: properly close gRPC streams to the query-scheduler to stop memory and goroutines leak. #3302
* [BUGFIX] Ruler: persist evaluation delay configured in the rulegroup. #3392
* [BUGFIX] Ring status pages: show 100% ownership as "100%", not "1e+02%". #3435
* [BUGFIX] Fix panics in OTLP ingest path when parse errors exist. #3538

### Mixin

* [CHANGE] Alerts: Change `MimirSchedulerQueriesStuck` `for` time to 7 minutes to account for the time it takes for HPA to scale up. #3223
* [CHANGE] Dashboards: Removed the `Querier > Stages` panel from the `Mimir / Queries` dashboard. #3311
* [CHANGE] Configuration: The format of the `autoscaling` section of the configuration has changed to support more components. #3378
  * Instead of specific config variables for each component, they are listed in a dictionary. For example, `autoscaling.querier_enabled` becomes `autoscaling.querier.enabled`.
* [FEATURE] Dashboards: Added "Mimir / Overview resources" dashboard, providing an high level view over a Mimir cluster resources utilization. #3481
* [FEATURE] Dashboards: Added "Mimir / Overview networking" dashboard, providing an high level view over a Mimir cluster network bandwidth, inflight requests and TCP connections. #3487
* [FEATURE] Compile baremetal mixin along k8s mixin. #3162 #3514
* [ENHANCEMENT] Alerts: Add MimirRingMembersMismatch firing when a component does not have the expected number of running jobs. #2404
* [ENHANCEMENT] Dashboards: Add optional row about the Distributor's metric forwarding feature to the `Mimir / Writes` dashboard. #3182 #3394 #3394 #3461
* [ENHANCEMENT] Dashboards: Remove the "Instance Mapper" row from the "Alertmanager Resources Dashboard". This is a Grafana Cloud specific service and not relevant for external users. #3152
* [ENHANCEMENT] Dashboards: Add "remote read", "metadata", and "exemplar" queries to "Mimir / Overview" dashboard. #3245
* [ENHANCEMENT] Dashboards: Use non-red colors for non-error series in the "Mimir / Overview" dashboard. #3246
* [ENHANCEMENT] Dashboards: Add support to multi-zone deployments for the experimental read-write deployment mode. #3256
* [ENHANCEMENT] Dashboards: If enabled, add new row to the `Mimir / Writes` for distributor autoscaling metrics. #3378
* [ENHANCEMENT] Dashboards: Add read path insights row to the "Mimir / Tenants" dashboard. #3326
* [ENHANCEMENT] Alerts: Add runbook urls for alerts. #3452
* [ENHANCEMENT] Configuration: Make it possible to configure namespace label, job label, and job prefix. #3482
* [ENHANCEMENT] Dashboards: improved resources and networking dashboards to work with read-write deployment mode too. #3497 #3504 #3519 #3531
* [ENHANCEMENT] Alerts: Added "MimirDistributorForwardingErrorRate" alert, which fires on high error rates in the distributor’s forwarding feature. #3200
* [ENHANCEMENT] Improve phrasing in Overview dashboard. #3488
* [BUGFIX] Dashboards: Fix legend showing `persistentvolumeclaim` when using `deployment_type=baremetal` for `Disk space utilization` panels. #3173 #3184
* [BUGFIX] Alerts: Fixed `MimirGossipMembersMismatch` alert when Mimir is deployed in read-write mode. #3489
* [BUGFIX] Dashboards: Remove "Inflight requests" from object store panels because the panel is not tracking the inflight requests to object storage. #3521

### Jsonnet

* [CHANGE] Replaced the deprecated `policy/v1beta1` with `policy/v1` when configuring a PodDisruptionBudget. #3284
* [CHANGE] [Common storage configuration](https://grafana.com/docs/mimir/v2.3.x/operators-guide/configure/configure-object-storage-backend/#common-configuration) is now used to configure object storage in all components. This is a breaking change in terms of Jsonnet manifests and also a CLI flag update for components that use object storage, so it will require a rollout of those components. The changes include: #3257
  * `blocks_storage_backend` was renamed to `storage_backend` and is now used as the common storage backend for all components.
    * So were the related `blocks_storage_azure_account_(name|key)` and `blocks_storage_s3_endpoint` configurations.
  * `storage_s3_endpoint` is now rendered by default using the `aws_region` configuration instead of a hardcoded `us-east-1`.
  * `ruler_client_type` and `alertmanager_client_type` were renamed to `ruler_storage_backend` and `alertmanager_storage_backend` respectively, and their corresponding CLI flags won't be rendered unless explicitly set to a value different from the one in `storage_backend` (like `local`).
  * `alertmanager_s3_bucket_name`, `alertmanager_gcs_bucket_name` and `alertmanager_azure_container_name` have been removed, and replaced by a single `alertmanager_storage_bucket_name` configuration used for all object storages.
  * `genericBlocksStorageConfig` configuration object was removed, and so any extensions to it will be now ignored. Use `blockStorageConfig` instead.
  * `rulerClientConfig` and `alertmanagerStorageClientConfig` configuration objects were renamed to `rulerStorageConfig` and `alertmanagerStorageConfig` respectively, and so any extensions to their previous names will be now ignored. Use the new names instead.
  * The CLI flags `*.s3.region` are no longer rendered as they are optional and the region can be inferred by Mimir by performing an initial API call to the endpoint.
  * The migration to this change should usually consist of:
    * Renaming `blocks_storage_backend` key to `storage_backend`.
    * For Azure/S3:
      * Renaming `blocks_storage_(azure|s3)_*` configurations to `storage_(azure|s3)_*`.
      * If `ruler_storage_(azure|s3)_*` and `alertmanager_storage_(azure|s3)_*` keys were different from the `block_storage_*` ones, they should be now provided using CLI flags, see [configuration reference](https://grafana.com/docs/mimir/v2.3.x/operators-guide/configure/reference-configuration-parameters/) for more details.
    * Removing `ruler_client_type` and `alertmanager_client_type` if their value match the `storage_backend`, or renaming them to their new names otherwise.
    * Reviewing any possible extensions to `genericBlocksStorageConfig`, `rulerClientConfig` and `alertmanagerStorageClientConfig` and moving them to the corresponding new options.
    * Renaming the alertmanager's bucket name configuration from provider-specific to the new `alertmanager_storage_bucket_name` key.
* [CHANGE] The `overrides-exporter.libsonnet` file is now always imported. The overrides-exporter can be enabled in jsonnet setting the following: #3379
  ```jsonnet
  {
    _config+:: {
      overrides_exporter_enabled: true,
    }
  }
  ```
* [FEATURE] Added support for experimental read-write deployment mode. Enabling the read-write deployment mode on a existing Mimir cluster is a destructive operation, because the cluster will be re-created. If you're creating a new Mimir cluster, you can deploy it in read-write mode adding the following configuration: #3379 #3475 #3405
  ```jsonnet
  {
    _config+:: {
      deployment_mode: 'read-write',

      // See operations/mimir/read-write-deployment.libsonnet for more configuration options.
      mimir_write_replicas: 3,
      mimir_read_replicas: 2,
      mimir_backend_replicas: 3,
    }
  }
  ```
* [ENHANCEMENT] Add autoscaling support to the `mimir-read` component when running the read-write-deployment model. #3419
* [ENHANCEMENT] Added `$._config.usageStatsConfig` to track the installation mode via the anonymous usage statistics. #3294
* [ENHANCEMENT] The query-tee node port (`$._config.query_tee_node_port`) is now optional. #3272
* [ENHANCEMENT] Add support for autoscaling distributors. #3378
* [ENHANCEMENT] Make auto-scaling logic ensure integer KEDA thresholds. #3512
* [BUGFIX] Fixed query-scheduler ring configuration for dedicated ruler's queries and query-frontends. #3237 #3239
* [BUGFIX] Jsonnet: Fix auto-scaling so that ruler-querier CPU threshold is a string-encoded integer millicores value. #3520

### Mimirtool

* [FEATURE] Added `mimirtool alertmanager verify` command to validate configuration without uploading. #3440
* [ENHANCEMENT] Added `mimirtool rules delete-namespace` command to delete all of the rule groups in a namespace including the namespace itself. #3136
* [ENHANCEMENT] Refactor `mimirtool analyze prometheus`: add concurrency and resiliency #3349
  * Add `--concurrency` flag. Default: number of logical CPUs
* [BUGFIX] `--log.level=debug` now correctly prints the response from the remote endpoint when a request fails. #3180

### Documentation

* [ENHANCEMENT] Documented how to configure HA deduplication using Consul in a Mimir Helm deployment. #2972
* [ENHANCEMENT] Improve `MimirQuerierAutoscalerNotActive` runbook. #3186
* [ENHANCEMENT] Improve `MimirSchedulerQueriesStuck` runbook to reflect debug steps with querier auto-scaling enabled. #3223
* [ENHANCEMENT] Use imperative for docs titles. #3178 #3332 #3343
* [ENHANCEMENT] Docs: mention gRPC compression in "Production tips". #3201
* [ENHANCEMENT] Update ADOPTERS.md. #3224 #3225
* [ENHANCEMENT] Add a note for jsonnet deploying. #3213
* [ENHANCEMENT] out-of-order runbook update with use case. #3253
* [ENHANCEMENT] Fixed TSDB retention mentioned in the "Recover source blocks from ingesters" runbook. #3280
* [ENHANCEMENT] Run Grafana Mimir in production using the Helm chart. #3072
* [ENHANCEMENT] Use common configuration in the tutorial. #3282
* [ENHANCEMENT] Updated detailed steps for migrating blocks from Thanos to Mimir. #3290
* [ENHANCEMENT] Add scheme to DNS service discovery docs. #3450
* [BUGFIX] Remove reference to file that no longer exists in contributing guide. #3404
* [BUGFIX] Fix some minor typos in the contributing guide and on the runbooks page. #3418
* [BUGFIX] Fix small typos in API reference. #3526
* [BUGFIX] Fixed TSDB retention mentioned in the "Recover source blocks from ingesters" runbook. #3278
* [BUGFIX] Fixed configuration example in the "Configuring the Grafana Mimir query-frontend to work with Prometheus" guide. #3374

### Tools

* [FEATURE] Add `copyblocks` tool, to copy Mimir blocks between two GCS buckets. #3264
* [ENHANCEMENT] copyblocks: copy no-compact global markers and optimize min time filter check. #3268
* [ENHANCEMENT] Mimir rules GitHub action: Added the ability to change default value of `label` when running `prepare` command. #3236
* [BUGFIX] Mimir rules Github action: Fix single line output. #3421

## 2.4.0

### Grafana Mimir

* [CHANGE] Distributor: change the default value of `-distributor.remote-timeout` to `2s` from `20s` and `-distributor.forwarding.request-timeout` to `2s` from `10s` to improve distributor resource usage when ingesters crash. #2728 #2912
* [CHANGE] Anonymous usage statistics tracking: added the `-ingester.ring.store` value. #2981
* [CHANGE] Series metadata `HELP` that is longer than `-validation.max-metadata-length` is now truncated silently, instead of being dropped with a 400 status code. #2993
* [CHANGE] Ingester: changed default setting for `-ingester.ring.readiness-check-ring-health` from `true` to `false`. #2953
* [CHANGE] Anonymous usage statistics tracking has been enabled by default, to help Mimir maintainers make better decisions to support the open source community. #2939 #3034
* [CHANGE] Anonymous usage statistics tracking: added the minimum and maximum value of `-ingester.out-of-order-time-window`. #2940
* [CHANGE] The default hash ring heartbeat period for distributors, ingesters, rulers and compactors has been increased from `5s` to `15s`. Now the default heartbeat period for all Mimir hash rings is `15s`. #3033
* [CHANGE] Reduce the default TSDB head compaction concurrency (`-blocks-storage.tsdb.head-compaction-concurrency`) from 5 to 1, in order to reduce CPU spikes. #3093
* [CHANGE] Ruler: the ruler's [remote evaluation mode](https://grafana.com/docs/mimir/latest/operators-guide/architecture/components/ruler/#remote) (`-ruler.query-frontend.address`) is now stable. #3109
* [CHANGE] Limits: removed the deprecated YAML configuration option `active_series_custom_trackers_config`. Please use `active_series_custom_trackers` instead. #3110
* [CHANGE] Ingester: removed the deprecated configuration option `-ingester.ring.join-after`. #3111
* [CHANGE] Querier: removed the deprecated configuration option `-querier.shuffle-sharding-ingesters-lookback-period`. The value of `-querier.query-ingesters-within` is now used internally for shuffle sharding lookback, while you can use `-querier.shuffle-sharding-ingesters-enabled` to enable or disable shuffle sharding on the read path. #3111
* [CHANGE] Memberlist: cluster label verification feature (`-memberlist.cluster-label` and `-memberlist.cluster-label-verification-disabled`) is now marked as stable. #3108
* [CHANGE] Distributor: only single per-tenant forwarding endpoint can be configured now. Support for per-rule endpoint has been removed. #3095
* [FEATURE] Query-scheduler: added an experimental ring-based service discovery support for the query-scheduler. Refer to [query-scheduler configuration](https://grafana.com/docs/mimir/next/operators-guide/architecture/components/query-scheduler/#configuration) for more information. #2957
* [FEATURE] Introduced the experimental endpoint `/api/v1/user_limits` exposed by all components that load runtime configuration. This endpoint exposes realtime limits for the authenticated tenant, in JSON format. #2864 #3017
* [FEATURE] Query-scheduler: added the experimental configuration option `-query-scheduler.max-used-instances` to restrict the number of query-schedulers effectively used regardless how many replicas are running. This feature can be useful when using the experimental read-write deployment mode. #3005
* [ENHANCEMENT] Go: updated to go 1.19.2. #2637 #3127 #3129
* [ENHANCEMENT] Runtime config: don't unmarshal runtime configuration files if they haven't changed. This can save a bit of CPU and memory on every component using runtime config. #2954
* [ENHANCEMENT] Query-frontend: Add `cortex_frontend_query_result_cache_skipped_total` and `cortex_frontend_query_result_cache_attempted_total` metrics to track the reason why query results are not cached. #2855
* [ENHANCEMENT] Distributor: pool more connections per host when forwarding request. Mark requests as idempotent so they can be retried under some conditions. #2968
* [ENHANCEMENT] Distributor: failure to send request to forwarding target now also increments `cortex_distributor_forward_errors_total`, with `status_code="failed"`. #2968
* [ENHANCEMENT] Distributor: added support forwarding push requests via gRPC, using `httpgrpc` messages from weaveworks/common library. #2996
* [ENHANCEMENT] Query-frontend / Querier: increase internal backoff period used to retry connections to query-frontend / query-scheduler. #3011
* [ENHANCEMENT] Querier: do not log "error processing requests from scheduler" when the query-scheduler is shutting down. #3012
* [ENHANCEMENT] Query-frontend: query sharding process is now time-bounded and it is cancelled if the request is aborted. #3028
* [ENHANCEMENT] Query-frontend: improved Prometheus response JSON encoding performance. #2450
* [ENHANCEMENT] TLS: added configuration parameters to configure the client's TLS cipher suites and minimum version. The following new CLI flags have been added: #3070
  * `-alertmanager.alertmanager-client.tls-cipher-suites`
  * `-alertmanager.alertmanager-client.tls-min-version`
  * `-alertmanager.sharding-ring.etcd.tls-cipher-suites`
  * `-alertmanager.sharding-ring.etcd.tls-min-version`
  * `-compactor.ring.etcd.tls-cipher-suites`
  * `-compactor.ring.etcd.tls-min-version`
  * `-distributor.forwarding.grpc-client.tls-cipher-suites`
  * `-distributor.forwarding.grpc-client.tls-min-version`
  * `-distributor.ha-tracker.etcd.tls-cipher-suites`
  * `-distributor.ha-tracker.etcd.tls-min-version`
  * `-distributor.ring.etcd.tls-cipher-suites`
  * `-distributor.ring.etcd.tls-min-version`
  * `-ingester.client.tls-cipher-suites`
  * `-ingester.client.tls-min-version`
  * `-ingester.ring.etcd.tls-cipher-suites`
  * `-ingester.ring.etcd.tls-min-version`
  * `-memberlist.tls-cipher-suites`
  * `-memberlist.tls-min-version`
  * `-querier.frontend-client.tls-cipher-suites`
  * `-querier.frontend-client.tls-min-version`
  * `-querier.store-gateway-client.tls-cipher-suites`
  * `-querier.store-gateway-client.tls-min-version`
  * `-query-frontend.grpc-client-config.tls-cipher-suites`
  * `-query-frontend.grpc-client-config.tls-min-version`
  * `-query-scheduler.grpc-client-config.tls-cipher-suites`
  * `-query-scheduler.grpc-client-config.tls-min-version`
  * `-query-scheduler.ring.etcd.tls-cipher-suites`
  * `-query-scheduler.ring.etcd.tls-min-version`
  * `-ruler.alertmanager-client.tls-cipher-suites`
  * `-ruler.alertmanager-client.tls-min-version`
  * `-ruler.client.tls-cipher-suites`
  * `-ruler.client.tls-min-version`
  * `-ruler.query-frontend.grpc-client-config.tls-cipher-suites`
  * `-ruler.query-frontend.grpc-client-config.tls-min-version`
  * `-ruler.ring.etcd.tls-cipher-suites`
  * `-ruler.ring.etcd.tls-min-version`
  * `-store-gateway.sharding-ring.etcd.tls-cipher-suites`
  * `-store-gateway.sharding-ring.etcd.tls-min-version`
* [ENHANCEMENT] Store-gateway: Add `-blocks-storage.bucket-store.max-concurrent-reject-over-limit` option to allow requests that exceed the max number of inflight object storage requests to be rejected. #2999
* [ENHANCEMENT] Query-frontend: allow setting a separate limit on the total (before splitting/sharding) query length of range queries with the new experimental `-query-frontend.max-total-query-length` flag, which defaults to `-store.max-query-length` if unset or set to 0. #3058
* [ENHANCEMENT] Query-frontend: Lower TTL for cache entries overlapping the out-of-order samples ingestion window (re-using `-ingester.out-of-order-allowance` from ingesters). #2935
* [ENHANCEMENT] Ruler: added support to forcefully disable recording and/or alerting rules evaluation. The following new configuration options have been introduced, which can be overridden on a per-tenant basis in the runtime configuration: #3088
  * `-ruler.recording-rules-evaluation-enabled`
  * `-ruler.alerting-rules-evaluation-enabled`
* [ENHANCEMENT] Distributor: Improved error messages reported when the distributor fails to remote write to ingesters. #3055
* [ENHANCEMENT] Improved tracing spans tracked by distributors, ingesters and store-gateways. #2879 #3099 #3089
* [ENHANCEMENT] Ingester: improved the performance of label value cardinality endpoint. #3044
* [ENHANCEMENT] Ruler: use backoff retry on remote evaluation #3098
* [ENHANCEMENT] Query-frontend: Include multiple tenant IDs in query logs when present instead of dropping them. #3125
* [ENHANCEMENT] Query-frontend: truncate queries based on the configured blocks retention period (`-compactor.blocks-retention-period`) to avoid querying past this period. #3134
* [ENHANCEMENT] Alertmanager: reduced memory utilization in Mimir clusters with a large number of tenants. #3143
* [ENHANCEMENT] Store-gateway: added extra span logging to improve observability. #3131
* [ENHANCEMENT] Compactor: cleaning up different tenants' old blocks and updating bucket indexes is now more independent. This prevents a single tenant from delaying cleanup for other tenants. #2631
* [ENHANCEMENT] Distributor: request rate, ingestion rate, and inflight requests limits are now enforced before reading and parsing the body of the request. This makes the distributor more resilient against a burst of requests over those limit. #2419
* [BUGFIX] Querier: Fix 400 response while handling streaming remote read. #2963
* [BUGFIX] Fix a bug causing query-frontend, query-scheduler, and querier not failing if one of their internal components fail. #2978
* [BUGFIX] Querier: re-balance the querier worker connections when a query-frontend or query-scheduler is terminated. #3005
* [BUGFIX] Distributor: Now returns the quorum error from ingesters. For example, with replication_factor=3, two HTTP 400 errors and one HTTP 500 error, now the distributor will always return HTTP 400. Previously the behaviour was to return the error which the distributor first received. #2979
* [BUGFIX] Ruler: fix panic when ruler.external_url is explicitly set to an empty string ("") in YAML. #2915
* [BUGFIX] Alertmanager: Fix support for the Telegram API URL in the global settings. #3097
* [BUGFIX] Alertmanager: Fix parsing of label matchers without label value in the API used to retrieve alerts. #3097
* [BUGFIX] Ruler: Fix not restoring alert state for rule groups when other ruler replicas shut down. #3156
* [BUGFIX] Updated `golang.org/x/net` dependency to fix CVE-2022-27664. #3124
* [BUGFIX] Fix distributor from returning a `500` status code when a `400` was received from the ingester. #3211
* [BUGFIX] Fix incorrect OS value set in Mimir v2.3.* RPM packages. #3221

### Mixin

* [CHANGE] Alerts: MimirQuerierAutoscalerNotActive is now critical and fires after 1h instead of 15m. #2958
* [FEATURE] Dashboards: Added "Mimir / Overview" dashboards, providing an high level view over a Mimir cluster. #3122 #3147 #3155
* [ENHANCEMENT] Dashboards: Updated the "Writes" and "Rollout progress" dashboards to account for samples ingested via the new OTLP ingestion endpoint. #2919 #2938
* [ENHANCEMENT] Dashboards: Include per-tenant request rate in "Tenants" dashboard. #2874
* [ENHANCEMENT] Dashboards: Include inflight object store requests in "Reads" dashboard. #2914
* [ENHANCEMENT] Dashboards: Make queries used to find job, cluster and namespace for dropdown menus configurable. #2893
* [ENHANCEMENT] Dashboards: Include rate of label and series queries in "Reads" dashboard. #3065 #3074
* [ENHANCEMENT] Dashboards: Fix legend showing on per-pod panels. #2944
* [ENHANCEMENT] Dashboards: Use the "req/s" unit on panels showing the requests rate. #3118
* [ENHANCEMENT] Dashboards: Use a consistent color across dashboards for the error rate. #3154

### Jsonnet

* [FEATURE] Added support for query-scheduler ring-based service discovery. #3128
* [ENHANCEMENT] Querier autoscaling is now slower on scale downs: scale down 10% every 1m instead of 100%. #2962
* [BUGFIX] Memberlist: `gossip_member_label` is now set for ruler-queriers. #3141

### Mimirtool

* [ENHANCEMENT] mimirtool analyze: Store the query errors instead of exit during the analysis. #3052
* [BUGFIX] mimir-tool remote-read: fix returns where some conditions [return nil error even if there is error](https://github.com/grafana/cortex-tools/issues/260). #3053

### Documentation

* [ENHANCEMENT] Added documentation on how to configure storage retention. #2970
* [ENHANCEMENT] Improved gRPC clients config documentation. #3020
* [ENHANCEMENT] Added documentation on how to manage alerting and recording rules. #2983
* [ENHANCEMENT] Improved `MimirSchedulerQueriesStuck` runbook. #3006
* [ENHANCEMENT] Added "Cluster label verification" section to memberlist documentation. #3096
* [ENHANCEMENT] Mention compression in multi-zone replication documentation. #3107
* [BUGFIX] Fixed configuration option names in "Enabling zone-awareness via the Grafana Mimir Jsonnet". #3018
* [BUGFIX] Fixed `mimirtool analyze` parameters documentation. #3094
* [BUGFIX] Fixed YAML configuraton in the "Manage the configuration of Grafana Mimir with Helm" guide. #3042
* [BUGFIX] Fixed Alertmanager capacity planning documentation. #3132

### Tools

- [BUGFIX] trafficdump: Fixed panic occurring when `-success-only=true` and the captured request failed. #2863

## 2.3.1

### Grafana Mimir
* [BUGFIX] Query-frontend: query sharding took exponential time to map binary expressions. #3027
* [BUGFIX] Distributor: Stop panics on OTLP endpoint when a single metric has multiple timeseries. #3040

## 2.3.0

### Grafana Mimir

* [CHANGE] Ingester: Added user label to ingester metric `cortex_ingester_tsdb_out_of_order_samples_appended_total`. On multitenant clusters this helps us find the rate of appended out-of-order samples for a specific tenant. #2493
* [CHANGE] Compactor: delete source and output blocks from local disk on compaction failed, to reduce likelihood that subsequent compactions fail because of no space left on disk. #2261
* [CHANGE] Ruler: Remove unused CLI flags `-ruler.search-pending-for` and `-ruler.flush-period` (and their respective YAML config options). #2288
* [CHANGE] Successful gRPC requests are no longer logged (only affects internal API calls). #2309
* [CHANGE] Add new `-*.consul.cas-retry-delay` flags. They have a default value of `1s`, while previously there was no delay between retries. #2309
* [CHANGE] Store-gateway: Remove the experimental ability to run requests in a dedicated OS thread pool and associated CLI flag `-store-gateway.thread-pool-size`. #2423
* [CHANGE] Memberlist: disabled TCP-based ping fallback, because Mimir already uses a custom transport based on TCP. #2456
* [CHANGE] Change default value for `-distributor.ha-tracker.max-clusters` to `100` to provide a DoS protection. #2465
* [CHANGE] Experimental block upload API exposed by compactor has changed: Previous `/api/v1/upload/block/{block}` endpoint for starting block upload is now `/api/v1/upload/block/{block}/start`, and previous endpoint `/api/v1/upload/block/{block}?uploadComplete=true` for finishing block upload is now `/api/v1/upload/block/{block}/finish`. New API endpoint has been added: `/api/v1/upload/block/{block}/check`. #2486 #2548
* [CHANGE] Compactor: changed `-compactor.max-compaction-time` default from `0s` (disabled) to `1h`. When compacting blocks for a tenant, the compactor will move to compact blocks of another tenant or re-plan blocks to compact at least every 1h. #2514
* [CHANGE] Distributor: removed previously deprecated `extend_writes` (see #1856) YAML key and `-distributor.extend-writes` CLI flag from the distributor config. #2551
* [CHANGE] Ingester: removed previously deprecated `active_series_custom_trackers` (see #1188) YAML key from the ingester config. #2552
* [CHANGE] The tenant ID `__mimir_cluster` is reserved by Mimir and not allowed to store metrics. #2643
* [CHANGE] Purger: removed the purger component and moved its API endpoints `/purger/delete_tenant` and `/purger/delete_tenant_status` to the compactor at `/compactor/delete_tenant` and `/compactor/delete_tenant_status`. The new endpoints on the compactor are stable. #2644
* [CHANGE] Memberlist: Change the leave timeout duration (`-memberlist.leave-timeout duration`) from 5s to 20s and connection timeout (`-memberlist.packet-dial-timeout`) from 5s to 2s. This makes leave timeout 10x the connection timeout, so that we can communicate the leave to at least 1 node, if the first 9 we try to contact times out. #2669
* [CHANGE] Alertmanager: return status code `412 Precondition Failed` and log info message when alertmanager isn't configured for a tenant. #2635
* [CHANGE] Distributor: if forwarding rules are used to forward samples, exemplars are now removed from the request. #2710 #2725
* [CHANGE] Limits: change the default value of `max_global_series_per_metric` limit to `0` (disabled). Setting this limit by default does not provide much benefit because series are sharded by all labels. #2714
* [CHANGE] Ingester: experimental `-blocks-storage.tsdb.new-chunk-disk-mapper` has been removed, new chunk disk mapper is now always used, and is no longer marked experimental. Default value of `-blocks-storage.tsdb.head-chunks-write-queue-size` has changed to 1000000, this enables async chunk queue by default, which leads to improved latency on the write path when new chunks are created in ingesters. #2762
* [CHANGE] Ingester: removed deprecated `-blocks-storage.tsdb.isolation-enabled` option. TSDB-level isolation is now always disabled in Mimir. #2782
* [CHANGE] Compactor: `-compactor.partial-block-deletion-delay` must either be set to 0 (to disable partial blocks deletion) or a value higher than `4h`. #2787
* [CHANGE] Query-frontend: CLI flag `-query-frontend.align-querier-with-step` has been deprecated. Please use `-query-frontend.align-queries-with-step` instead. #2840
* [FEATURE] Compactor: Adds the ability to delete partial blocks after a configurable delay. This option can be configured per tenant. #2285
  - `-compactor.partial-block-deletion-delay`, as a duration string, allows you to set the delay since a partial block has been modified before marking it for deletion. A value of `0`, the default, disables this feature.
  - The metric `cortex_compactor_blocks_marked_for_deletion_total` has a new value for the `reason` label `reason="partial"`, when a block deletion marker is triggered by the partial block deletion delay.
* [FEATURE] Querier: enabled support for queries with negative offsets, which are not cached in the query results cache. #2429
* [FEATURE] EXPERIMENTAL: OpenTelemetry Metrics ingestion path on `/otlp/v1/metrics`. #695 #2436 #2461
* [FEATURE] Querier: Added support for tenant federation to metric metadata endpoint. #2467
* [FEATURE] Query-frontend: introduced experimental support to split instant queries by time. The instant query splitting can be enabled setting `-query-frontend.split-instant-queries-by-interval`. #2469 #2564 #2565 #2570 #2571 #2572 #2573 #2574 #2575 #2576 #2581 #2582 #2601 #2632 #2633 #2634 #2641 #2642 #2766
* [FEATURE] Introduced an experimental anonymous usage statistics tracking (disabled by default), to help Mimir maintainers make better decisions to support the open source community. The tracking system anonymously collects non-sensitive, non-personally identifiable information about the running Mimir cluster, and is disabled by default. #2643 #2662 #2685 #2732 #2733 #2735
* [FEATURE] Introduced an experimental deployment mode called read-write and running a fully featured Mimir cluster with three components: write, read and backend. The read-write deployment mode is a trade-off between the monolithic mode (only one component, no isolation) and the microservices mode (many components, high isolation). #2754 #2838
* [ENHANCEMENT] Distributor: Decreased distributor tests execution time. #2562
* [ENHANCEMENT] Alertmanager: Allow the HTTP `proxy_url` configuration option in the receiver's configuration. #2317
* [ENHANCEMENT] ring: optimize shuffle-shard computation when lookback is used, and all instances have registered timestamp within the lookback window. In that case we can immediately return origial ring, because we would select all instances anyway. #2309
* [ENHANCEMENT] Memberlist: added experimental memberlist cluster label support via `-memberlist.cluster-label` and `-memberlist.cluster-label-verification-disabled` CLI flags (and their respective YAML config options). #2354
* [ENHANCEMENT] Object storage can now be configured for all components using the `common` YAML config option key (or `-common.storage.*` CLI flags). #2330 #2347
* [ENHANCEMENT] Go: updated to go 1.18.4. #2400
* [ENHANCEMENT] Store-gateway, listblocks: list of blocks now includes stats from `meta.json` file: number of series, samples and chunks. #2425
* [ENHANCEMENT] Added more buckets to `cortex_ingester_client_request_duration_seconds` histogram metric, to correctly track requests taking longer than 1s (up until 16s). #2445
* [ENHANCEMENT] Azure client: Improve memory usage for large object storage downloads. #2408
* [ENHANCEMENT] Distributor: Add `-distributor.instance-limits.max-inflight-push-requests-bytes`. This limit protects the distributor against multiple large requests that together may cause an OOM, but are only a few, so do not trigger the `max-inflight-push-requests` limit. #2413
* [ENHANCEMENT] Distributor: Drop exemplars in distributor for tenants where exemplars are disabled. #2504
* [ENHANCEMENT] Runtime Config: Allow operator to specify multiple comma-separated yaml files in `-runtime-config.file` that will be merged in left to right order. #2583
* [ENHANCEMENT] Query sharding: shard binary operations only if it doesn't lead to non-shardable vector selectors in one of the operands. #2696
* [ENHANCEMENT] Add packaging for both debian based deb file and redhat based rpm file using FPM. #1803
* [ENHANCEMENT] Distributor: Add `cortex_distributor_query_ingester_chunks_deduped_total` and `cortex_distributor_query_ingester_chunks_total` metrics for determining how effective ingester chunk deduplication at query time is. #2713
* [ENHANCEMENT] Upgrade Docker base images to `alpine:3.16.2`. #2729
* [ENHANCEMENT] Ruler: Add `<prometheus-http-prefix>/api/v1/status/buildinfo` endpoint. #2724
* [ENHANCEMENT] Querier: Ensure all queries pulled from query-frontend or query-scheduler are immediately executed. The maximum workers concurrency in each querier is configured by `-querier.max-concurrent`. #2598
* [ENHANCEMENT] Distributor: Add `cortex_distributor_received_requests_total` and `cortex_distributor_requests_in_total` metrics to provide visiblity into appropriate per-tenant request limits. #2770
* [ENHANCEMENT] Distributor: Add single forwarding remote-write endpoint for a tenant (`forwarding_endpoint`), instead of using per-rule endpoints. This takes precendence over per-rule endpoints. #2801
* [ENHANCEMENT] Added `err-mimir-distributor-max-write-message-size` to the errors catalog. #2470
* [ENHANCEMENT] Add sanity check at startup to ensure the configured filesystem directories don't overlap for different components. #2828 #2947
* [BUGFIX] TSDB: Fixed a bug on the experimental out-of-order implementation that led to wrong query results. #2701
* [BUGFIX] Compactor: log the actual error on compaction failed. #2261
* [BUGFIX] Alertmanager: restore state from storage even when running a single replica. #2293
* [BUGFIX] Ruler: do not block "List Prometheus rules" API endpoint while syncing rules. #2289
* [BUGFIX] Ruler: return proper `*status.Status` error when running in remote operational mode. #2417
* [BUGFIX] Alertmanager: ensure the configured `-alertmanager.web.external-url` is either a path starting with `/`, or a full URL including the scheme and hostname. #2381 #2542
* [BUGFIX] Memberlist: fix problem with loss of some packets, typically ring updates when instances were removed from the ring during shutdown. #2418
* [BUGFIX] Ingester: fix misfiring `MimirIngesterHasUnshippedBlocks` and stale `cortex_ingester_oldest_unshipped_block_timestamp_seconds` when some block uploads fail. #2435
* [BUGFIX] Query-frontend: fix incorrect mapping of http status codes 429 to 500 when request queue is full. #2447
* [BUGFIX] Memberlist: Fix problem with ring being empty right after startup. Memberlist KV store now tries to "fast-join" the cluster to avoid serving empty KV store. #2505
* [BUGFIX] Compactor: Fix bug when using `-compactor.partial-block-deletion-delay`: compactor didn't correctly check for modification time of all block files. #2559
* [BUGFIX] Query-frontend: fix wrong query sharding results for queries with boolean result like `1 < bool 0`. #2558
* [BUGFIX] Fixed error messages related to per-instance limits incorrectly reporting they can be set on a per-tenant basis. #2610
* [BUGFIX] Perform HA-deduplication before forwarding samples according to forwarding rules in the distributor. #2603 #2709
* [BUGFIX] Fix reporting of tracing spans from PromQL engine. #2707
* [BUGFIX] Apply relabel and drop_label rules before forwarding rules in the distributor. #2703
* [BUGFIX] Distributor: Register `cortex_discarded_requests_total` metric, which previously was not registered and therefore not exported. #2712
* [BUGFIX] Ruler: fix not restoring alerts' state at startup. #2648
* [BUGFIX] Ingester: Fix disk filling up after restarting ingesters with out-of-order support disabled while it was enabled before. #2799
* [BUGFIX] Memberlist: retry joining memberlist cluster on startup when no nodes are resolved. #2837
* [BUGFIX] Query-frontend: fix incorrect mapping of http status codes 413 to 500 when request is too large. #2819
* [BUGFIX] Alertmanager: revert upstream alertmananger to v0.24.0 to fix panic when unmarshalling email headers #2924 #2925

### Mixin

* [CHANGE] Dashboards: "Slow Queries" dashboard no longer works with versions older than Grafana 9.0. #2223
* [CHANGE] Alerts: use RSS memory instead of working set memory in the `MimirAllocatingTooMuchMemory` alert for ingesters. #2480
* [CHANGE] Dashboards: remove the "Cache - Latency (old)" panel from the "Mimir / Queries" dashboard. #2796
* [FEATURE] Dashboards: added support to experimental read-write deployment mode. #2780
* [ENHANCEMENT] Dashboards: added missed rule evaluations to the "Evaluations per second" panel in the "Mimir / Ruler" dashboard. #2314
* [ENHANCEMENT] Dashboards: add k8s resource requests to CPU and memory panels. #2346
* [ENHANCEMENT] Dashboards: add RSS memory utilization panel for ingesters, store-gateways and compactors. #2479
* [ENHANCEMENT] Dashboards: allow to configure graph tooltip. #2647
* [ENHANCEMENT] Alerts: MimirFrontendQueriesStuck and MimirSchedulerQueriesStuck alerts are more reliable now as they consider all the intermediate samples in the minute prior to the evaluation. #2630
* [ENHANCEMENT] Alerts: added `RolloutOperatorNotReconciling` alert, firing if the optional rollout-operator is not successfully reconciling. #2700
* [ENHANCEMENT] Dashboards: added support to query-tee in front of ruler-query-frontend in the "Remote ruler reads" dashboard. #2761
* [ENHANCEMENT] Dashboards: Introduce support for baremetal deployment, setting `deployment_type: 'baremetal'` in the mixin `_config`. #2657
* [ENHANCEMENT] Dashboards: use timeseries panel to show exemplars. #2800
* [BUGFIX] Dashboards: fixed unit of latency panels in the "Mimir / Ruler" dashboard. #2312
* [BUGFIX] Dashboards: fixed "Intervals per query" panel in the "Mimir / Queries" dashboard. #2308
* [BUGFIX] Dashboards: Make "Slow Queries" dashboard works with Grafana 9.0. #2223
* [BUGFIX] Dashboards: add missing API routes to Ruler dashboard. #2412
* [BUGFIX] Dashboards: stop setting 'interval' in dashboards; it should be set on your datasource. #2802

### Jsonnet

* [CHANGE] query-scheduler is enabled by default. We advise to deploy the query-scheduler to improve the scalability of the query-frontend. #2431
* [CHANGE] Replaced anti-affinity rules with pod topology spread constraints for distributor, query-frontend, querier and ruler. #2517
  - The following configuration options have been removed:
    - `distributor_allow_multiple_replicas_on_same_node`
    - `query_frontend_allow_multiple_replicas_on_same_node`
    - `querier_allow_multiple_replicas_on_same_node`
    - `ruler_allow_multiple_replicas_on_same_node`
  - The following configuration options have been added:
    - `distributor_topology_spread_max_skew`
    - `query_frontend_topology_spread_max_skew`
    - `querier_topology_spread_max_skew`
    - `ruler_topology_spread_max_skew`
* [CHANGE] Change `max_global_series_per_metric` to 0 in all plans, and as a default value. #2669
* [FEATURE] Memberlist: added support for experimental memberlist cluster label, through the jsonnet configuration options `memberlist_cluster_label` and `memberlist_cluster_label_verification_disabled`. #2349
* [FEATURE] Added ruler-querier autoscaling support. It requires [KEDA](https://keda.sh) installed in the Kubernetes cluster. Ruler-querier autoscaler can be enabled and configure through the following options in the jsonnet config: #2545
  * `autoscaling_ruler_querier_enabled`: `true` to enable autoscaling.
  * `autoscaling_ruler_querier_min_replicas`: minimum number of ruler-querier replicas.
  * `autoscaling_ruler_querier_max_replicas`: maximum number of ruler-querier replicas.
  * `autoscaling_prometheus_url`: Prometheus base URL from which to scrape Mimir metrics (e.g. `http://prometheus.default:9090/prometheus`).
* [ENHANCEMENT] Memberlist now uses DNS service-discovery by default. #2549
* [ENHANCEMENT] Upgrade memcached image tag to `memcached:1.6.16-alpine`. #2740
* [ENHANCEMENT] Added `$._config.configmaps` and `$._config.runtime_config_files` to make it easy to add new configmaps or runtime config file to all components. #2748

### Mimirtool

* [ENHANCEMENT] Added `mimirtool backfill` command to upload Prometheus blocks using API available in the compactor. #1822
* [ENHANCEMENT] mimirtool bucket-validation: Verify existing objects can be overwritten by subsequent uploads. #2491
* [ENHANCEMENT] mimirtool config convert: Now supports migrating to the current version of Mimir. #2629
* [BUGFIX] mimirtool analyze: Fix dashboard JSON unmarshalling errors by using custom parsing. #2386
* [BUGFIX] Version checking no longer prompts for updating when already on latest version. #2723

### Mimir Continuous Test

* [ENHANCEMENT] Added basic authentication and bearer token support for when Mimir is behind a gateway authenticating the calls. #2717

### Query-tee

* [CHANGE] Renamed CLI flag `-server.service-port` to `-server.http-service-port`. #2683
* [CHANGE] Renamed metric `cortex_querytee_request_duration_seconds` to `cortex_querytee_backend_request_duration_seconds`. Metric `cortex_querytee_request_duration_seconds` is now reported without label `backend`. #2683
* [ENHANCEMENT] Added HTTP over gRPC support to `query-tee` to allow testing gRPC requests to Mimir instances. #2683

### Documentation

* [ENHANCEMENT] Referenced `mimirtool` commands in the HTTP API documentation. #2516
* [ENHANCEMENT] Improved DNS service discovery documentation. #2513

### Tools

* [ENHANCEMENT] `markblocks` now processes multiple blocks concurrently. #2677

## 2.2.0

### Grafana Mimir

* [CHANGE] Increased default configuration for `-server.grpc-max-recv-msg-size-bytes` and `-server.grpc-max-send-msg-size-bytes` from 4MB to 100MB. #1884
* [CHANGE] Default values have changed for the following settings. This improves query performance for recent data (within 12h) by only reading from ingesters: #1909 #1921
    - `-blocks-storage.bucket-store.ignore-blocks-within` now defaults to `10h` (previously `0`)
    - `-querier.query-store-after` now defaults to `12h` (previously `0`)
* [CHANGE] Alertmanager: removed support for migrating local files from Cortex 1.8 or earlier. Related to original Cortex PR https://github.com/cortexproject/cortex/pull/3910. #2253
* [CHANGE] The following settings are now classified as advanced because the defaults should work for most users and tuning them requires in-depth knowledge of how the read path works: #1929
    - `-querier.query-ingesters-within`
    - `-querier.query-store-after`
* [CHANGE] Config flag category overrides can be set dynamically at runtime. #1934
* [CHANGE] Ingester: deprecated `-ingester.ring.join-after`. Mimir now behaves as this setting is always set to 0s. This configuration option will be removed in Mimir 2.4.0. #1965
* [CHANGE] Blocks uploaded by ingester no longer contain `__org_id__` label. Compactor now ignores this label and will compact blocks with and without this label together. `mimirconvert` tool will remove the label from blocks as "unknown" label. #1972
* [CHANGE] Querier: deprecated `-querier.shuffle-sharding-ingesters-lookback-period`, instead adding `-querier.shuffle-sharding-ingesters-enabled` to enable or disable shuffle sharding on the read path. The value of `-querier.query-ingesters-within` is now used internally for shuffle sharding lookback. #2110
* [CHANGE] Memberlist: `-memberlist.abort-if-join-fails` now defaults to false. Previously it defaulted to true. #2168
* [CHANGE] Ruler: `/api/v1/rules*` and `/prometheus/rules*` configuration endpoints are removed. Use `/prometheus/config/v1/rules*`. #2182
* [CHANGE] Ingester: `-ingester.exemplars-update-period` has been renamed to `-ingester.tsdb-config-update-period`. You can use it to update multiple, per-tenant TSDB configurations. #2187
* [FEATURE] Ingester: (Experimental) Add the ability to ingest out-of-order samples up to an allowed limit. If you enable this feature, it requires additional memory and disk space. This feature also enables a write-behind log, which might lead to longer ingester-start replays. When this feature is disabled, there is no overhead on memory, disk space, or startup times. #2187
  * `-ingester.out-of-order-time-window`, as duration string, allows you to set how back in time a sample can be. The default is `0s`, where `s` is seconds.
  * `cortex_ingester_tsdb_out_of_order_samples_appended_total` metric tracks the total number of out-of-order samples ingested by the ingester.
  * `cortex_discarded_samples_total` has a new label `reason="sample-too-old"`, when the `-ingester.out-of-order-time-window` flag is greater than zero. The label tracks the number of samples that were discarded for being too old; they were out of order, but beyond the time window allowed. The labels `reason="sample-out-of-order"` and `reason="sample-out-of-bounds"` are not used when out-of-order ingestion is enabled.
* [ENHANCEMENT] Distributor: Added limit to prevent tenants from sending excessive number of requests: #1843
  * The following CLI flags (and their respective YAML config options) have been added:
    * `-distributor.request-rate-limit`
    * `-distributor.request-burst-limit`
  * The following metric is exposed to tell how many requests have been rejected:
    * `cortex_discarded_requests_total`
* [ENHANCEMENT] Store-gateway: Add the experimental ability to run requests in a dedicated OS thread pool. This feature can be configured using `-store-gateway.thread-pool-size` and is disabled by default. Replaces the ability to run index header operations in a dedicated thread pool. #1660 #1812
* [ENHANCEMENT] Improved error messages to make them easier to understand; each now have a unique, global identifier that you can use to look up in the runbooks for more information. #1907 #1919 #1888 #1939 #1984 #2009 #2056 #2066 #2104 #2150 #2234
* [ENHANCEMENT] Memberlist KV: incoming messages are now processed on per-key goroutine. This may reduce loss of "maintanance" packets in busy memberlist installations, but use more CPU. New `memberlist_client_received_broadcasts_dropped_total` counter tracks number of dropped per-key messages. #1912
* [ENHANCEMENT] Blocks Storage, Alertmanager, Ruler: add support a prefix to the bucket store (`*_storage.storage_prefix`). This enables using the same bucket for the three components. #1686 #1951
* [ENHANCEMENT] Upgrade Docker base images to `alpine:3.16.0`. #2028
* [ENHANCEMENT] Store-gateway: Add experimental configuration option for the store-gateway to attempt to pre-populate the file system cache when memory-mapping index-header files. Enabled with `-blocks-storage.bucket-store.index-header.map-populate-enabled=true`. Note this flag only has an effect when running on Linux. #2019 #2054
* [ENHANCEMENT] Chunk Mapper: reduce memory usage of async chunk mapper. #2043
* [ENHANCEMENT] Ingester: reduce sleep time when reading WAL. #2098
* [ENHANCEMENT] Compactor: Run sanity check on blocks storage configuration at startup. #2144
* [ENHANCEMENT] Compactor: Add HTTP API for uploading TSDB blocks. Enabled with `-compactor.block-upload-enabled`. #1694 #2126
* [ENHANCEMENT] Ingester: Enable querying overlapping blocks by default. #2187
* [ENHANCEMENT] Distributor: Auto-forget unhealthy distributors after ten failed ring heartbeats. #2154
* [ENHANCEMENT] Distributor: Add new metric `cortex_distributor_forward_errors_total` for error codes resulting from forwarding requests. #2077
* [ENHANCEMENT] `/ready` endpoint now returns and logs detailed services information. #2055
* [ENHANCEMENT] Memcached client: Reduce number of connections required to fetch cached keys from memcached. #1920
* [ENHANCEMENT] Improved error message returned when `-querier.query-store-after` validation fails. #1914
* [BUGFIX] Fix regexp parsing panic for regexp label matchers with start/end quantifiers. #1883
* [BUGFIX] Ingester: fixed deceiving error log "failed to update cached shipped blocks after shipper initialisation", occurring for each new tenant in the ingester. #1893
* [BUGFIX] Ring: fix bug where instances may appear unhealthy in the hash ring web UI even though they are not. #1933
* [BUGFIX] API: gzip is now enforced when identity encoding is explicitly rejected. #1864
* [BUGFIX] Fix panic at startup when Mimir is running in monolithic mode and query sharding is enabled. #2036
* [BUGFIX] Ruler: report `cortex_ruler_queries_failed_total` metric for any remote query error except 4xx when remote operational mode is enabled. #2053 #2143
* [BUGFIX] Ingester: fix slow rollout when using `-ingester.ring.unregister-on-shutdown=false` with long `-ingester.ring.heartbeat-period`. #2085
* [BUGFIX] Ruler: add timeout for remote rule evaluation queries to prevent rule group evaluations getting stuck indefinitely. The duration is configurable with `-querier.timeout` (default `2m`). #2090 #2222
* [BUGFIX] Limits: Active series custom tracker configuration has been named back from `active_series_custom_trackers_config` to `active_series_custom_trackers`. For backwards compatibility both version is going to be supported for until Mimir v2.4. When both fields are specified, `active_series_custom_trackers_config` takes precedence over `active_series_custom_trackers`. #2101
* [BUGFIX] Ingester: fixed the order of labels applied when incrementing the `cortex_discarded_metadata_total` metric. #2096
* [BUGFIX] Ingester: fixed bug where retrieving metadata for a metric with multiple metadata entries would return multiple copies of a single metadata entry rather than all available entries. #2096
* [BUGFIX] Distributor: canceled requests are no longer accounted as internal errors. #2157
* [BUGFIX] Memberlist: Fix typo in memberlist admin UI. #2202
* [BUGFIX] Ruler: fixed typo in error message when ruler failed to decode a rule group. #2151
* [BUGFIX] Active series custom tracker configuration is now displayed properly on `/runtime_config` page. #2065
* [BUGFIX] Query-frontend: `vector` and `time` functions were sharded, which made expressions like `vector(1) > 0 and vector(1)` fail. #2355

### Mixin

* [CHANGE] Split `mimir_queries` rules group into `mimir_queries` and `mimir_ingester_queries` to keep number of rules per group within the default per-tenant limit. #1885
* [CHANGE] Dashboards: Expose full image tag in "Mimir / Rollout progress" dashboard's "Pod per version panel." #1932
* [CHANGE] Dashboards: Disabled gateway panels by default, because most users don't have a gateway exposing the metrics expected by Mimir dashboards. You can re-enable it setting `gateway_enabled: true` in the mixin config and recompiling the mixin running `make build-mixin`. #1955
* [CHANGE] Alerts: adapt `MimirFrontendQueriesStuck` and `MimirSchedulerQueriesStuck` to consider ruler query path components. #1949
* [CHANGE] Alerts: Change `MimirRulerTooManyFailedQueries` severity to `critical`. #2165
* [ENHANCEMENT] Dashboards: Add config option `datasource_regex` to customise the regular expression used to select valid datasources for Mimir dashboards. #1802
* [ENHANCEMENT] Dashboards: Added "Mimir / Remote ruler reads" and "Mimir / Remote ruler reads resources" dashboards. #1911 #1937
* [ENHANCEMENT] Dashboards: Make networking panels work for pods created by the mimir-distributed helm chart. #1927
* [ENHANCEMENT] Alerts: Add `MimirStoreGatewayNoSyncedTenants` alert that fires when there is a store-gateway owning no tenants. #1882
* [ENHANCEMENT] Rules: Make `recording_rules_range_interval` configurable for cases where Mimir metrics are scraped less often that every 30 seconds. #2118
* [ENHANCEMENT] Added minimum Grafana version to mixin dashboards. #1943
* [BUGFIX] Fix `container_memory_usage_bytes:sum` recording rule. #1865
* [BUGFIX] Fix `MimirGossipMembersMismatch` alerts if Mimir alertmanager is activated. #1870
* [BUGFIX] Fix `MimirRulerMissedEvaluations` to show % of missed alerts as a value between 0 and 100 instead of 0 and 1. #1895
* [BUGFIX] Fix `MimirCompactorHasNotUploadedBlocks` alert false positive when Mimir is deployed in monolithic mode. #1902
* [BUGFIX] Fix `MimirGossipMembersMismatch` to make it less sensitive during rollouts and fire one alert per installation, not per job. #1926
* [BUGFIX] Do not trigger `MimirAllocatingTooMuchMemory` alerts if no container limits are supplied. #1905
* [BUGFIX] Dashboards: Remove empty "Chunks per query" panel from `Mimir / Queries` dashboard. #1928
* [BUGFIX] Dashboards: Use Grafana's `$__rate_interval` for rate queries in dashboards to support scrape intervals of >15s. #2011
* [BUGFIX] Alerts: Make each version of `MimirCompactorHasNotUploadedBlocks` distinct to avoid rule evaluation failures due to duplicate series being generated. #2197
* [BUGFIX] Fix `MimirGossipMembersMismatch` alert when using remote ruler evaluation. #2159

### Jsonnet

* [CHANGE] Remove use of `-querier.query-store-after`, `-querier.shuffle-sharding-ingesters-lookback-period`, `-blocks-storage.bucket-store.ignore-blocks-within`, and `-blocks-storage.tsdb.close-idle-tsdb-timeout` CLI flags since the values now match defaults. #1915 #1921
* [CHANGE] Change default value for `-blocks-storage.bucket-store.chunks-cache.memcached.timeout` to `450ms` to increase use of cached data. #2035
* [CHANGE] The `memberlist_ring_enabled` configuration now applies to Alertmanager. #2102 #2103 #2107
* [CHANGE] Default value for `memberlist_ring_enabled` is now true. It means that all hash rings use Memberlist as default KV store instead of Consul (previous default). #2161
* [CHANGE] Configure `-ingester.max-global-metadata-per-user` to correspond to 20% of the configured max number of series per tenant. #2250
* [CHANGE] Configure `-ingester.max-global-metadata-per-metric` to be 10. #2250
* [CHANGE] Change `_config.multi_zone_ingester_max_unavailable` to 25. #2251
* [FEATURE] Added querier autoscaling support. It requires [KEDA](https://keda.sh) installed in the Kubernetes cluster and query-scheduler enabled in the Mimir cluster. Querier autoscaler can be enabled and configure through the following options in the jsonnet config: #2013 #2023
  * `autoscaling_querier_enabled`: `true` to enable autoscaling.
  * `autoscaling_querier_min_replicas`: minimum number of querier replicas.
  * `autoscaling_querier_max_replicas`: maximum number of querier replicas.
  * `autoscaling_prometheus_url`: Prometheus base URL from which to scrape Mimir metrics (e.g. `http://prometheus.default:9090/prometheus`).
* [FEATURE] Jsonnet: Add support for ruler remote evaluation mode (`ruler_remote_evaluation_enabled`), which deploys and uses a dedicated query path for rule evaluation. This enables the benefits of the query-frontend for rule evaluation, such as query sharding. #2073
* [ENHANCEMENT] Added `compactor` service, that can be used to route requests directly to compactor (e.g. admin UI). #2063
* [ENHANCEMENT] Added a `consul_enabled` configuration option to provide the ability to disable consul. It is automatically set to false when `memberlist_ring_enabled` is true and `multikv_migration_enabled` (used for migration from Consul to memberlist) is not set. #2093 #2152
* [BUGFIX] Querier: Fix disabling shuffle sharding on the read path whilst keeping it enabled on write path. #2164

### Mimirtool

* [CHANGE] mimirtool rules: `--use-legacy-routes` now toggles between using `/prometheus/config/v1/rules` (default) and `/api/v1/rules` (legacy) endpoints. #2182
* [FEATURE] Added bearer token support for when Mimir is behind a gateway authenticating by bearer token. #2146
* [BUGFIX] mimirtool analyze: Fix dashboard JSON unmarshalling errors (#1840). #1973
* [BUGFIX] Make mimirtool build for Windows work again. #2273

### Mimir Continuous Test

* [ENHANCEMENT] Added the `-tests.smoke-test` flag to run the `mimir-continuous-test` suite once and immediately exit. #2047 #2094

### Documentation

* [ENHANCEMENT] Published Grafana Mimir runbooks as part of documentation. #1970
* [ENHANCEMENT] Improved ruler's "remote operational mode" documentation. #1906
* [ENHANCEMENT] Recommend fast disks for ingesters and store-gateways in production tips. #1903
* [ENHANCEMENT] Explain the runtime override of active series matchers. #1868
* [ENHANCEMENT] Clarify "Set rule group" API specification. #1869
* [ENHANCEMENT] Published Mimir jsonnet documentation. #2024
* [ENHANCEMENT] Documented required scrape interval for using alerting and recording rules from Mimir jsonnet. #2147
* [ENHANCEMENT] Runbooks: Mention memberlist as possible source of problems for various alerts. #2158
* [ENHANCEMENT] Added step-by-step article about migrating from Consul to Memberlist KV store using jsonnet without downtime. #2166
* [ENHANCEMENT] Documented `/memberlist` admin page. #2166
* [ENHANCEMENT] Documented how to configure Grafana Mimir's ruler with Jsonnet. #2127
* [ENHANCEMENT] Documented how to configure queriers’ autoscaling with Jsonnet. #2128
* [ENHANCEMENT] Updated mixin building instructions in "Installing Grafana Mimir dashboards and alerts" article. #2015 #2163
* [ENHANCEMENT] Fix location of "Monitoring Grafana Mimir" article in the documentation hierarchy. #2130
* [ENHANCEMENT] Runbook for `MimirRequestLatency` was expanded with more practical advice. #1967
* [BUGFIX] Fixed ruler configuration used in the getting started guide. #2052
* [BUGFIX] Fixed Mimir Alertmanager datasource in Grafana used by "Play with Grafana Mimir" tutorial. #2115
* [BUGFIX] Fixed typos in "Scaling out Grafana Mimir" article. #2170
* [BUGFIX] Added missing ring endpoint exposed by Ingesters. #1918

## 2.1.0

### Grafana Mimir

* [CHANGE] Compactor: No longer upload debug meta files to object storage. #1257
* [CHANGE] Default values have changed for the following settings: #1547
    - `-alertmanager.alertmanager-client.grpc-max-recv-msg-size` now defaults to 100 MiB (previously was not configurable and set to 16 MiB)
    - `-alertmanager.alertmanager-client.grpc-max-send-msg-size` now defaults to 100 MiB (previously was not configurable and set to 4 MiB)
    - `-alertmanager.max-recv-msg-size` now defaults to 100 MiB (previously was 16 MiB)
* [CHANGE] Ingester: Add `user` label to metrics `cortex_ingester_ingested_samples_total` and `cortex_ingester_ingested_samples_failures_total`. #1533
* [CHANGE] Ingester: Changed `-blocks-storage.tsdb.isolation-enabled` default from `true` to `false`. The config option has also been deprecated and will be removed in 2 minor version. #1655
* [CHANGE] Query-frontend: results cache keys are now versioned, this will cause cache to be re-filled when rolling out this version. #1631
* [CHANGE] Store-gateway: enabled attributes in-memory cache by default. New default configuration is `-blocks-storage.bucket-store.chunks-cache.attributes-in-memory-max-items=50000`. #1727
* [CHANGE] Compactor: Removed the metric `cortex_compactor_garbage_collected_blocks_total` since it duplicates `cortex_compactor_blocks_marked_for_deletion_total`. #1728
* [CHANGE] All: Logs that used the`org_id` label now use `user` label. #1634 #1758
* [CHANGE] Alertmanager: the following metrics are not exported for a given `user` and `integration` when the metric value is zero: #1783
  * `cortex_alertmanager_notifications_total`
  * `cortex_alertmanager_notifications_failed_total`
  * `cortex_alertmanager_notification_requests_total`
  * `cortex_alertmanager_notification_requests_failed_total`
  * `cortex_alertmanager_notification_rate_limited_total`
* [CHANGE] Removed the following metrics exposed by the Mimir hash rings: #1791
  * `cortex_member_ring_tokens_owned`
  * `cortex_member_ring_tokens_to_own`
  * `cortex_ring_tokens_owned`
  * `cortex_ring_member_ownership_percent`
* [CHANGE] Querier / Ruler: removed the following metrics tracking number of query requests send to each ingester. You can use `cortex_request_duration_seconds_count{route=~"/cortex.Ingester/(QueryStream|QueryExemplars)"}` instead. #1797
  * `cortex_distributor_ingester_queries_total`
  * `cortex_distributor_ingester_query_failures_total`
* [CHANGE] Distributor: removed the following metrics tracking the number of requests from a distributor to ingesters: #1799
  * `cortex_distributor_ingester_appends_total`
  * `cortex_distributor_ingester_append_failures_total`
* [CHANGE] Distributor / Ruler: deprecated `-distributor.extend-writes`. Now Mimir always behaves as if this setting was set to `false`, which we expect to be safe for every Mimir cluster setup. #1856
* [FEATURE] Querier: Added support for [streaming remote read](https://prometheus.io/blog/2019/10/10/remote-read-meets-streaming/). Should be noted that benefits of chunking the response are partial here, since in a typical `query-frontend` setup responses will be buffered until they've been completed. #1735
* [FEATURE] Ruler: Allow setting `evaluation_delay` for each rule group via rules group configuration file. #1474
* [FEATURE] Ruler: Added support for expression remote evaluation. #1536 #1818
  * The following CLI flags (and their respective YAML config options) have been added:
    * `-ruler.query-frontend.address`
    * `-ruler.query-frontend.grpc-client-config.grpc-max-recv-msg-size`
    * `-ruler.query-frontend.grpc-client-config.grpc-max-send-msg-size`
    * `-ruler.query-frontend.grpc-client-config.grpc-compression`
    * `-ruler.query-frontend.grpc-client-config.grpc-client-rate-limit`
    * `-ruler.query-frontend.grpc-client-config.grpc-client-rate-limit-burst`
    * `-ruler.query-frontend.grpc-client-config.backoff-on-ratelimits`
    * `-ruler.query-frontend.grpc-client-config.backoff-min-period`
    * `-ruler.query-frontend.grpc-client-config.backoff-max-period`
    * `-ruler.query-frontend.grpc-client-config.backoff-retries`
    * `-ruler.query-frontend.grpc-client-config.tls-enabled`
    * `-ruler.query-frontend.grpc-client-config.tls-ca-path`
    * `-ruler.query-frontend.grpc-client-config.tls-cert-path`
    * `-ruler.query-frontend.grpc-client-config.tls-key-path`
    * `-ruler.query-frontend.grpc-client-config.tls-server-name`
    * `-ruler.query-frontend.grpc-client-config.tls-insecure-skip-verify`
* [FEATURE] Distributor: Added the ability to forward specifics metrics to alternative remote_write API endpoints. #1052
* [FEATURE] Ingester: Active series custom trackers now supports runtime tenant-specific overrides. The configuration has been moved to limit config, the ingester config has been deprecated.  #1188
* [ENHANCEMENT] Alertmanager API: Concurrency limit for GET requests is now configurable using `-alertmanager.max-concurrent-get-requests-per-tenant`. #1547
* [ENHANCEMENT] Alertmanager: Added the ability to configure additional gRPC client settings for the Alertmanager distributor #1547
  - `-alertmanager.alertmanager-client.backoff-max-period`
  - `-alertmanager.alertmanager-client.backoff-min-period`
  - `-alertmanager.alertmanager-client.backoff-on-ratelimits`
  - `-alertmanager.alertmanager-client.backoff-retries`
  - `-alertmanager.alertmanager-client.grpc-client-rate-limit`
  - `-alertmanager.alertmanager-client.grpc-client-rate-limit-burst`
  - `-alertmanager.alertmanager-client.grpc-compression`
  - `-alertmanager.alertmanager-client.grpc-max-recv-msg-size`
  - `-alertmanager.alertmanager-client.grpc-max-send-msg-size`
* [ENHANCEMENT] Ruler: Add more detailed query information to ruler query stats logging. #1411
* [ENHANCEMENT] Admin: Admin API now has some styling. #1482 #1549 #1821 #1824
* [ENHANCEMENT] Alertmanager: added `insight=true` field to alertmanager dispatch logs. #1379
* [ENHANCEMENT] Store-gateway: Add the experimental ability to run index header operations in a dedicated thread pool. This feature can be configured using `-blocks-storage.bucket-store.index-header-thread-pool-size` and is disabled by default. #1660
* [ENHANCEMENT] Store-gateway: don't drop all blocks if instance finds itself as unhealthy or missing in the ring. #1806 #1823
* [ENHANCEMENT] Querier: wait until inflight queries are completed when shutting down queriers. #1756 #1767
* [BUGFIX] Query-frontend: do not shard queries with a subquery unless the subquery is inside a shardable aggregation function call. #1542
* [BUGFIX] Query-frontend: added `component=query-frontend` label to results cache memcached metrics to fix a panic when Mimir is running in single binary mode and results cache is enabled. #1704
* [BUGFIX] Mimir: services' status content-type is now correctly set to `text/html`. #1575
* [BUGFIX] Multikv: Fix panic when using using runtime config to set primary KV store used by `multi` KV. #1587
* [BUGFIX] Multikv: Fix watching for runtime config changes in `multi` KV store in ruler and querier. #1665
* [BUGFIX] Memcached: allow to use CNAME DNS records for the memcached backend addresses. #1654
* [BUGFIX] Querier: fixed temporary partial query results when shuffle sharding is enabled and hash ring backend storage is flushed / reset. #1829
* [BUGFIX] Alertmanager: prevent more file traversal cases related to template names. #1833
* [BUGFUX] Alertmanager: Allow usage with `-alertmanager-storage.backend=local`. Note that when using this storage type, the Alertmanager is not able persist state remotely, so it not recommended for production use. #1836
* [BUGFIX] Alertmanager: Do not validate alertmanager configuration if it's not running. #1835

### Mixin

* [CHANGE] Dashboards: Remove per-user series legends from Tenants dashboard. #1605
* [CHANGE] Dashboards: Show in-memory series and the per-user series limit on Tenants dashboard. #1613
* [CHANGE] Dashboards: Slow-queries dashboard now uses `user` label from logs instead of `org_id`. #1634
* [CHANGE] Dashboards: changed all Grafana dashboards UIDs to not conflict with Cortex ones, to let people install both while migrating from Cortex to Mimir: #1801 #1808
  * Alertmanager from `a76bee5913c97c918d9e56a3cc88cc28` to `b0d38d318bbddd80476246d4930f9e55`
  * Alertmanager Resources from `68b66aed90ccab448009089544a8d6c6` to `a6883fb22799ac74479c7db872451092`
  * Compactor from `9c408e1d55681ecb8a22c9fab46875cc` to `1b3443aea86db629e6efdb7d05c53823`
  * Compactor Resources from `df9added6f1f4332f95848cca48ebd99` to `09a5c49e9cdb2f2b24c6d184574a07fd`
  * Config from `61bb048ced9817b2d3e07677fb1c6290` to `5d9d0b4724c0f80d68467088ec61e003`
  * Object Store from `d5a3a4489d57c733b5677fb55370a723` to `e1324ee2a434f4158c00a9ee279d3292`
  * Overrides from `b5c95fee2e5e7c4b5930826ff6e89a12` to `1e2c358600ac53f09faea133f811b5bb`
  * Queries from `d9931b1054053c8b972d320774bb8f1d` to `b3abe8d5c040395cc36615cb4334c92d`
  * Reads from `8d6ba60eccc4b6eedfa329b24b1bd339` to `e327503188913dc38ad571c647eef643`
  * Reads Networking from `c0464f0d8bd026f776c9006b05910000` to `54b2a0a4748b3bd1aefa92ce5559a1c2`
  * Reads Resources from `2fd2cda9eea8d8af9fbc0a5960425120` to `cc86fd5aa9301c6528986572ad974db9`
  * Rollout Progress from `7544a3a62b1be6ffd919fc990ab8ba8f` to `7f0b5567d543a1698e695b530eb7f5de`
  * Ruler from `44d12bcb1f95661c6ab6bc946dfc3473` to `631e15d5d85afb2ca8e35d62984eeaa0`
  * Scaling from `88c041017b96856c9176e07cf557bdcf` to `64bbad83507b7289b514725658e10352`
  * Slow queries from `e6f3091e29d2636e3b8393447e925668` to `6089e1ce1e678788f46312a0a1e647e6`
  * Tenants from `35fa247ce651ba189debf33d7ae41611` to `35fa247ce651ba189debf33d7ae41611`
  * Top Tenants from `bc6e12d4fe540e4a1785b9d3ca0ffdd9` to `bc6e12d4fe540e4a1785b9d3ca0ffdd9`
  * Writes from `0156f6d15aa234d452a33a4f13c838e3` to `8280707b8f16e7b87b840fc1cc92d4c5`
  * Writes Networking from `681cd62b680b7154811fe73af55dcfd4` to `978c1cb452585c96697a238eaac7fe2d`
  * Writes Resources from `c0464f0d8bd026f776c9006b0591bb0b` to `bc9160e50b52e89e0e49c840fea3d379`
* [FEATURE] Alerts: added the following alerts on `mimir-continuous-test` tool: #1676
  - `MimirContinuousTestNotRunningOnWrites`
  - `MimirContinuousTestNotRunningOnReads`
  - `MimirContinuousTestFailed`
* [ENHANCEMENT] Added `per_cluster_label` support to allow to change the label name used to differentiate between Kubernetes clusters. #1651
* [ENHANCEMENT] Dashboards: Show QPS and latency of the Alertmanager Distributor. #1696
* [ENHANCEMENT] Playbooks: Add Alertmanager suggestions for `MimirRequestErrors` and `MimirRequestLatency` #1702
* [ENHANCEMENT] Dashboards: Allow custom datasources. #1749
* [ENHANCEMENT] Dashboards: Add config option `gateway_enabled` (defaults to `true`) to disable gateway panels from dashboards. #1761
* [ENHANCEMENT] Dashboards: Extend Top tenants dashboard with queries for tenants with highest sample rate, discard rate, and discard rate growth. #1842
* [ENHANCEMENT] Dashboards: Show ingestion rate limit and rule group limit on Tenants dashboard. #1845
* [ENHANCEMENT] Dashboards: Add "last successful run" panel to compactor dashboard. #1628
* [BUGFIX] Dashboards: Fix "Failed evaluation rate" panel on Tenants dashboard. #1629
* [BUGFIX] Honor the configured `per_instance_label` in all dashboards and alerts. #1697

### Jsonnet

* [FEATURE] Added support for `mimir-continuous-test`. To deploy `mimir-continuous-test` you can use the following configuration: #1675 #1850
  ```jsonnet
  _config+: {
    continuous_test_enabled: true,
    continuous_test_tenant_id: 'type-tenant-id',
    continuous_test_write_endpoint: 'http://type-write-path-hostname',
    continuous_test_read_endpoint: 'http://type-read-path-hostname/prometheus',
  },
  ```
* [ENHANCEMENT] Ingester anti-affinity can now be disabled by using `ingester_allow_multiple_replicas_on_same_node` configuration key. #1581
* [ENHANCEMENT] Added `node_selector` configuration option to select Kubernetes nodes where Mimir should run. #1596
* [ENHANCEMENT] Alertmanager: Added a `PodDisruptionBudget` of `withMaxUnavailable = 1`, to ensure we maintain quorum during rollouts. #1683
* [ENHANCEMENT] Store-gateway anti-affinity can now be enabled/disabled using `store_gateway_allow_multiple_replicas_on_same_node` configuration key. #1730
* [ENHANCEMENT] Added `store_gateway_zone_a_args`, `store_gateway_zone_b_args` and `store_gateway_zone_c_args` configuration options. #1807
* [BUGFIX] Pass primary and secondary multikv stores via CLI flags. Introduced new `multikv_switch_primary_secondary` config option to flip primary and secondary in runtime config.

### Mimirtool

* [BUGFIX] `config convert`: Retain Cortex defaults for `blocks_storage.backend`, `ruler_storage.backend`, `alertmanager_storage.backend`, `auth.type`, `activity_tracker.filepath`, `alertmanager.data_dir`, `blocks_storage.filesystem.dir`, `compactor.data_dir`, `ruler.rule_path`, `ruler_storage.filesystem.dir`, and `graphite.querier.schemas.backend`. #1626 #1762

### Tools

* [FEATURE] Added a `markblocks` tool that creates `no-compact` and `delete` marks for the blocks. #1551
* [FEATURE] Added `mimir-continuous-test` tool to continuously run smoke tests on live Mimir clusters. #1535 #1540 #1653 #1603 #1630 #1691 #1675 #1676 #1692 #1706 #1709 #1775 #1777 #1778 #1795
* [FEATURE] Added `mimir-rules-action` GitHub action, located at `operations/mimir-rules-action/`, used to lint, prepare, verify, diff, and sync rules to a Mimir cluster. #1723

## 2.0.0

### Grafana Mimir

_Changes since Cortex 1.10.0._

* [CHANGE] Remove chunks storage engine. #86 #119 #510 #545 #743 #744 #748 #753 #755 #757 #758 #759 #760 #762 #764 #789 #812 #813
  * The following CLI flags (and their respective YAML config options) have been removed:
    * `-store.engine`
    * `-schema-config-file`
    * `-ingester.checkpoint-duration`
    * `-ingester.checkpoint-enabled`
    * `-ingester.chunk-encoding`
    * `-ingester.chunk-age-jitter`
    * `-ingester.concurrent-flushes`
    * `-ingester.flush-on-shutdown-with-wal-enabled`
    * `-ingester.flush-op-timeout`
    * `-ingester.flush-period`
    * `-ingester.max-chunk-age`
    * `-ingester.max-chunk-idle`
    * `-ingester.max-series-per-query` (and `max_series_per_query` from runtime config)
    * `-ingester.max-stale-chunk-idle`
    * `-ingester.max-transfer-retries`
    * `-ingester.min-chunk-length`
    * `-ingester.recover-from-wal`
    * `-ingester.retain-period`
    * `-ingester.spread-flushes`
    * `-ingester.wal-dir`
    * `-ingester.wal-enabled`
    * `-querier.query-parallelism`
    * `-querier.second-store-engine`
    * `-querier.use-second-store-before-time`
    * `-flusher.wal-dir`
    * `-flusher.concurrent-flushes`
    * `-flusher.flush-op-timeout`
    * All `-table-manager.*` flags
    * All `-deletes.*` flags
    * All `-purger.*` flags
    * All `-metrics.*` flags
    * All `-dynamodb.*` flags
    * All `-s3.*` flags
    * All `-azure.*` flags
    * All `-bigtable.*` flags
    * All `-gcs.*` flags
    * All `-cassandra.*` flags
    * All `-boltdb.*` flags
    * All `-local.*` flags
    * All `-swift.*` flags
    * All `-store.*` flags except `-store.engine`, `-store.max-query-length`, `-store.max-labels-query-length`
    * All `-grpc-store.*` flags
  * The following API endpoints have been removed:
    * `/api/v1/chunks` and `/chunks`
  * The following metrics have been removed:
    * `cortex_ingester_flush_queue_length`
    * `cortex_ingester_queried_chunks`
    * `cortex_ingester_chunks_created_total`
    * `cortex_ingester_wal_replay_duration_seconds`
    * `cortex_ingester_wal_corruptions_total`
    * `cortex_ingester_sent_chunks`
    * `cortex_ingester_received_chunks`
    * `cortex_ingester_flush_series_in_progress`
    * `cortex_ingester_chunk_utilization`
    * `cortex_ingester_chunk_length`
    * `cortex_ingester_chunk_size_bytes`
    * `cortex_ingester_chunk_age_seconds`
    * `cortex_ingester_memory_chunks`
    * `cortex_ingester_flushing_enqueued_series_total`
    * `cortex_ingester_flushing_dequeued_series_total`
    * `cortex_ingester_dropped_chunks_total`
    * `cortex_oldest_unflushed_chunk_timestamp_seconds`
    * `prometheus_local_storage_chunk_ops_total`
    * `prometheus_local_storage_chunkdesc_ops_total`
    * `prometheus_local_storage_memory_chunkdescs`
* [CHANGE] Changed default storage backends from `s3` to `filesystem` #833
  This effects the following flags:
  * `-blocks-storage.backend` now defaults to `filesystem`
  * `-blocks-storage.filesystem.dir` now defaults to `blocks`
  * `-alertmanager-storage.backend` now defaults to `filesystem`
  * `-alertmanager-storage.filesystem.dir` now defaults to `alertmanager`
  * `-ruler-storage.backend` now defaults to `filesystem`
  * `-ruler-storage.filesystem.dir` now defaults to `ruler`
* [CHANGE] Renamed metric `cortex_experimental_features_in_use_total` as `cortex_experimental_features_used_total` and added `feature` label. #32 #658
* [CHANGE] Removed `log_messages_total` metric. #32
* [CHANGE] Some files and directories created by Mimir components on local disk now have stricter permissions, and are only readable by owner, but not group or others. #58
* [CHANGE] Memcached client DNS resolution switched from golang built-in to [`miekg/dns`](https://github.com/miekg/dns). #142
* [CHANGE] The metric `cortex_deprecated_flags_inuse_total` has been renamed to `deprecated_flags_inuse_total` as part of using grafana/dskit functionality. #185
* [CHANGE] API: The `-api.response-compression-enabled` flag has been removed, and GZIP response compression is always enabled except on `/api/v1/push` and `/push` endpoints. #880
* [CHANGE] Update Go version to 1.17.3. #480
* [CHANGE] The `status_code` label on gRPC client metrics has changed from '200' and '500' to '2xx', '5xx', '4xx', 'cancel' or 'error'. #537
* [CHANGE] Removed the deprecated `-<prefix>.fifocache.size` flag. #618
* [CHANGE] Enable index header lazy loading by default. #693
  * `-blocks-storage.bucket-store.index-header-lazy-loading-enabled` default from `false` to `true`
  * `-blocks-storage.bucket-store.index-header-lazy-loading-idle-timeout` default from `20m` to `1h`
* [CHANGE] Shuffle-sharding:
  * `-distributor.sharding-strategy` option has been removed, and shuffle sharding is enabled by default. Default shard size is set to 0, which disables shuffle sharding for the tenant (all ingesters will receive tenants's samples). #888
  * `-ruler.sharding-strategy` option has been removed from ruler. Ruler now uses shuffle-sharding by default, but respects `ruler_tenant_shard_size`, which defaults to 0 (ie. use all rulers for tenant). #889
  * `-store-gateway.sharding-strategy` option has been removed store-gateways. Store-gateway now uses shuffle-sharding by default, but respects `store_gateway_tenant_shard_size` for tenant, and this value defaults to 0. #891
* [CHANGE] Server: `-server.http-listen-port` (yaml: `server.http_listen_port`) now defaults to `8080` (previously `80`). #871
* [CHANGE] Changed the default value of `-blocks-storage.bucket-store.ignore-deletion-marks-delay` from 6h to 1h. #892
* [CHANGE] Changed default settings for memcached clients: #959 #1000
  * The default value for the following config options has changed from `10000` to `25000`:
    * `-blocks-storage.bucket-store.chunks-cache.memcached.max-async-buffer-size`
    * `-blocks-storage.bucket-store.index-cache.memcached.max-async-buffer-size`
    * `-blocks-storage.bucket-store.metadata-cache.memcached.max-async-buffer-size`
    * `-query-frontend.results-cache.memcached.max-async-buffer-size`
  * The default value for the following config options has changed from `0` (unlimited) to `100`:
    * `-blocks-storage.bucket-store.chunks-cache.memcached.max-get-multi-batch-size`
    * `-blocks-storage.bucket-store.index-cache.memcached.max-get-multi-batch-size`
    * `-blocks-storage.bucket-store.metadata-cache.memcached.max-get-multi-batch-size`
    * `-query-frontend.results-cache.memcached.max-get-multi-batch-size`
  * The default value for the following config options has changed from `16` to `100`:
    * `-blocks-storage.bucket-store.chunks-cache.memcached.max-idle-connections`
    * `-blocks-storage.bucket-store.index-cache.memcached.max-idle-connections`
    * `-blocks-storage.bucket-store.metadata-cache.memcached.max-idle-connections`
    * `-query-frontend.results-cache.memcached.max-idle-connections`
  * The default value for the following config options has changed from `100ms` to `200ms`:
    * `-blocks-storage.bucket-store.metadata-cache.memcached.timeout`
    * `-blocks-storage.bucket-store.index-cache.memcached.timeout`
    * `-blocks-storage.bucket-store.chunks-cache.memcached.timeout`
    * `-query-frontend.results-cache.memcached.timeout`
* [CHANGE] Changed the default value of `-blocks-storage.bucket-store.bucket-index.enabled` to `true`. The default configuration must now run the compactor in order to write the bucket index or else queries to long term storage will fail. #924
* [CHANGE] Option `-auth.enabled` has been renamed to `-auth.multitenancy-enabled`. #1130
* [CHANGE] Default tenant ID used with disabled auth (`-auth.multitenancy-enabled=false`) has changed from `fake` to `anonymous`. This tenant ID can now be changed with `-auth.no-auth-tenant` option. #1063
* [CHANGE] The default values for the following local directories have changed: #1072
  * `-alertmanager.storage.path` default value changed to `./data-alertmanager/`
  * `-compactor.data-dir` default value changed to `./data-compactor/`
  * `-ruler.rule-path` default value changed to `./data-ruler/`
* [CHANGE] The default value for gRPC max send message size has been changed from 16MB to 100MB. This affects the following parameters: #1152
  * `-query-frontend.grpc-client-config.grpc-max-send-msg-size`
  * `-ingester.client.grpc-max-send-msg-size`
  * `-querier.frontend-client.grpc-max-send-msg-size`
  * `-query-scheduler.grpc-client-config.grpc-max-send-msg-size`
  * `-ruler.client.grpc-max-send-msg-size`
* [CHANGE] Remove `-http.prefix` flag (and `http_prefix` config file option). #763
* [CHANGE] Remove legacy endpoints. Please use their alternatives listed below. As part of the removal process we are
  introducing two new sets of endpoints for the ruler configuration API: `<prometheus-http-prefix>/rules` and
  `<prometheus-http-prefix>/config/v1/rules/**`. We are also deprecating `<prometheus-http-prefix>/rules` and `/api/v1/rules`;
  and will remove them in Mimir 2.2.0. #763 #1222
  * Query endpoints

    | Legacy                                                  | Alternative                                                |
    | ------------------------------------------------------- | ---------------------------------------------------------- |
    | `/<legacy-http-prefix>/api/v1/query`                    | `<prometheus-http-prefix>/api/v1/query`                    |
    | `/<legacy-http-prefix>/api/v1/query_range`              | `<prometheus-http-prefix>/api/v1/query_range`              |
    | `/<legacy-http-prefix>/api/v1/query_exemplars`          | `<prometheus-http-prefix>/api/v1/query_exemplars`          |
    | `/<legacy-http-prefix>/api/v1/series`                   | `<prometheus-http-prefix>/api/v1/series`                   |
    | `/<legacy-http-prefix>/api/v1/labels`                   | `<prometheus-http-prefix>/api/v1/labels`                   |
    | `/<legacy-http-prefix>/api/v1/label/{name}/values`      | `<prometheus-http-prefix>/api/v1/label/{name}/values`      |
    | `/<legacy-http-prefix>/api/v1/metadata`                 | `<prometheus-http-prefix>/api/v1/metadata`                 |
    | `/<legacy-http-prefix>/api/v1/read`                     | `<prometheus-http-prefix>/api/v1/read`                     |
    | `/<legacy-http-prefix>/api/v1/cardinality/label_names`  | `<prometheus-http-prefix>/api/v1/cardinality/label_names`  |
    | `/<legacy-http-prefix>/api/v1/cardinality/label_values` | `<prometheus-http-prefix>/api/v1/cardinality/label_values` |
    | `/api/prom/user_stats`                                  | `/api/v1/user_stats`                                       |

  * Distributor endpoints

    | Legacy endpoint               | Alternative                   |
    | ----------------------------- | ----------------------------- |
    | `/<legacy-http-prefix>/push`  | `/api/v1/push`                |
    | `/all_user_stats`             | `/distributor/all_user_stats` |
    | `/ha-tracker`                 | `/distributor/ha_tracker`     |

  * Ingester endpoints

    | Legacy          | Alternative           |
    | --------------- | --------------------- |
    | `/ring`         | `/ingester/ring`      |
    | `/shutdown`     | `/ingester/shutdown`  |
    | `/flush`        | `/ingester/flush`     |
    | `/push`         | `/ingester/push`      |

  * Ruler endpoints

    | Legacy                                                | Alternative                                         | Alternative #2 (not available before Mimir 2.0.0)                    |
    | ----------------------------------------------------- | --------------------------------------------------- | ------------------------------------------------------------------- |
    | `/<legacy-http-prefix>/api/v1/rules`                  | `<prometheus-http-prefix>/api/v1/rules`             |                                                                     |
    | `/<legacy-http-prefix>/api/v1/alerts`                 | `<prometheus-http-prefix>/api/v1/alerts`            |                                                                     |
    | `/<legacy-http-prefix>/rules`                         | `/api/v1/rules` (see below)                         |  `<prometheus-http-prefix>/config/v1/rules`                         |
    | `/<legacy-http-prefix>/rules/{namespace}`             | `/api/v1/rules/{namespace}` (see below)             |  `<prometheus-http-prefix>/config/v1/rules/{namespace}`             |
    | `/<legacy-http-prefix>/rules/{namespace}/{groupName}` | `/api/v1/rules/{namespace}/{groupName}` (see below) |  `<prometheus-http-prefix>/config/v1/rules/{namespace}/{groupName}` |
    | `/<legacy-http-prefix>/rules/{namespace}`             | `/api/v1/rules/{namespace}` (see below)             |  `<prometheus-http-prefix>/config/v1/rules/{namespace}`             |
    | `/<legacy-http-prefix>/rules/{namespace}/{groupName}` | `/api/v1/rules/{namespace}/{groupName}` (see below) |  `<prometheus-http-prefix>/config/v1/rules/{namespace}/{groupName}` |
    | `/<legacy-http-prefix>/rules/{namespace}`             | `/api/v1/rules/{namespace}` (see below)             |  `<prometheus-http-prefix>/config/v1/rules/{namespace}`             |
    | `/ruler_ring`                                         | `/ruler/ring`                                       |                                                                     |

    > __Note:__ The `/api/v1/rules/**` endpoints are considered deprecated with Mimir 2.0.0 and will be removed
    in Mimir 2.2.0. After upgrading to 2.0.0 we recommend switching uses to the equivalent
    `/<prometheus-http-prefix>/config/v1/**` endpoints that Mimir 2.0.0 introduces.

  * Alertmanager endpoints

    | Legacy                      | Alternative                        |
    | --------------------------- | ---------------------------------- |
    | `/<legacy-http-prefix>`     | `/alertmanager`                    |
    | `/status`                   | `/multitenant_alertmanager/status` |

* [CHANGE] Ingester: changed `-ingester.stream-chunks-when-using-blocks` default value from `false` to `true`. #717
* [CHANGE] Ingester: default `-ingester.ring.min-ready-duration` reduced from 1m to 15s. #126
* [CHANGE] Ingester: `-ingester.ring.min-ready-duration` now start counting the delay after the ring's health checks have passed instead of when the ring client was started. #126
* [CHANGE] Ingester: allow experimental ingester max-exemplars setting to be changed dynamically #144
  * CLI flag `-blocks-storage.tsdb.max-exemplars` is renamed to `-ingester.max-global-exemplars-per-user`.
  * YAML `max_exemplars` is moved from `tsdb` to `overrides` and renamed to `max_global_exemplars_per_user`.
* [CHANGE] Ingester: active series metrics `cortex_ingester_active_series` and `cortex_ingester_active_series_custom_tracker` are now removed when their value is zero. #672 #690
* [CHANGE] Ingester: changed default value of `-blocks-storage.tsdb.retention-period` from `6h` to `24h`. #966
* [CHANGE] Ingester: changed default value of `-blocks-storage.tsdb.close-idle-tsdb-timeout` from `0` to `13h`. #967
* [CHANGE] Ingester: changed default value of `-ingester.ring.final-sleep` from `30s` to `0s`. #981
* [CHANGE] Ingester: the following low level settings have been removed: #1153
  * `-ingester-client.expected-labels`
  * `-ingester-client.expected-samples-per-series`
  * `-ingester-client.expected-timeseries`
* [CHANGE] Ingester: following command line options related to ingester ring were renamed: #1155
  * `-consul.*` changed to `-ingester.ring.consul.*`
  * `-etcd.*` changed to `-ingester.ring.etcd.*`
  * `-multi.*` changed to `-ingester.ring.multi.*`
  * `-distributor.excluded-zones` changed to `-ingester.ring.excluded-zones`
  * `-distributor.replication-factor` changed to `-ingester.ring.replication-factor`
  * `-distributor.zone-awareness-enabled` changed to `-ingester.ring.zone-awareness-enabled`
  * `-ingester.availability-zone` changed to `-ingester.ring.instance-availability-zone`
  * `-ingester.final-sleep` changed to `-ingester.ring.final-sleep`
  * `-ingester.heartbeat-period` changed to `-ingester.ring.heartbeat-period`
  * `-ingester.join-after` changed to `-ingester.ring.join-after`
  * `-ingester.lifecycler.ID` changed to `-ingester.ring.instance-id`
  * `-ingester.lifecycler.addr` changed to `-ingester.ring.instance-addr`
  * `-ingester.lifecycler.interface` changed to `-ingester.ring.instance-interface-names`
  * `-ingester.lifecycler.port` changed to `-ingester.ring.instance-port`
  * `-ingester.min-ready-duration` changed to `-ingester.ring.min-ready-duration`
  * `-ingester.num-tokens` changed to `-ingester.ring.num-tokens`
  * `-ingester.observe-period` changed to `-ingester.ring.observe-period`
  * `-ingester.readiness-check-ring-health` changed to `-ingester.ring.readiness-check-ring-health`
  * `-ingester.tokens-file-path` changed to `-ingester.ring.tokens-file-path`
  * `-ingester.unregister-on-shutdown` changed to `-ingester.ring.unregister-on-shutdown`
  * `-ring.heartbeat-timeout` changed to `-ingester.ring.heartbeat-timeout`
  * `-ring.prefix` changed to `-ingester.ring.prefix`
  * `-ring.store` changed to `-ingester.ring.store`
* [CHANGE] Ingester: fields in YAML configuration for ingester ring have been changed: #1155
  * `ingester.lifecycler` changed to `ingester.ring`
  * Fields from `ingester.lifecycler.ring` moved to `ingester.ring`
  * `ingester.lifecycler.address` changed to `ingester.ring.instance_addr`
  * `ingester.lifecycler.id` changed to `ingester.ring.instance_id`
  * `ingester.lifecycler.port` changed to `ingester.ring.instance_port`
  * `ingester.lifecycler.availability_zone` changed to `ingester.ring.instance_availability_zone`
  * `ingester.lifecycler.interface_names` changed to `ingester.ring.instance_interface_names`
* [CHANGE] Distributor: removed the `-distributor.shard-by-all-labels` configuration option. It is now assumed to be true. #698
* [CHANGE] Distributor: change default value of `-distributor.instance-limits.max-inflight-push-requests` to `2000`. #964
* [CHANGE] Distributor: change default value of `-distributor.remote-timeout` from `2s` to `20s`. #970
* [CHANGE] Distributor: removed the `-distributor.extra-query-delay` flag (and its respective YAML config option). #1048
* [CHANGE] Query-frontend: Enable query stats by default, they can still be disabled with `-query-frontend.query-stats-enabled=false`. #83
* [CHANGE] Query-frontend: the `cortex_frontend_mapped_asts_total` metric has been renamed to `cortex_frontend_query_sharding_rewrites_attempted_total`. #150
* [CHANGE] Query-frontend: added `sharded` label to `cortex_query_seconds_total` metric. #235
* [CHANGE] Query-frontend: changed the flag name for controlling query sharding total shards from `-querier.total-shards` to `-query-frontend.query-sharding-total-shards`. #230
* [CHANGE] Query-frontend: flag `-querier.parallelise-shardable-queries` has been renamed to `-query-frontend.parallelize-shardable-queries` #284
* [CHANGE] Query-frontend: removed the deprecated (and unused) `-frontend.cache-split-interval`. Use `-query-frontend.split-queries-by-interval` instead. #587
* [CHANGE] Query-frontend: range query response now omits the `data` field when it's empty (error case) like Prometheus does, previously it was `"data":{"resultType":"","result":null}`. #629
* [CHANGE] Query-frontend: instant queries now honor the `-query-frontend.max-retries-per-request` flag. #630
* [CHANGE] Query-frontend: removed in-memory and Redis cache support. Reason is that these caching backends were just supported by query-frontend, while all other Mimir services only support memcached. #796
  * The following CLI flags (and their respective YAML config options) have been removed:
    * `-frontend.cache.enable-fifocache`
    * `-frontend.redis.*`
    * `-frontend.fifocache.*`
  * The following metrics have been removed:
    * `querier_cache_added_total`
    * `querier_cache_added_new_total`
    * `querier_cache_evicted_total`
    * `querier_cache_entries`
    * `querier_cache_gets_total`
    * `querier_cache_misses_total`
    * `querier_cache_stale_gets_total`
    * `querier_cache_memory_bytes`
    * `cortex_rediscache_request_duration_seconds`
* [CHANGE] Query-frontend: migrated memcached backend client to the same one used in other components (memcached config and metrics are now consistent across all Mimir services). #821
  * The following CLI flags (and their respective YAML config options) have been added:
    * `-query-frontend.results-cache.backend` (set it to `memcached` if `-query-frontend.cache-results=true`)
  * The following CLI flags (and their respective YAML config options) have been changed:
    * `-frontend.memcached.hostname` and `-frontend.memcached.service` have been removed: use `-query-frontend.results-cache.memcached.addresses` instead
  * The following CLI flags (and their respective YAML config options) have been renamed:
    * `-frontend.background.write-back-concurrency` renamed to `-query-frontend.results-cache.memcached.max-async-concurrency`
    * `-frontend.background.write-back-buffer` renamed to `-query-frontend.results-cache.memcached.max-async-buffer-size`
    * `-frontend.memcached.batchsize` renamed to `-query-frontend.results-cache.memcached.max-get-multi-batch-size`
    * `-frontend.memcached.parallelism` renamed to `-query-frontend.results-cache.memcached.max-get-multi-concurrency`
    * `-frontend.memcached.timeout` renamed to `-query-frontend.results-cache.memcached.timeout`
    * `-frontend.memcached.max-item-size` renamed to `-query-frontend.results-cache.memcached.max-item-size`
    * `-frontend.memcached.max-idle-conns` renamed to `-query-frontend.results-cache.memcached.max-idle-connections`
    * `-frontend.compression` renamed to `-query-frontend.results-cache.compression`
  * The following CLI flags (and their respective YAML config options) have been removed:
    * `-frontend.memcached.circuit-breaker-consecutive-failures`: feature removed
    * `-frontend.memcached.circuit-breaker-timeout`: feature removed
    * `-frontend.memcached.circuit-breaker-interval`: feature removed
    * `-frontend.memcached.update-interval`: new setting is hardcoded to 30s
    * `-frontend.memcached.consistent-hash`: new setting is always enabled
    * `-frontend.default-validity` and `-frontend.memcached.expiration`: new setting is hardcoded to 7 days
  * The following metrics have been changed:
    * `cortex_cache_dropped_background_writes_total{name}` changed to `thanos_memcached_operation_skipped_total{name, operation, reason}`
    * `cortex_cache_value_size_bytes{name, method}` changed to `thanos_memcached_operation_data_size_bytes{name}`
    * `cortex_cache_request_duration_seconds{name, method, status_code}` changed to `thanos_memcached_operation_duration_seconds{name, operation}`
    * `cortex_cache_fetched_keys{name}` changed to `thanos_cache_memcached_requests_total{name}`
    * `cortex_cache_hits{name}` changed to `thanos_cache_memcached_hits_total{name}`
    * `cortex_memcache_request_duration_seconds{name, method, status_code}` changed to `thanos_memcached_operation_duration_seconds{name, operation}`
    * `cortex_memcache_client_servers{name}` changed to `thanos_memcached_dns_provider_results{name, addr}`
    * `cortex_memcache_client_set_skip_total{name}` changed to `thanos_memcached_operation_skipped_total{name, operation, reason}`
    * `cortex_dns_lookups_total` changed to `thanos_memcached_dns_lookups_total`
    * For all metrics the value of the "name" label has changed from `frontend.memcached` to `frontend-cache`
  * The following metrics have been removed:
    * `cortex_cache_background_queue_length{name}`
* [CHANGE] Query-frontend: merged `query_range` into `frontend` in the YAML config (keeping the same keys) and renamed flags: #825
  * `-querier.max-retries-per-request` renamed to `-query-frontend.max-retries-per-request`
  * `-querier.split-queries-by-interval` renamed to `-query-frontend.split-queries-by-interval`
  * `-querier.align-querier-with-step` renamed to `-query-frontend.align-querier-with-step`
  * `-querier.cache-results` renamed to `-query-frontend.cache-results`
  * `-querier.parallelise-shardable-queries` renamed to `-query-frontend.parallelize-shardable-queries`
* [CHANGE] Query-frontend: the default value of `-query-frontend.split-queries-by-interval` has changed from `0` to `24h`. #1131
* [CHANGE] Query-frontend: `-frontend.` flags were renamed to `-query-frontend.`: #1167
* [CHANGE] Query-frontend / Query-scheduler: classified the `-query-frontend.querier-forget-delay` and `-query-scheduler.querier-forget-delay` flags (and their respective YAML config options) as experimental. #1208
* [CHANGE] Querier / ruler: Change `-querier.max-fetched-chunks-per-query` configuration to limit to maximum number of chunks that can be fetched in a single query. The number of chunks fetched by ingesters AND long-term storare combined should not exceed the value configured on `-querier.max-fetched-chunks-per-query`. [#4260](https://github.com/cortexproject/cortex/pull/4260)
* [CHANGE] Querier / ruler: Option `-querier.ingester-streaming` has been removed. Querier/ruler now always use streaming method to query ingesters. #204
* [CHANGE] Querier: always fetch labels from store and respect start/end times in request; the option `-querier.query-store-for-labels-enabled` has been removed and is now always on. #518 #1132
* [CHANGE] Querier / ruler: removed the `-store.query-chunk-limit` flag (and its respective YAML config option `max_chunks_per_query`). `-querier.max-fetched-chunks-per-query` (and its respective YAML config option `max_fetched_chunks_per_query`) should be used instead. #705
* [CHANGE] Querier/Ruler: `-querier.active-query-tracker-dir` option has been removed. Active query tracking is now done via Activity tracker configured by `-activity-tracker.filepath` and enabled by default. Limit for max number of concurrent queries (`-querier.max-concurrent`) is now respected even if activity tracking is not enabled. #661 #822
* [CHANGE] Querier/ruler/query-frontend: the experimental `-querier.at-modifier-enabled` CLI flag has been removed and the PromQL `@` modifier is always enabled. #941
* [CHANGE] Querier: removed `-querier.worker-match-max-concurrent` and `-querier.worker-parallelism` CLI flags (and their respective YAML config options). Mimir now behaves like if `-querier.worker-match-max-concurrent` is always enabled and you should configure the max concurrency per querier process using `-querier.max-concurrent` instead. #958
* [CHANGE] Querier: changed default value of `-querier.query-ingesters-within` from `0` to `13h`. #967
* [CHANGE] Querier: rename metric `cortex_query_fetched_chunks_bytes_total` to `cortex_query_fetched_chunk_bytes_total` to be consistent with the limit name. #476
* [CHANGE] Ruler: add two new metrics `cortex_ruler_list_rules_seconds` and `cortex_ruler_load_rule_groups_seconds` to the ruler. #906
* [CHANGE] Ruler: endpoints for listing configured rules now return HTTP status code 200 and an empty map when there are no rules instead of an HTTP 404 and plain text error message. The following endpoints are affected: #456
  * `<prometheus-http-prefix>/config/v1/rules`
  * `<prometheus-http-prefix>/config/v1/rules/{namespace}`
  * `<prometheus-http-prefix>/rules` (deprecated)
  * `<prometheus-http-prefix>/rules/{namespace}` (deprecated)
  * `/api/v1/rules` (deprecated)
  * `/api/v1/rules/{namespace}` (deprecated)
* [CHANGE] Ruler: removed `configdb` support from Ruler backend storages. #15 #38 #819
* [CHANGE] Ruler: removed the support for the deprecated storage configuration via `-ruler.storage.*` CLI flags (and their respective YAML config options). Use `-ruler-storage.*` instead. #628
* [CHANGE] Ruler: set new default limits for rule groups: `-ruler.max-rules-per-rule-group` to 20 (previously 0, disabled) and `-ruler.max-rule-groups-per-tenant` to 70 (previously 0, disabled). #847
* [CHANGE] Ruler: removed `-ruler.enable-sharding` option, and changed default value of `-ruler.ring.store` to `memberlist`. #943
* [CHANGE] Ruler: `-ruler.alertmanager-use-v2` has been removed. The ruler will always use the `v2` endpoints. #954 #1100
* [CHANGE] Ruler: `-experimental.ruler.enable-api` flag has been renamed to `-ruler.enable-api` and is now stable. The default value has also changed from `false` to `true`, so both ruler and alertmanager API are enabled by default. #913 #1065
* [CHANGE] Ruler: add support for [DNS service discovery format](./docs/sources/configuration/arguments.md#dns-service-discovery) for `-ruler.alertmanager-url`. `-ruler.alertmanager-discovery` flag has been removed. URLs following the prior SRV format, will be treated as a static target. To continue using service discovery for these URLs prepend `dnssrvnoa+` to them. #993
  * The following metrics for Alertmanager DNS service discovery are replaced:
    * `prometheus_sd_dns_lookups_total` replaced by `cortex_dns_lookups_total{component="ruler"}`
    * `prometheus_sd_dns_lookup_failures_total` replaced by `cortex_dns_failures_total{component="ruler"}`
* [CHANGE] Ruler: deprecate `/api/v1/rules/**` and `<prometheus-http-prefix/rules/**` configuration API endpoints in favour of `/<prometheus-http-prefix>/config/v1/rules/**`. Deprecated endpoints will be removed in Mimir 2.2.0. Main configuration API endpoints are now `/<prometheus-http-prefix>/config/api/v1/rules/**` introduced in Mimir 2.0.0. #1222
* [CHANGE] Store-gateway: index cache now includes tenant in cache keys, this invalidates previous cached entries. #607
* [CHANGE] Store-gateway: increased memcached index caching TTL from 1 day to 7 days. #718
* [CHANGE] Store-gateway: options `-store-gateway.sharding-enabled` and `-querier.store-gateway-addresses` were removed. Default value of `-store-gateway.sharding-ring.store` is now `memberlist` and default value for `-store-gateway.sharding-ring.wait-stability-min-duration` changed from `1m` to `0` (disabled). #976
* [CHANGE] Compactor: compactor will no longer try to compact blocks that are already marked for deletion. Previously compactor would consider blocks marked for deletion within `-compactor.deletion-delay / 2` period as eligible for compaction. [#4328](https://github.com/cortexproject/cortex/pull/4328)
* [CHANGE] Compactor: Removed support for block deletion marks migration. If you're upgrading from Cortex < 1.7.0 to Mimir, you should upgrade the compactor to Cortex >= 1.7.0 first, run it at least once and then upgrade to Mimir. #122
* [CHANGE] Compactor: removed the `cortex_compactor_group_vertical_compactions_total` metric. #278
* [CHANGE] Compactor: no longer waits for initial blocks cleanup to finish before starting compactions. #282
* [CHANGE] Compactor: removed overlapping sources detection. Overlapping sources may exist due to edge cases (timing issues) when horizontally sharding compactor, but are correctly handled by compactor. #494
* [CHANGE] Compactor: compactor now uses deletion marks from `<tenant>/markers` location in the bucket. Marker files are no longer fetched, only listed. #550
* [CHANGE] Compactor: Default value of `-compactor.block-sync-concurrency` has changed from 20 to 8. This flag is now only used to control number of goroutines for downloading and uploading blocks during compaction. #552
* [CHANGE] Compactor is now included in `all` target (single-binary). #866
* [CHANGE] Compactor: Removed `-compactor.sharding-enabled` option. Sharding in compactor is now always enabled. Default value of `-compactor.ring.store` has changed from `consul` to `memberlist`. Default value of `-compactor.ring.wait-stability-min-duration` is now 0, which disables the feature. #956
* [CHANGE] Alertmanager: removed `-alertmanager.configs.auto-webhook-root` #977
* [CHANGE] Alertmanager: removed `configdb` support from Alertmanager backend storages. #15 #38 #819
* [CHANGE] Alertmanager: Don't count user-not-found errors from replicas as failures in the `cortex_alertmanager_state_fetch_replica_state_failed_total` metric. #190
* [CHANGE] Alertmanager: Use distributor for non-API routes. #213
* [CHANGE] Alertmanager: removed `-alertmanager.storage.*` configuration options, with the exception of the CLI flags `-alertmanager.storage.path` and `-alertmanager.storage.retention`. Use `-alertmanager-storage.*` instead. #632
* [CHANGE] Alertmanager: set default value for `-alertmanager.web.external-url=http://localhost:8080/alertmanager` to match the default configuration. #808 #1067
* [CHANGE] Alertmanager: `-experimental.alertmanager.enable-api` flag has been renamed to `-alertmanager.enable-api` and is now stable. #913
* [CHANGE] Alertmanager: now always runs with sharding enabled; other modes of operation are removed. #1044 #1126
  * The following configuration options are removed:
    * `-alertmanager.sharding-enabled`
    * `-alertmanager.cluster.advertise-address`
    * `-alertmanager.cluster.gossip-interval`
    * `-alertmanager.cluster.listen-address`
    * `-alertmanager.cluster.peers`
    * `-alertmanager.cluster.push-pull-interval`
  * The following configuration options are renamed:
    * `-alertmanager.cluster.peer-timeout` to `-alertmanager.peer-timeout`
* [CHANGE] Alertmanager: the default value of `-alertmanager.sharding-ring.store` is now `memberlist`. #1171
* [CHANGE] Ring: changed default value of `-distributor.ring.store` (Distributor ring) and `-ring.store` (Ingester ring) to `memberlist`. #1046
* [CHANGE] Memberlist: the `memberlist_kv_store_value_bytes` metric has been removed due to values no longer being stored in-memory as encoded bytes. [#4345](https://github.com/cortexproject/cortex/pull/4345)
* [CHANGE] Memberlist: forward only changes, not entire original message. [#4419](https://github.com/cortexproject/cortex/pull/4419)
* [CHANGE] Memberlist: don't accept old tombstones as incoming change, and don't forward such messages to other gossip members. [#4420](https://github.com/cortexproject/cortex/pull/4420)
* [CHANGE] Memberlist: changed probe interval from `1s` to `5s` and probe timeout from `500ms` to `2s`. #563
* [CHANGE] Memberlist: the `name` label on metrics `cortex_dns_failures_total`, `cortex_dns_lookups_total` and `cortex_dns_provider_results` was renamed to `component`. #993
* [CHANGE] Limits: removed deprecated limits for rejecting old samples #799
  This removes the following flags:
  * `-validation.reject-old-samples`
  * `-validation.reject-old-samples.max-age`
* [CHANGE] Limits: removed local limit-related flags in favor of global limits. #725
  The distributor ring is now required, and can be configured via the `distributor.ring.*` flags.
  This removes the following flags:
  * `-distributor.ingestion-rate-strategy` -> will now always use the "global" strategy
  * `-ingester.max-series-per-user` -> set `-ingester.max-global-series-per-user` to `N` times the existing value of `-ingester.max-series-per-user` instead
  * `-ingester.max-series-per-metric` -> set `-ingester.max-global-series-per-metric`  to `N` times the existing value of `-ingester.max-series-per-metric` instead
  * `-ingester.max-metadata-per-user` -> set `-ingester.max-global-metadata-per-user` to `N` times the existing value of `-ingester.max-metadata-per-user` instead
  * `-ingester.max-metadata-per-metric` -> set `-ingester.max-global-metadata-per-metric` to `N` times the existing value of `-ingester.max-metadata-per-metric` instead
  * In the above notes, `N` refers to the number of ingester replicas
  Additionally, default values for the following flags have changed:
  * `-ingester.max-global-series-per-user` from `0` to `150000`
  * `-ingester.max-global-series-per-metric` from `0` to `20000`
  * `-distributor.ingestion-rate-limit` from `25000` to `10000`
  * `-distributor.ingestion-burst-size` from `50000` to `200000`
* [CHANGE] Limits: removed limit `enforce_metric_name`, now behave as if set to `true` always. #686
* [CHANGE] Limits: Option `-ingester.max-samples-per-query` and its YAML field `max_samples_per_query` have been removed. It required `-querier.ingester-streaming` option to be set to false, but since `-querier.ingester-streaming` is removed (always defaulting to true), the limit using it was removed as well. #204 #1132
* [CHANGE] Limits: Set the default max number of inflight ingester push requests (`-ingester.instance-limits.max-inflight-push-requests`) to 30000 in order to prevent clusters from being overwhelmed by request volume or temporary slow-downs. #259
* [CHANGE] Overrides exporter: renamed metric `cortex_overrides` to `cortex_limits_overrides`. #173 #407
* [FEATURE] The following features have been moved from experimental to stable: #913 #1002
  * Alertmanager config API
  * Alertmanager receiver firewall
  * Alertmanager sharding
  * Azure blob storage support
  * Blocks storage bucket index
  * Disable the ring health check in the readiness endpoint (`-ingester.readiness-check-ring-health=false`)
  * Distributor: do not extend writes on unhealthy ingesters
  * Do not unregister ingesters from ring on shutdown (`-ingester.unregister-on-shutdown=false`)
  * HA Tracker: cleanup of old replicas from KV Store
  * Instance limits in ingester and distributor
  * OpenStack Swift storage support
  * Query-frontend: query stats tracking
  * Query-scheduler
  * Querier: tenant federation
  * Ruler config API
  * S3 Server Side Encryption (SSE) using KMS
  * TLS configuration for gRPC, HTTP and etcd clients
  * Zone-aware replication
  * `/labels` API using matchers
  * The following querier limits:
    * `-querier.max-fetched-chunks-per-query`
    * `-querier.max-fetched-chunk-bytes-per-query`
    * `-querier.max-fetched-series-per-query`
  * The following alertmanager limits:
    * Notification rate (`-alertmanager.notification-rate-limit` and `-alertmanager.notification-rate-limit-per-integration`)
    * Dispatcher groups (`-alertmanager.max-dispatcher-aggregation-groups`)
    * User config size (`-alertmanager.max-config-size-bytes`)
    * Templates count in user config (`-alertmanager.max-templates-count`)
    * Max template size (`-alertmanager.max-template-size-bytes`)
* [FEATURE] The endpoints `/api/v1/status/buildinfo`, `<prometheus-http-prefix>/api/v1/status/buildinfo`, and `<alertmanager-http-prefix>/api/v1/status/buildinfo` have been added to display build information and enabled features. #1219 #1240
* [FEATURE] PromQL: added `present_over_time` support. #139
* [FEATURE] Added "Activity tracker" feature which can log ongoing activities from previous Mimir run in case of a crash. It is enabled by default and controlled by the `-activity-tracker.filepath` flag. It can be disabled by setting this path to an empty string. Currently, the Store-gateway, Ruler, Querier, Query-frontend and Ingester components use this feature to track queries. #631 #782 #822 #1121
* [FEATURE] Divide configuration parameters into categories "basic", "advanced", and "experimental". Only flags in the basic category are shown when invoking `-help`, whereas `-help-all` will include flags in all categories (basic, advanced, experimental). #840
* [FEATURE] Querier: Added support for tenant federation to exemplar endpoints. #927
* [FEATURE] Ingester: can expose metrics on active series matching custom trackers configured via `-ingester.active-series-custom-trackers` (or its respective YAML config option). When configured, active series for custom trackers are exposed by the `cortex_ingester_active_series_custom_tracker` metric. #42 #672
* [FEATURE] Ingester: Enable snapshotting of in-memory TSDB on disk during shutdown via `-blocks-storage.tsdb.memory-snapshot-on-shutdown` (experimental). #249
* [FEATURE] Ingester: Added `-blocks-storage.tsdb.isolation-enabled` flag, which allows disabling TSDB isolation feature. This is enabled by default (per TSDB default), but disabling can improve performance of write requests. #512
* [FEATURE] Ingester: Added `-blocks-storage.tsdb.head-chunks-write-queue-size` flag, which allows setting the size of the queue used by the TSDB before m-mapping chunks (experimental). #591
  * Added `cortex_ingester_tsdb_mmap_chunk_write_queue_operations_total` metric to track different operations of this queue.
* [FEATURE] Distributor: Added `-api.skip-label-name-validation-header-enabled` option to allow skipping label name validation on the HTTP write path based on `X-Mimir-SkipLabelNameValidation` header being `true` or not. #390
* [FEATURE] Query-frontend: Add `cortex_query_fetched_series_total` and `cortex_query_fetched_chunks_bytes_total` per-user counters to expose the number of series and bytes fetched as part of queries. These metrics can be enabled with the `-frontend.query-stats-enabled` flag (or its respective YAML config option `query_stats_enabled`). [#4343](https://github.com/cortexproject/cortex/pull/4343)
* [FEATURE] Query-frontend: Add `cortex_query_fetched_chunks_total` per-user counter to expose the number of chunks fetched as part of queries. This metric can be enabled with the `-query-frontend.query-stats-enabled` flag (or its respective YAML config option `query_stats_enabled`). #31
* [FEATURE] Query-frontend: Add query sharding for instant and range queries. You can enable querysharding by setting `-query-frontend.parallelize-shardable-queries` to `true`. The following additional config and exported metrics have been added. #79 #80 #100 #124 #140 #148 #150 #151 #153 #154 #155 #156 #157 #158 #159 #160 #163 #169 #172 #196 #205 #225 #226 #227 #228 #230 #235 #240 #239 #246 #244 #319 #330 #371 #385 #400 #458 #586 #630 #660 #707 #1542
  * New config options:
    * `-query-frontend.query-sharding-total-shards`: The amount of shards to use when doing parallelisation via query sharding.
    * `-query-frontend.query-sharding-max-sharded-queries`: The max number of sharded queries that can be run for a given received query. 0 to disable limit.
    * `-blocks-storage.bucket-store.series-hash-cache-max-size-bytes`: Max size - in bytes - of the in-memory series hash cache in the store-gateway.
    * `-blocks-storage.tsdb.series-hash-cache-max-size-bytes`: Max size - in bytes - of the in-memory series hash cache in the ingester.
  * New exported metrics:
    * `cortex_bucket_store_series_hash_cache_requests_total`
    * `cortex_bucket_store_series_hash_cache_hits_total`
    * `cortex_frontend_query_sharding_rewrites_succeeded_total`
    * `cortex_frontend_sharded_queries_per_query`
  * Renamed metrics:
    * `cortex_frontend_mapped_asts_total` to `cortex_frontend_query_sharding_rewrites_attempted_total`
  * Modified metrics:
    * added `sharded` label to `cortex_query_seconds_total`
  * When query sharding is enabled, the following querier config must be set on query-frontend too:
    * `-querier.max-concurrent`
    * `-querier.timeout`
    * `-querier.max-samples`
    * `-querier.at-modifier-enabled`
    * `-querier.default-evaluation-interval`
    * `-querier.active-query-tracker-dir`
    * `-querier.lookback-delta`
  * Sharding can be dynamically controlled per request using the `Sharding-Control: 64` header. (0 to disable)
  * Sharding can be dynamically controlled per tenant using the limit `query_sharding_total_shards`. (0 to disable)
  * Added `sharded_queries` count to the "query stats" log.
  * The number of shards is adjusted to be compatible with number of compactor shards that are used by a split-and-merge compactor. The querier can use this to avoid querying blocks that cannot have series in a given query shard.
* [FEATURE] Query-Frontend: Added `-query-frontend.cache-unaligned-requests` option to cache responses for requests that do not have step-aligned start and end times. This can improve speed of repeated queries, but can also pollute cache with results that are never reused. #432
* [FEATURE] Querier: Added label names cardinality endpoint `<prefix>/api/v1/cardinality/label_names` that is disabled by default. Can be enabled/disabled via the CLI flag `-querier.cardinality-analysis-enabled` or its respective YAML config option. Configurable on a per-tenant basis. #301 #377 #474
* [FEATURE] Querier: Added label values cardinality endpoint `<prefix>/api/v1/cardinality/label_values` that is disabled by default. Can be enabled/disabled via the CLI flag `-querier.cardinality-analysis-enabled` or its respective YAML config option, and configurable on a per-tenant basis. The maximum number of label names allowed to be queried in a single API call can be controlled via `-querier.label-values-max-cardinality-label-names-per-request`. #332 #395 #474
* [FEATURE] Querier: Added `-store.max-labels-query-length` to restrict the range of `/series`, label-names and label-values requests. #507
* [FEATURE] Ruler: Add new `-ruler.query-stats-enabled` which when enabled will report the `cortex_ruler_query_seconds_total` as a per-user metric that tracks the sum of the wall time of executing queries in the ruler in seconds. [#4317](https://github.com/cortexproject/cortex/pull/4317)
* [FEATURE] Ruler: Added federated rule groups. #533
  * Added `-ruler.tenant-federation.enabled` config flag.
  * Added support for `source_tenants` field on rule groups.
* [FEATURE] Store-gateway: Added `/store-gateway/tenants` and `/store-gateway/tenant/{tenant}/blocks` endpoints that provide functionality that was provided by `tools/listblocks`. #911 #973
* [FEATURE] Compactor: compactor now uses new algorithm that we call "split-and-merge". Previous compaction strategy was removed. With the `split-and-merge` compactor source blocks for a given tenant are grouped into `-compactor.split-groups` number of groups. Each group of blocks is then compacted separately, and is split into `-compactor.split-and-merge-shards` shards (configurable on a per-tenant basis). Compaction of each tenant shards can be horizontally scaled. Number of compactors that work on jobs for single tenant can be limited by using `-compactor.compactor-tenant-shard-size` parameter, or per-tenant `compactor_tenant_shard_size` override.  #275 #281 #282 #283 #288 #290 #303 #307 #317 #323 #324 #328 #353 #368 #479 #820
* [FEATURE] Compactor: Added `-compactor.max-compaction-time` to control how long can compaction for a single tenant take. If compactions for a tenant take longer, no new compactions are started in the same compaction cycle. Running compactions are not stopped however, and may take much longer. #523
* [FEATURE] Compactor: When compactor finds blocks with out-of-order chunks, it will mark them for no-compaction. Blocks marked for no-compaction are ignored in future compactions too. Added metric `cortex_compactor_blocks_marked_for_no_compaction_total` to track number of blocks marked for no-compaction. Added `CortexCompactorSkippedBlocksWithOutOfOrderChunks` alert based on new metric. Markers are only checked from `<tenant>/markers` location, but uploaded to the block directory too. #520 #535 #550
* [FEATURE] Compactor: multiple blocks are now downloaded and uploaded at once, which can shorten compaction process. #552
* [ENHANCEMENT] Exemplars are now emitted for all gRPC calls and many operations tracked by histograms. #180
* [ENHANCEMENT] New options `-server.http-listen-network` and `-server.grpc-listen-network` allow binding as 'tcp4' or 'tcp6'. #180
* [ENHANCEMENT] Query federation: improve performance in MergeQueryable by memoizing labels. #312
* [ENHANCEMENT] Add histogram metrics `cortex_distributor_sample_delay_seconds` and `cortex_ingester_tsdb_sample_out_of_order_delta_seconds` #488
* [ENHANCEMENT] Check internal directory access before starting up. #1217
* [ENHANCEMENT] Azure client: expose option to configure MSI URL and user-assigned identity. #584
* [ENHANCEMENT] Added a new metric `mimir_build_info` to coincide with `cortex_build_info`. The metric `cortex_build_info` has not been removed. #1022
* [ENHANCEMENT] Mimir runs a sanity check of storage config at startup and will fail to start if the sanity check doesn't pass. This is done to find potential config issues before starting up. #1180
* [ENHANCEMENT] Validate alertmanager and ruler storage configurations to ensure they don't use same bucket name and region values as those configured for the blocks storage. #1214
* [ENHANCEMENT] Ingester: added option `-ingester.readiness-check-ring-health` to disable the ring health check in the readiness endpoint. When disabled, the health checks are run against only the ingester itself instead of all ingesters in the ring. #48 #126
* [ENHANCEMENT] Ingester: reduce CPU and memory utilization if remote write requests contains a large amount of "out of bounds" samples. #413
* [ENHANCEMENT] Ingester: reduce CPU and memory utilization when querying chunks from ingesters. #430
* [ENHANCEMENT] Ingester: Expose ingester ring page on ingesters. #654
* [ENHANCEMENT] Distributor: added option `-distributor.excluded-zones` to exclude ingesters running in specific zones both on write and read path. #51
* [ENHANCEMENT] Distributor: add tags to tracing span for distributor push with user, cluster and replica. #210
* [ENHANCEMENT] Distributor: performance optimisations. #212 #217 #242
* [ENHANCEMENT] Distributor: reduce latency when HA-Tracking by doing KVStore updates in the background. #271
* [ENHANCEMENT] Distributor: make distributor inflight push requests count include background calls to ingester. #398
* [ENHANCEMENT] Distributor: silently drop exemplars more than 5 minutes older than samples in the same batch. #544
* [ENHANCEMENT] Distributor: reject exemplars with blank label names or values. The `cortex_discarded_exemplars_total` metric will use the `exemplar_labels_blank` reason in this case. #873
* [ENHANCEMENT] Query-frontend: added `cortex_query_frontend_workers_enqueued_requests_total` metric to track the number of requests enqueued in each query-scheduler. #384
* [ENHANCEMENT] Query-frontend: added `cortex_query_frontend_non_step_aligned_queries_total` to track the total number of range queries with start/end not aligned to step. #347 #357 #582
* [ENHANCEMENT] Query-scheduler: exported summary `cortex_query_scheduler_inflight_requests` tracking total number of inflight requests (both enqueued and processing) in percentile buckets. #675
* [ENHANCEMENT] Querier: can use the `LabelNames` call with matchers, if matchers are provided in the `/labels` API call, instead of using the more expensive `MetricsForLabelMatchers` call as before. #3 #1186
* [ENHANCEMENT] Querier / store-gateway: optimized regex matchers. #319 #334 #355
* [ENHANCEMENT] Querier: when fetching data for specific query-shard, we can ignore some blocks based on compactor-shard ID, since sharding of series by query sharding and compactor is the same. Added metrics: #438 #450
  * `cortex_querier_blocks_found_total`
  * `cortex_querier_blocks_queried_total`
  * `cortex_querier_blocks_with_compactor_shard_but_incompatible_query_shard_total`
* [ENHANCEMENT] Querier / ruler: reduce cpu usage, latency and peak memory consumption. #459 #463 #589
* [ENHANCEMENT] Querier: labels requests now obey `-querier.query-ingesters-within`, making them a little more efficient. #518
* [ENHANCEMENT] Querier: retry store-gateway in case of unexpected failure, instead of failing the query. #1003
* [ENHANCEMENT] Querier / ruler: reduce memory used by streaming queries, particularly in ruler. [#4341](https://github.com/cortexproject/cortex/pull/4341)
* [ENHANCEMENT] Ruler: Using shuffle sharding subring on GetRules API. [#4466](https://github.com/cortexproject/cortex/pull/4466)
* [ENHANCEMENT] Ruler: wait for ruler ring client to self-detect during startup. #990
* [ENHANCEMENT] Store-gateway: added `cortex_bucket_store_sent_chunk_size_bytes` metric, tracking the size of chunks sent from store-gateway to querier. #123
* [ENHANCEMENT] Store-gateway: reduced CPU and memory utilization due to exported metrics aggregation for instances with a large number of tenants. #123 #142
* [ENHANCEMENT] Store-gateway: added an in-memory LRU cache for chunks attributes. Can be enabled setting `-blocks-storage.bucket-store.chunks-cache.attributes-in-memory-max-items=X` where `X` is the max number of items to keep in the in-memory cache. The following new metrics are exposed: #279 #415 #437
  * `cortex_cache_memory_requests_total`
  * `cortex_cache_memory_hits_total`
  * `cortex_cache_memory_items_count`
* [ENHANCEMENT] Store-gateway: log index cache requests to tracing spans. #419
* [ENHANCEMENT] Store-gateway: store-gateway can now ignore blocks with minimum time within `-blocks-storage.bucket-store.ignore-blocks-within` duration. Useful when used together with `-querier.query-store-after`. #502
* [ENHANCEMENT] Store-gateway: label values with matchers now doesn't preload or list series, reducing latency and memory consumption. #534
* [ENHANCEMENT] Store-gateway: the results of `LabelNames()`, `LabelValues()` and `Series(skipChunks=true)` calls are now cached in the index cache. #590
* [ENHANCEMENT] Store-gateway: Added `-store-gateway.sharding-ring.unregister-on-shutdown` option that allows store-gateway to stay in the ring even after shutdown. Defaults to `true`, which is the same as current behaviour. #610 #614
* [ENHANCEMENT] Store-gateway: wait for ring tokens stability instead of ring stability to speed up startup and tests. #620
* [ENHANCEMENT] Compactor: add timeout for waiting on compactor to become ACTIVE in the ring. [#4262](https://github.com/cortexproject/cortex/pull/4262)
* [ENHANCEMENT] Compactor: skip already planned compaction jobs if the tenant doesn't belong to the compactor instance anymore. #303
* [ENHANCEMENT] Compactor: Blocks cleaner will ignore users that it no longer "owns" when sharding is enabled, and user ownership has changed since last scan. #325
* [ENHANCEMENT] Compactor: added `-compactor.compaction-jobs-order` support to configure which compaction jobs should run first for a given tenant (in case there are multiple ones). Supported values are: `smallest-range-oldest-blocks-first` (default), `newest-blocks-first`. #364
* [ENHANCEMENT] Compactor: delete blocks marked for deletion faster. #490
* [ENHANCEMENT] Compactor: expose low-level concurrency options for compactor: `-compactor.max-opening-blocks-concurrency`, `-compactor.max-closing-blocks-concurrency`, `-compactor.symbols-flushers-concurrency`. #569 #701
* [ENHANCEMENT] Compactor: expand compactor logs to include total compaction job time, total time for uploads and block counts. #549
* [ENHANCEMENT] Ring: allow experimental configuration of disabling of heartbeat timeouts by setting the relevant configuration value to zero. Applies to the following: [#4342](https://github.com/cortexproject/cortex/pull/4342)
  * `-distributor.ring.heartbeat-timeout`
  * `-ingester.ring.heartbeat-timeout`
  * `-ruler.ring.heartbeat-timeout`
  * `-alertmanager.sharding-ring.heartbeat-timeout`
  * `-compactor.ring.heartbeat-timeout`
  * `-store-gateway.sharding-ring.heartbeat-timeout`
* [ENHANCEMENT] Ring: allow heartbeats to be explicitly disabled by setting the interval to zero. This is considered experimental. This applies to the following configuration options: [#4344](https://github.com/cortexproject/cortex/pull/4344)
  * `-distributor.ring.heartbeat-period`
  * `-ingester.ring.heartbeat-period`
  * `-ruler.ring.heartbeat-period`
  * `-alertmanager.sharding-ring.heartbeat-period`
  * `-compactor.ring.heartbeat-period`
  * `-store-gateway.sharding-ring.heartbeat-period`
* [ENHANCEMENT] Memberlist: optimized receive path for processing ring state updates, to help reduce CPU utilization in large clusters. [#4345](https://github.com/cortexproject/cortex/pull/4345)
* [ENHANCEMENT] Memberlist: expose configuration of memberlist packet compression via `-memberlist.compression-enabled`. [#4346](https://github.com/cortexproject/cortex/pull/4346)
* [ENHANCEMENT] Memberlist: Add `-memberlist.advertise-addr` and `-memberlist.advertise-port` options for setting the address to advertise to other members of the cluster to enable NAT traversal. #260
* [ENHANCEMENT] Memberlist: reduce CPU utilization for rings with a large number of members. #537 #563 #634
* [ENHANCEMENT] Overrides exporter: include additional limits in the per-tenant override exporter. The following limits have been added to the `cortex_limit_overrides` metric: #21
  * `max_fetched_series_per_query`
  * `max_fetched_chunk_bytes_per_query`
  * `ruler_max_rules_per_rule_group`
  * `ruler_max_rule_groups_per_tenant`
* [ENHANCEMENT] Overrides exporter: add a metrics `cortex_limits_defaults` to expose the default values of limits. #173
* [ENHANCEMENT] Overrides exporter: Add `max_fetched_chunks_per_query` and `max_global_exemplars_per_user` limits to the default and per-tenant limits exported as metrics. #471 #515
* [ENHANCEMENT] Upgrade Go to 1.17.8. #1347 #1381
* [ENHANCEMENT] Upgrade Docker base images to `alpine:3.15.0`. #1348
* [BUGFIX] Azure storage: only create HTTP client once, to reduce memory utilization. #605
* [BUGFIX] Ingester: fixed ingester stuck on start up (LEAVING ring state) when `-ingester.ring.heartbeat-period=0` and `-ingester.unregister-on-shutdown=false`. [#4366](https://github.com/cortexproject/cortex/pull/4366)
* [BUGFIX] Ingester: prevent any reads or writes while the ingester is stopping. This will prevent accessing TSDB blocks once they have been already closed. [#4304](https://github.com/cortexproject/cortex/pull/4304)
* [BUGFIX] Ingester: TSDB now waits for pending readers before truncating Head block, fixing the `chunk not found` error and preventing wrong query results. #16
* [BUGFIX] Ingester: don't create TSDB or appender if no samples are sent by a tenant. #162
* [BUGFIX] Ingester: fix out-of-order chunks in TSDB head in-memory series after WAL replay in case some samples were appended to TSDB WAL before series. #530
* [BUGFIX] Distributor: when cleaning up obsolete elected replicas from KV store, HA tracker didn't update number of cluster per user correctly. [#4336](https://github.com/cortexproject/cortex/pull/4336)
* [BUGFIX] Distributor: fix bug in query-exemplar where some results would get dropped. #583
* [BUGFIX] Query-frontend: Fixes @ modifier functions (start/end) when splitting queries by time. #206
* [BUGFIX] Query-frontend: Ensure query_range requests handled by the query-frontend return JSON formatted errors. #360 #499
* [BUGFIX] Query-frontend: don't reuse cached results for queries that are not step-aligned. #424
* [BUGFIX] Query-frontend: fix API error messages that were mentioning Prometheus `--enable-feature=promql-negative-offset` and `--enable-feature=promql-at-modifier` flags. #688
* [BUGFIX] Query-frontend: worker's cancellation channels are now buffered to ensure that all request cancellations are properly handled. #741
* [BUGFIX] Querier: fixed `/api/v1/user_stats` endpoint. When zone-aware replication is enabled, `MaxUnavailableZones` param is used instead of `MaxErrors`, so setting `MaxErrors = 0` doesn't make the Querier wait for all Ingesters responses. #474
* [BUGFIX] Querier: Disable query scheduler SRV DNS lookup. #689
* [BUGFIX] Ruler: fixed counting of PromQL evaluation errors as user-errors when updating `cortex_ruler_queries_failed_total`. [#4335](https://github.com/cortexproject/cortex/pull/4335)
* [BUGFIX] Ruler: fix formatting of rule groups in `/ruler/rule_groups` endpoint. #655
* [BUGFIX] Ruler: do not log `unable to read rules directory` at startup if the directory hasn't been created yet. #1058
* [BUGFIX] Ruler: enable Prometheus-compatible endpoints regardless of `-ruler.enable-api`. The flag now only controls the configuration API. This is what the config flag description stated, but not what was happening. #1216
* [BUGFIX] Compactor: fixed panic while collecting Prometheus metrics. #28
* [BUGFIX] Compactor: compactor should now be able to correctly mark blocks for deletion and no-compaction, if such marking was previously interrupted. #1015
* [BUGFIX] Alertmanager: remove stale template files. #4495
* [BUGFIX] Alertmanager: don't replace user configurations with blank fallback configurations (when enabled), particularly during scaling up/down instances when sharding is enabled. #224
* [BUGFIX] Ring: multi KV runtime config changes are now propagated to all rings, not just ingester ring. #1047
* [BUGFIX] Memberlist: fixed corrupted packets when sending compound messages with more than 255 messages or messages bigger than 64KB. #551
* [BUGFIX] Overrides exporter: successfully startup even if runtime config is not set. #1056
* [BUGFIX] Fix internal modules to wait for other modules depending on them before stopping. #1472

### Mixin

_Changes since `grafana/cortex-jsonnet` `1.9.0`._

* [CHANGE] Removed chunks storage support from mixin. #641 #643 #645 #811 #812 #813
  * Removed `tsdb.libsonnet`: no need to import it anymore (its content is already automatically included when using Jsonnet)
  * Removed the following fields from `_config`:
    * `storage_engine` (defaults to `blocks`)
    * `chunk_index_backend`
    * `chunk_store_backend`
  * Removed schema config map
  * Removed the following dashboards:
    * "Cortex / Chunks"
    * "Cortex / WAL"
    * "Cortex / Blocks vs Chunks"
  * Removed the following alerts:
    * `CortexOldChunkInMemory`
    * `CortexCheckpointCreationFailed`
    * `CortexCheckpointDeletionFailed`
    * `CortexProvisioningMemcachedTooSmall`
    * `CortexWALCorruption`
    * `CortexTableSyncFailure`
    * `CortexTransferFailed`
  * Removed the following recording rules:
    * `cortex_chunk_store_index_lookups_per_query`
    * `cortex_chunk_store_series_pre_intersection_per_query`
    * `cortex_chunk_store_series_post_intersection_per_query`
    * `cortex_chunk_store_chunks_per_query`
    * `cortex_bigtable_request_duration_seconds`
    * `cortex_cassandra_request_duration_seconds`
    * `cortex_dynamo_request_duration_seconds`
    * `cortex_database_request_duration_seconds`
    * `cortex_gcs_request_duration_seconds`
* [CHANGE] Update grafana-builder dependency: use $__rate_interval in qpsPanel and latencyPanel. [#372](https://github.com/grafana/cortex-jsonnet/pull/372)
* [CHANGE] `namespace` template variable in dashboards now only selects namespaces for selected clusters. [#311](https://github.com/grafana/cortex-jsonnet/pull/311)
* [CHANGE] `CortexIngesterRestarts` alert severity changed from `critical` to `warning`. [#321](https://github.com/grafana/cortex-jsonnet/pull/321)
* [CHANGE] Dashboards: added overridable `job_labels` and `cluster_labels` to the configuration object as label lists to uniquely identify jobs and clusters in the metric names and group-by lists in dashboards. [#319](https://github.com/grafana/cortex-jsonnet/pull/319)
* [CHANGE] Dashboards: `alert_aggregation_labels` has been removed from the configuration and overriding this value has been deprecated. Instead the labels are now defined by the `cluster_labels` list, and should be overridden accordingly through that list. [#319](https://github.com/grafana/cortex-jsonnet/pull/319)
* [CHANGE] Renamed `CortexCompactorHasNotUploadedBlocksSinceStart` to `CortexCompactorHasNotUploadedBlocks`. [#334](https://github.com/grafana/cortex-jsonnet/pull/334)
* [CHANGE] Renamed `CortexCompactorRunFailed` to `CortexCompactorHasNotSuccessfullyRunCompaction`. [#334](https://github.com/grafana/cortex-jsonnet/pull/334)
* [CHANGE] Renamed `CortexInconsistentConfig` alert to `CortexInconsistentRuntimeConfig` and increased severity to `critical`. [#335](https://github.com/grafana/cortex-jsonnet/pull/335)
* [CHANGE] Increased `CortexBadRuntimeConfig` alert severity to `critical` and removed support for `cortex_overrides_last_reload_successful` metric (was removed in Cortex 1.3.0). [#335](https://github.com/grafana/cortex-jsonnet/pull/335)
* [CHANGE] Grafana 'min step' changed to 15s so dashboard show better detail. [#340](https://github.com/grafana/cortex-jsonnet/pull/340)
* [CHANGE] Replace `CortexRulerFailedEvaluations` with two new alerts: `CortexRulerTooManyFailedPushes` and `CortexRulerTooManyFailedQueries`. [#347](https://github.com/grafana/cortex-jsonnet/pull/347)
* [CHANGE] Removed `CortexCacheRequestErrors` alert. This alert was not working because the legacy Cortex cache client instrumentation doesn't track errors. [#346](https://github.com/grafana/cortex-jsonnet/pull/346)
* [CHANGE] Removed `CortexQuerierCapacityFull` alert. [#342](https://github.com/grafana/cortex-jsonnet/pull/342)
* [CHANGE] Changes blocks storage alerts to group metrics by the configured `cluster_labels` (supporting the deprecated `alert_aggregation_labels`). [#351](https://github.com/grafana/cortex-jsonnet/pull/351)
* [CHANGE] Increased `CortexIngesterReachingSeriesLimit` critical alert threshold from 80% to 85%. [#363](https://github.com/grafana/cortex-jsonnet/pull/363)
* [CHANGE] Changed default `job_names` for query-frontend, query-scheduler and querier to match custom deployments too. [#376](https://github.com/grafana/cortex-jsonnet/pull/376)
* [CHANGE] Split `cortex_api` recording rule group into three groups. This is a workaround for large clusters where this group can become slow to evaluate. [#401](https://github.com/grafana/cortex-jsonnet/pull/401)
* [CHANGE] Increased `CortexIngesterReachingSeriesLimit` warning threshold from 70% to 80% and critical threshold from 85% to 90%. [#404](https://github.com/grafana/cortex-jsonnet/pull/404)
* [CHANGE] Raised `CortexKVStoreFailure` alert severity from warning to critical. #493
* [CHANGE] Increase `CortexRolloutStuck` alert "for" duration from 15m to 30m. #493 #573
* [CHANGE] The Alertmanager and Ruler compiled dashboards (`alertmanager.json` and `ruler.json`) have been respectively renamed to `mimir-alertmanager.json` and `mimir-ruler.json`. #869
* [CHANGE] Removed `cortex_overrides_metric` from `_config`. #871
* [CHANGE] Renamed recording rule groups (`cortex_` prefix changed to `mimir_`). #871
* [CHANGE] Alerts name prefix has been changed from `Cortex` to `Mimir` (eg. alert `CortexIngesterUnhealthy` has been renamed to `MimirIngesterUnhealthy`). #879
* [CHANGE] Enabled resources dashboards by default. Can be disabled setting `resources_dashboards_enabled` config field to `false`. #920
* [FEATURE] Added `Cortex / Overrides` dashboard, displaying default limits and per-tenant overrides applied to Mimir. #673
* [FEATURE] Added `Mimir / Tenants` and `Mimir / Top tenants` dashboards, displaying user-based metrics. #776
* [FEATURE] Added querier autoscaling panels and alerts. #1006 #1016
* [FEATURE] Mimir / Top tenants dashboard now has tenants ranked by rule group size and evaluation time. #1338
* [ENHANCEMENT] cortex-mixin: Make `cluster_namespace_deployment:kube_pod_container_resource_requests_{cpu_cores,memory_bytes}:sum` backwards compatible with `kube-state-metrics` v2.0.0. [#317](https://github.com/grafana/cortex-jsonnet/pull/317)
* [ENHANCEMENT] Cortex-mixin: Include `cortex-gw-internal` naming variation in default `gateway` job names. [#328](https://github.com/grafana/cortex-jsonnet/pull/328)
* [ENHANCEMENT] Ruler dashboard: added object storage metrics. [#354](https://github.com/grafana/cortex-jsonnet/pull/354)
* [ENHANCEMENT] Alertmanager dashboard: added object storage metrics. [#354](https://github.com/grafana/cortex-jsonnet/pull/354)
* [ENHANCEMENT] Added documentation text panels and descriptions to reads and writes dashboards. [#324](https://github.com/grafana/cortex-jsonnet/pull/324)
* [ENHANCEMENT] Dashboards: defined container functions for common resources panels: containerDiskWritesPanel, containerDiskReadsPanel, containerDiskSpaceUtilization. [#331](https://github.com/grafana/cortex-jsonnet/pull/331)
* [ENHANCEMENT] cortex-mixin: Added `alert_excluded_routes` config to exclude specific routes from alerts. [#338](https://github.com/grafana/cortex-jsonnet/pull/338)
* [ENHANCEMENT] Added `CortexMemcachedRequestErrors` alert. [#346](https://github.com/grafana/cortex-jsonnet/pull/346)
* [ENHANCEMENT] Ruler dashboard: added "Per route p99 latency" panel in the "Configuration API" row. [#353](https://github.com/grafana/cortex-jsonnet/pull/353)
* [ENHANCEMENT] Increased the `for` duration of the `CortexIngesterReachingSeriesLimit` warning alert to 3h. [#362](https://github.com/grafana/cortex-jsonnet/pull/362)
* [ENHANCEMENT] Added a new tier (`medium_small_user`) so we have another tier between 100K and 1Mil active series. [#364](https://github.com/grafana/cortex-jsonnet/pull/364)
* [ENHANCEMENT] Extend Alertmanager dashboard: [#313](https://github.com/grafana/cortex-jsonnet/pull/313)
  * "Tenants" stat panel - shows number of discovered tenant configurations.
  * "Replication" row - information about the replication of tenants/alerts/silences over instances.
  * "Tenant Configuration Sync" row - information about the configuration sync procedure.
  * "Sharding Initial State Sync" row - information about the initial state sync procedure when sharding is enabled.
  * "Sharding Runtime State Sync" row - information about various state operations which occur when sharding is enabled (replication, fetch, marge, persist).
* [ENHANCEMENT] Update gsutil command for `not healthy index found` playbook [#370](https://github.com/grafana/cortex-jsonnet/pull/370)
* [ENHANCEMENT] Added Alertmanager alerts and playbooks covering configuration syncs and sharding operation: [#377 [#378](https://github.com/grafana/cortex-jsonnet/pull/378)
  * `CortexAlertmanagerSyncConfigsFailing`
  * `CortexAlertmanagerRingCheckFailing`
  * `CortexAlertmanagerPartialStateMergeFailing`
  * `CortexAlertmanagerReplicationFailing`
  * `CortexAlertmanagerPersistStateFailing`
  * `CortexAlertmanagerInitialSyncFailed`
* [ENHANCEMENT] Add recording rules to improve responsiveness of Alertmanager dashboard. [#387](https://github.com/grafana/cortex-jsonnet/pull/387)
* [ENHANCEMENT] Add `CortexRolloutStuck` alert. [#405](https://github.com/grafana/cortex-jsonnet/pull/405)
* [ENHANCEMENT] Added `CortexKVStoreFailure` alert. [#406](https://github.com/grafana/cortex-jsonnet/pull/406)
* [ENHANCEMENT] Use configured `ruler` jobname for ruler dashboard panels. [#409](https://github.com/grafana/cortex-jsonnet/pull/409)
* [ENHANCEMENT] Add ability to override `datasource` for generated dashboards. [#407](https://github.com/grafana/cortex-jsonnet/pull/407)
* [ENHANCEMENT] Use alertmanager jobname for alertmanager dashboard panels [#411](https://github.com/grafana/cortex-jsonnet/pull/411)
* [ENHANCEMENT] Added `CortexDistributorReachingInflightPushRequestLimit` alert. [#408](https://github.com/grafana/cortex-jsonnet/pull/408)
* [ENHANCEMENT] Added `CortexReachingTCPConnectionsLimit` alert. #403
* [ENHANCEMENT] Added "Cortex / Writes Networking" and "Cortex / Reads Networking" dashboards. #405
* [ENHANCEMENT] Improved "Queue length" panel in "Cortex / Queries" dashboard. #408
* [ENHANCEMENT] Add `CortexDistributorReachingInflightPushRequestLimit` alert and playbook. #401
* [ENHANCEMENT] Added "Recover accidentally deleted blocks (Google Cloud specific)" playbook. #475
* [ENHANCEMENT] Added support to multi-zone store-gateway deployments. #608 #615
* [ENHANCEMENT] Show supplementary alertmanager services in the Rollout Progress dashboard. #738 #855
* [ENHANCEMENT] Added `mimir` to default job names. This makes dashboards and alerts working when Mimir is installed in single-binary mode and the deployment is named `mimir`. #921
* [ENHANCEMENT] Introduced a new alert for the Alertmanager: `MimirAlertmanagerAllocatingTooMuchMemory`. It has two severities based on the memory usage against limits, a `warning` level at 80% and a `critical` level at 90%. #1206
* [ENHANCEMENT] Faster memcached cache requests. #2720
* [BUGFIX] Fixed `CortexIngesterHasNotShippedBlocks` alert false positive in case an ingester instance had ingested samples in the past, then no traffic was received for a long period and then it started receiving samples again. [#308](https://github.com/grafana/cortex-jsonnet/pull/308)
* [BUGFIX] Fixed `CortexInconsistentRuntimeConfig` metric. [#335](https://github.com/grafana/cortex-jsonnet/pull/335)
* [BUGFIX] Fixed scaling dashboard to correctly work when a Cortex service deployment spans across multiple zones (a zone is expected to have the `zone-[a-z]` suffix). [#365](https://github.com/grafana/cortex-jsonnet/pull/365)
* [BUGFIX] Fixed rollout progress dashboard to correctly work when a Cortex service deployment spans across multiple zones (a zone is expected to have the `zone-[a-z]` suffix). [#366](https://github.com/grafana/cortex-jsonnet/pull/366)
* [BUGFIX] Fixed rollout progress dashboard to include query-scheduler too. [#376](https://github.com/grafana/cortex-jsonnet/pull/376)
* [BUGFIX] Upstream recording rule `node_namespace_pod_container:container_cpu_usage_seconds_total:sum_irate` renamed. [#379](https://github.com/grafana/cortex-jsonnet/pull/379)
* [BUGFIX] Fixed writes/reads/alertmanager resources dashboards to use `$._config.job_names.gateway`. [#403](https://github.com/grafana/cortex-jsonnet/pull/403)
* [BUGFIX] Span the annotation.message in alerts as YAML multiline strings. [#412](https://github.com/grafana/cortex-jsonnet/pull/412)
* [BUGFIX] Fixed "Instant queries / sec" in "Cortex / Reads" dashboard. #445
* [BUGFIX] Fixed and added missing KV store panels in Writes, Reads, Ruler and Compactor dashboards. #448
* [BUGFIX] Fixed Alertmanager dashboard when alertmanager is running as part of single binary. #1064
* [BUGFIX] Fixed Ruler dashboard when ruler is running as part of single binary. #1260
* [BUGFIX] Query-frontend: fixed bad querier status code mapping with query-sharding enabled. #1227

### Jsonnet

_Changes since `grafana/cortex-jsonnet` `1.9.0`._

* [CHANGE] Removed chunks storage support. #639
  * Removed the following fields from `_config`:
    * `storage_engine` (defaults to `blocks`)
    * `querier_second_storage_engine` (not supported anymore)
    * `table_manager_enabled`, `table_prefix`
    * `memcached_index_writes_enabled` and `memcached_index_writes_max_item_size_mb`
    * `storeMemcachedChunksConfig`
    * `storeConfig`
    * `max_chunk_idle`
    * `schema` (the schema configmap is still added for backward compatibility reasons)
    * `bigtable_instance` and `bigtable_project`
    * `client_configs`
    * `enabledBackends`
    * `storage_backend`
    * `cassandra_addresses`
    * `s3_bucket_name`
    * `ingester_deployment_without_wal` (was only used by chunks storage)
    * `ingester` (was only used to configure chunks storage WAL)
  * Removed the following CLI flags from `ingester_args`:
    * `ingester.max-chunk-age`
    * `ingester.max-stale-chunk-idle`
    * `ingester.max-transfer-retries`
    * `ingester.retain-period`
* [CHANGE] Changed `overrides-exporter.libsonnet` from being based on cortex-tools to Mimir `overrides-exporter` target. #646
* [CHANGE] Store gateway: set `-blocks-storage.bucket-store.index-cache.memcached.max-get-multi-concurrency`,
  `-blocks-storage.bucket-store.chunks-cache.memcached.max-get-multi-concurrency`,
  `-blocks-storage.bucket-store.metadata-cache.memcached.max-get-multi-concurrency`,
  `-blocks-storage.bucket-store.index-cache.memcached.max-idle-connections`,
  `-blocks-storage.bucket-store.chunks-cache.memcached.max-idle-connections`,
  `-blocks-storage.bucket-store.metadata-cache.memcached.max-idle-connections` to 100 [#414](https://github.com/grafana/cortex-jsonnet/pull/414)
* [CHANGE] Alertmanager: mounted overrides configmap to alertmanager too. [#315](https://github.com/grafana/cortex-jsonnet/pull/315)
* [CHANGE] Memcached: upgraded memcached from `1.5.17` to `1.6.9`. [#316](https://github.com/grafana/cortex-jsonnet/pull/316)
* [CHANGE] Store-gateway: increased memory request and limit respectively from 6GB / 6GB to 12GB / 18GB. [#322](https://github.com/grafana/cortex-jsonnet/pull/322)
* [CHANGE] Store-gateway: increased `-blocks-storage.bucket-store.max-chunk-pool-bytes` from 2GB (default) to 12GB. [#322](https://github.com/grafana/cortex-jsonnet/pull/322)
* [CHANGE] Ingester/Ruler: set `-server.grpc-max-send-msg-size-bytes` and `-server.grpc-max-send-msg-size-bytes` to sensible default values (10MB). [#326](https://github.com/grafana/cortex-jsonnet/pull/326)
* [CHANGE] Decreased `-server.grpc-max-concurrent-streams` from 100k to 10k. [#369](https://github.com/grafana/cortex-jsonnet/pull/369)
* [CHANGE] Decreased blocks storage ingesters graceful termination period from 80m to 20m. [#369](https://github.com/grafana/cortex-jsonnet/pull/369)
* [CHANGE] Increase the rules per group and rule groups limits on different tiers. [#396](https://github.com/grafana/cortex-jsonnet/pull/396)
* [CHANGE] Removed `max_samples_per_query` limit, since it only works with chunks and only when using `-distributor.shard-by-all-labels=false`. [#397](https://github.com/grafana/cortex-jsonnet/pull/397)
* [CHANGE] Removed chunks storage query sharding config support. The following config options have been removed: [#398](https://github.com/grafana/cortex-jsonnet/pull/398)
  * `_config` > `queryFrontend` > `shard_factor`
  * `_config` > `queryFrontend` > `sharded_queries_enabled`
  * `_config` > `queryFrontend` > `query_split_factor`
* [CHANGE] Rename ruler_s3_bucket_name and ruler_gcs_bucket_name to ruler_storage_bucket_name: [#415](https://github.com/grafana/cortex-jsonnet/pull/415)
* [CHANGE] Fine-tuned rolling update policy for distributor, querier, query-frontend, query-scheduler. [#420](https://github.com/grafana/cortex-jsonnet/pull/420)
* [CHANGE] Increased memcached metadata/chunks/index-queries max connections from 4k to 16k. [#420](https://github.com/grafana/cortex-jsonnet/pull/420)
* [CHANGE] Disabled step alignment in query-frontend to be compliant with PromQL. [#420](https://github.com/grafana/cortex-jsonnet/pull/420)
* [CHANGE] Do not limit compactor CPU and request a number of cores equal to the configured concurrency. [#420](https://github.com/grafana/cortex-jsonnet/pull/420)
* [CHANGE] Configured split-and-merge compactor. #853
  * The following CLI flags are set on compactor:
    * `-compactor.split-and-merge-shards=0`
    * `-compactor.compactor-tenant-shard-size=1`
    * `-compactor.split-groups=1`
    * `-compactor.max-opening-blocks-concurrency=4`
    * `-compactor.max-closing-blocks-concurrency=2`
    * `-compactor.symbols-flushers-concurrency=4`
  * The following per-tenant overrides have been set on `super_user` and `mega_user` classes:
    ```
    compactor_split_and_merge_shards: 2,
    compactor_tenant_shard_size: 2,
    compactor_split_groups: 2,
    ```
* [CHANGE] The entrypoint file to include has been renamed from `cortex.libsonnet` to `mimir.libsonnet`. #897
* [CHANGE] The default image config field has been renamed from `cortex` to `mimir`. #896
   ```
   {
     _images+:: {
       mimir: '...',
     },
   }
   ```
* [CHANGE] Removed `cortex_` prefix from config fields. #898
  * The following config fields have been renamed:
    * `cortex_bucket_index_enabled` renamed to `bucket_index_enabled`
    * `cortex_compactor_cleanup_interval` renamed to `compactor_cleanup_interval`
    * `cortex_compactor_data_disk_class` renamed to `compactor_data_disk_class`
    * `cortex_compactor_data_disk_size` renamed to `compactor_data_disk_size`
    * `cortex_compactor_max_concurrency` renamed to `compactor_max_concurrency`
    * `cortex_distributor_allow_multiple_replicas_on_same_node` renamed to `distributor_allow_multiple_replicas_on_same_node`
    * `cortex_ingester_data_disk_class` renamed to `ingester_data_disk_class`
    * `cortex_ingester_data_disk_size` renamed to `ingester_data_disk_size`
    * `cortex_querier_allow_multiple_replicas_on_same_node` renamed to `querier_allow_multiple_replicas_on_same_node`
    * `cortex_query_frontend_allow_multiple_replicas_on_same_node` renamed to `query_frontend_allow_multiple_replicas_on_same_node`
    * `cortex_query_sharding_enabled` renamed to `query_sharding_enabled`
    * `cortex_query_sharding_msg_size_factor` renamed to `query_sharding_msg_size_factor`
    * `cortex_ruler_allow_multiple_replicas_on_same_node` renamed to `ruler_allow_multiple_replicas_on_same_node`
    * `cortex_store_gateway_data_disk_class` renamed to `store_gateway_data_disk_class`
    * `cortex_store_gateway_data_disk_size` renamed to `store_gateway_data_disk_size`
* [CHANGE] The overrides configmap default mountpoint has changed from `/etc/cortex` to `/etc/mimir`. It can be customized via the `overrides_configmap_mountpoint` config field. #899
* [CHANGE] Enabled in the querier the features to query label names with matchers, PromQL at modifier and query long-term storage for labels. #905
* [CHANGE] Reduced TSDB blocks retention on ingesters disk from 96h to 24h. #905
* [CHANGE] Enabled closing of idle TSDB in ingesters. #905
* [CHANGE] Disabled TSDB isolation in ingesters for better performances. #905
* [CHANGE] Changed log level of querier, query-frontend, query-scheduler and alertmanager from `debug` to `info`. #905
* [CHANGE] Enabled attributes in-memory cache in store-gateway. #905
* [CHANGE] Configured store-gateway to not load blocks containing samples more recent than 10h (because such samples are queried from ingesters). #905
* [CHANGE] Dynamically compute `-compactor.deletion-delay` based on other settings, in order to reduce the deletion delay as much as possible and lower the number of live blocks in the storage. #907
* [CHANGE] The config field `distributorConfig` has been renamed to `ingesterRingClientConfig`. Config field `ringClient` has been removed in favor of `ingesterRingClientConfig`. #997 #1057
* [CHANGE] Gossip.libsonnet has been fixed to modify all ring configurations, not only the ingester ring config. Furthermore it now supports migration via multi KV store. #1057 #1099
* [CHANGE] Changed the default of `bucket_index_enabled` to `true`. #924
* [CHANGE] Remove the support for the test-exporter. #1133
* [CHANGE] Removed `$.distributor_deployment_labels`, `$.ingester_deployment_labels` and `$.querier_deployment_labels` fields, that were used by gossip.libsonnet to inject additional label. Now the label is injected directly into pods of statefulsets and deployments. #1297
* [CHANGE] Disabled `-ingester.readiness-check-ring-health`. #1352
* [CHANGE] Changed Alertmanager CPU request from `100m` to `2` cores, and memory request from `1Gi` to `10Gi`. Set Alertmanager memory limit to `15Gi`. #1206
* [CHANGE] gossip.libsonnet has been renamed to memberlist.libsonnet, and is now imported by default. Use of memberlist for ring is enabled by setting `_config.memberlist_ring_enabled` to true. #1526
* [FEATURE] Added query sharding support. It can be enabled setting `cortex_query_sharding_enabled: true` in the `_config` object. #653
* [FEATURE] Added shuffle-sharding support. It can be enabled and configured using the following config: #902
   ```
   _config+:: {
     shuffle_sharding:: {
       ingester_write_path_enabled: true,
       ingester_read_path_enabled: true,
       querier_enabled: true,
       ruler_enabled: true,
       store_gateway_enabled: true,
     },
   }
   ```
* [FEATURE] Added multi-zone ingesters and store-gateways support. #1352 #1552
* [ENHANCEMENT] Add overrides config to compactor. This allows setting retention configs per user. [#386](https://github.com/grafana/cortex-jsonnet/pull/386)
* [ENHANCEMENT] Added 256MB memory ballast to querier. [#369](https://github.com/grafana/cortex-jsonnet/pull/369)
* [ENHANCEMENT] Update `etcd-operator` to latest version (see https://github.com/grafana/jsonnet-libs/pull/480). [#263](https://github.com/grafana/cortex-jsonnet/pull/263)
* [ENHANCEMENT] Add support for Azure storage in Alertmanager configuration. [#381](https://github.com/grafana/cortex-jsonnet/pull/381)
* [ENHANCEMENT] Add support for running Alertmanager in sharding mode. [#394](https://github.com/grafana/cortex-jsonnet/pull/394)
* [ENHANCEMENT] Allow to customize PromQL engine settings via `queryEngineConfig`. [#399](https://github.com/grafana/cortex-jsonnet/pull/399)
* [ENHANCEMENT] Define Azure object storage ruler args. [#416](https://github.com/grafana/cortex-jsonnet/pull/416)
* [ENHANCEMENT] Added the following config options to allow to schedule multiple replicas of the same service on the same node: [#418](https://github.com/grafana/cortex-jsonnet/pull/418)
  * `cortex_distributor_allow_multiple_replicas_on_same_node`
  * `cortex_ruler_allow_multiple_replicas_on_same_node`
  * `cortex_querier_allow_multiple_replicas_on_same_node`
  * `cortex_query_frontend_allow_multiple_replicas_on_same_node`
* [BUGFIX] Alertmanager: fixed `--alertmanager.cluster.peers` CLI flag passed to alertmanager when HA is enabled. [#329](https://github.com/grafana/cortex-jsonnet/pull/329)
* [BUGFIX] Fixed `-distributor.extend-writes` setting on ruler when `unregister_ingesters_on_shutdown` is disabled. [#369](https://github.com/grafana/cortex-jsonnet/pull/369)
* [BUGFIX] Treat `compactor_blocks_retention_period` type as string rather than int.[#395](https://github.com/grafana/cortex-jsonnet/pull/395)
* [BUGFIX] Pass `-ruler-storage.s3.endpoint` to ruler when using S3. [#421](https://github.com/grafana/cortex-jsonnet/pull/421)
* [BUGFIX] Remove service selector on label `gossip_ring_member` from other services than `gossip-ring`. [#1008](https://github.com/grafana/mimir/pull/1008)
* [BUGFIX] Rename `-ingester.readiness-check-ring-health` to `-ingester.ring.readiness-check-ring-health`, to reflect current name of flag. #1460

### Mimirtool

_Changes since cortextool `0.10.7`._

* [CHANGE] The following environment variables have been renamed: #883
  * `CORTEX_ADDRESS` to `MIMIR_ADDRESS`
  * `CORTEX_API_USER` to `MIMIR_API_USER`
  * `CORTEX_API_KEY` to `MIMIR_API_KEY`
  * `CORTEX_TENANT_ID` to `MIMIR_TENANT_ID`
  * `CORTEX_TLS_CA_PATH` to `MIMIR_TLS_CA_PATH`
  * `CORTEX_TLS_CERT_PATH` to `MIMIR_TLS_CERT_PATH`
  * `CORTEX_TLS_KEY_PATH` to `MIMIR_TLS_KEY_PATH`
* [CHANGE] Change `cortex` backend to `mimir`. #883
* [CHANGE] Do not publish `mimirtool` binary for 386 windows architecture. #1263
* [CHANGE] `analyse` command has been renamed to `analyze`. #1318
* [FEATURE] Support Arm64 on Darwin for all binaries (benchtool etc). https://github.com/grafana/cortex-tools/pull/215
* [ENHANCEMENT] Correctly support federated rules. #823
* [BUGFIX] Fix `cortextool rules` legends displaying wrong symbols for updates and deletions. https://github.com/grafana/cortex-tools/pull/226

### Query-tee

_Changes since Cortex `1.10.0`._

* [ENHANCEMENT] Added `/api/v1/query_exemplars` API endpoint support (no results comparison). #168
* [ENHANCEMENT] Add a flag (`--proxy.compare-use-relative-error`) in the query-tee to compare floating point values using relative error. #208
* [ENHANCEMENT] Add a flag (`--proxy.compare-skip-recent-samples`) in the query-tee to skip comparing recent samples. By default samples not older than 1 minute are skipped. #234
* [BUGFIX] Fixes a panic in the query-tee when comparing result. #207
* [BUGFIX] Ensure POST requests are handled correctly #286

### Blocksconvert

_Changes since Cortex `1.10.0`._

* [CHANGE] Blocksconvert tool was removed from Mimir. #637

### Metaconvert

_Changes since Cortex `1.10.0`._

* [CHANGE] `thanosconvert` tool has been renamed to `metaconvert`. `-config.file` option has been removed, while it now requires `-tenant` option to work on single tenant only. It now also preserves labels recognized by Mimir. #1120

### Test-exporter

_Changes since Cortex `1.10.0`._

* [CHANGE] Removed the test-exporter tool. #1133

### Tools

_Changes since Cortex `1.10.0`._

* [CHANGE] Removed `query-audit`. You can use `query-tee` to compare query results and performances of two Grafana Mimir backends. #1380

## [Cortex 1.10.0 CHANGELOG](https://github.com/grafana/mimir/blob/a13959db5d38ff65c2b7ef52c56331d2f4dbc00c/CHANGELOG.md#cortex-1100--2021-08-03)<|MERGE_RESOLUTION|>--- conflicted
+++ resolved
@@ -63,16 +63,12 @@
 * [ENHANCEMENT] General: buffered logging: #5506
   * `-log.buffered`: Enable buffered logging
 * [ENHANCEMENT] Distributor: add more detailed information to traces generated while processing OTLP write requests. #5539
-<<<<<<< HEAD
-* [ENHANCEMENT] Distributor: improve performance ingesting OTLP payloads. #5531
+* [ENHANCEMENT] Distributor: improve performance ingesting OTLP payloads. #5531 #5607 #5616
 * [ENHANCEMENT] Ingester: Cache ingest tenant shard count until after a head compaction to prevent an artificial limiting due the ingester-per-series limit decreasing as tenant shards increase. #5579
-=======
-* [ENHANCEMENT] Distributor: improve performance ingesting OTLP payloads. #5531 #5607 #5616
 * [ENHANCEMENT] Ingester: optimize label-values with matchers call when number of matched series is small. #5600
 * [ENHANCEMENT] Compactor: Delete bucket-index, markers and debug files if there are no blocks left in the bucket index. This cleanup must be enabled by using `-compactor.no-blocks-file-cleanup-enabled` option. #5648
 * [ENHANCEMENT] Ingester: reduce memory usage of active series tracker. #5665
 * [ENHANCEMENT] Store-gateway: added `-store-gateway.sharding-ring.auto-forget-enabled` configuration parameter to control whether store-gateway auto-forget feature should be enabled or disabled (enabled by default). #5702
->>>>>>> aafefa63
 * [BUGFIX] Ingester: Handle when previous ring state is leaving and the number of tokens has changed. #5204
 * [BUGFIX] Querier: fix issue where queries that use the `timestamp()` function fail with `execution: attempted to read series at index 0 from stream, but the stream has already been exhausted` if streaming chunks from ingesters to queriers is enabled. #5370
 * [BUGFIX] memberlist: bring back `memberlist_client_kv_store_count` metric that used to exist in Cortex, but got lost during dskit updates before Mimir 2.0. #5377

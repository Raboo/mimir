--- conflicted
+++ resolved
@@ -1,6 +1,5 @@
 # Changelog
 
-<<<<<<< HEAD
 ## main / unreleased
 
 ### Grafana Mimir
@@ -84,13 +83,12 @@
 ### Tools
 
 * [ENHANCEMENT] trafficdump: Trafficdump can now parse OTEL requests. Entire request is dumped to output, there's no filtering of fields or matching of series done. #6108
-=======
+
 ## 2.10.2
 
 ### Grafana Mimir
 
 * [BUGFIX] Update grpc-go library to 1.57.1 and `golang.org/x/net` to `0.17`, which include fix for CVE-2023-44487. #6349
->>>>>>> e0ed0f59
 
 ## 2.10.1
 

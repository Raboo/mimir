---
title: "Grafana Mimir runbooks"
menuTitle: "Runbooks"
description: "Grafana Mimir runbooks."
weight: 110
keywords:
  - Mimir runbooks
---

# Grafana Mimir runbooks

This document contains runbooks, or at least a checklist of what to look for, for alerts in the mimir-mixin and logs from Mimir. This document assumes that you are running a Mimir cluster:

1. Using this mixin config
2. Using GCS as object store (but similar procedures apply to other backends)

## Alerts

### MimirIngesterRestarts

First, check if the alert is for a single ingester or multiple. Even if the alert is only for one ingester, it's best to follow up by checking `kubectl get pods --namespace=<prod/staging/etc.>` every few minutes, or looking at the query `rate(kube_pod_container_status_restarts_total{container="ingester"}[30m]) > 0` just until you're sure there isn't a larger issue causing multiple restarts.

Next, check `kubectl get events`, with and without the addition of the `--namespace` flag, to look for node restarts or other related issues. Grep or something similar to filter the output can be useful here. The most common cause of this alert is a single cloud providers node restarting and causing the ingester on that node to be rescheduled somewhere else.

In events you're looking for things like:

```
57m Normal NodeControllerEviction Pod Marking for deletion Pod ingester-01 from Node cloud-provider-node-01
37m Normal SuccessfulDelete ReplicaSet (combined from similar events): Deleted pod: ingester-01
32m         Normal    NodeNotReady              Node   Node cloud-provider-node-01 status is now: NodeNotReady
28m         Normal    DeletingAllPods           Node   Node cloud-provider-node-01 event: Deleting all Pods from Node cloud-provider-node-01.
```

If nothing obvious from the above, check for increased load:

- If there is an increase in the number of active series and the memory provisioned is not enough, scale up the ingesters horizontally to have the same number of series as before per ingester.
- If we had an outage and once Mimir is back up, the incoming traffic increases. (or) The clients have their Prometheus remote-write lagging and starts to send samples at a higher rate (again, an increase in traffic but in terms of number of samples). Scale up the ingester horizontally in this case too.

### MimirIngesterReachingSeriesLimit

This alert fires when the `max_series` per ingester instance limit is enabled and the actual number of in-memory series in an ingester is reaching the limit. Once the limit is reached, writes to the ingester will fail (5xx) for new series, while appending samples to existing ones will continue to succeed.

In case of **emergency**:

- If the actual number of series is very close to or already hit the limit, then you can increase the limit via runtime config to gain some time
- Increasing the limit will increase the ingesters' memory utilization. Please monitor the ingesters' memory utilization via the `Mimir / Writes Resources` dashboard

How the limit is **configured**:

- The limit can be configured either on CLI (`-ingester.instance-limits.max-series`) or in the runtime config:
  ```
  ingester_limits:
    max_series: <int>
  ```
- The mixin configures the limit in the runtime config and can be fine-tuned via:
  ```
  _config+:: {
    ingester_instance_limits+:: {
      max_series: <int>
    }
  }
  ```
- When configured in the runtime config, changes are applied live without requiring an ingester restart
- The configured limit can be queried via `cortex_ingester_instance_limits{limit="max_series"}`

How to **fix** it:

1. **Temporarily increase the limit**<br />
   If the actual number of series is very close to or already hit the limit, or if you foresee the ingester will hit the limit before dropping the stale series as an effect of the scale up, you should also temporarily increase the limit.
2. **Check if shuffle-sharding shard size is correct**<br />

- When shuffle-sharding is enabled, we target up to 100K series / tenant / ingester assuming tenants on average use 50% of their max series limit.
- Run the following **instant query** to find tenants that might cause higher pressure on ingesters. The query excludes tenants which are already sharded across all ingesters:

  ```
  topk by (pod) (5, # top 5 tenants per ingester
      sum by (user, pod) ( # get in-memory series for each tenant on each pod
          cortex_ingester_memory_series_created_total{namespace="<namespace>"} - cortex_ingester_memory_series_removed_total{namespace="<namespace>"}
      )
      and on(user) # intersection with tenants that are exceeding 50% of their series limit (added acorss ingesters & accounting for replication)
      (
          sum by (user) ( # total in-memory series for the tenant across ingesters
              cortex_ingester_memory_series_created_total{namespace="<namespace>"} - cortex_ingester_memory_series_removed_total{namespace="<namespace>"}
          )
          > 200000 # show only big tenants - with more than 200k series across ingesters
          >
          (
              max by(user) (cortex_limits_overrides{namespace="<namespace>", limit_name="max_global_series_per_user"}) # global limit
              *
              scalar(max(cortex_distributor_replication_factor{namespace="<namespace>"})) # with replication
              *
              0.5 # 50%
          )
      )
      and on (pod) ( # intersection with top 3 ingesters by in-memory series
          topk(3,
              sum by (pod) (cortex_ingester_memory_series{namespace="<namespace>"})
          )
      )
      and on(user) ( # intersection with the tenants which don't have series on all ingesters
          count by (user) (cortex_ingester_memory_series_created_total{namespace="<namespace>"}) # count ingesters where each tenant has series
          !=
          scalar(count(count by (pod) (cortex_ingester_memory_series{namespace="<namespace>"}))) # count total ingesters: first `count` counts series by ingester (we ignore the counted number), second `count` counts rows in series per ingester, second count gives the number of ingesters
      )
  )
  ```

- Check the current shard size of each tenant in the output and, if they're not already sharded across all ingesters, you may consider to double their shard size
- Be warned that the when increasing the shard size for a tenant, the number of in-memory series will temporarily increase. Make sure to monitor:
  - The per-ingester number of series, to make sure that any are not close to reaching the limit. You might need to temporarily raise the ingester `max_series`.
  - The per-tenant number of series. Due to reshuffling, series will be counted multiple times (in the new and old ingesters), and therefore a tenant may risk having samples rejected because they hit the `per_user` series limit. You might need to temporarily raise the limit.
- The in-memory series in the ingesters will be effectively reduced at the TSDB head compaction happening at least 1h after you increased the shard size for the affected tenants

3. **Scale up ingesters**<br />
   Scaling up ingesters will lower the number of series per ingester. However, the effect of this change will take up to 4h, because after the scale up we need to wait until all stale series are dropped from memory as the effect of TSDB head compaction, which could take up to 4h (with the default config, TSDB keeps in-memory series up to 3h old and it gets compacted every 2h).

### MimirIngesterReachingTenantsLimit

This alert fires when the `max_tenants` per ingester instance limit is enabled and the actual number of tenants in an ingester is reaching the limit. Once the limit is reached, writes to the ingester will fail (5xx) for new tenants, while they will continue to succeed for previously existing ones.

In case of **emergency**:

- If the actual number of tenants is very close to or already hit the limit, then you can increase the limit via runtime config to gain some time
- Increasing the limit will increase the ingesters' memory utilization. Please monitor the ingesters' memory utilization via the `Mimir / Writes Resources` dashboard

How the limit is **configured**:

- The limit can be configured either on CLI (`-ingester.instance-limits.max-tenants`) or in the runtime config:
  ```
  ingester_limits:
    max_tenants: <int>
  ```
- The mixin configures the limit in the runtime config and can be fine-tuned via:
  ```
  _config+:: {
    ingester_instance_limits+:: {
      max_tenants: <int>
    }
  }
  ```
- When configured in the runtime config, changes are applied live without requiring an ingester restart
- The configured limit can be queried via `cortex_ingester_instance_limits{limit="max_tenants"}`

How to **fix** it:

1. Ensure shuffle-sharding is enabled in the Mimir cluster
1. Assuming shuffle-sharding is enabled, scaling up ingesters will lower the number of tenants per ingester. However, the effect of this change will be visible only after `-blocks-storage.tsdb.close-idle-tsdb-timeout` period so you may have to temporarily increase the limit

### MimirDistributorReachingInflightPushRequestLimit

This alert fires when the `cortex_distributor_inflight_push_requests` per distributor instance limit is enabled and the actual number of in-flight push requests is approaching the set limit. Once the limit is reached, push requests to the distributor will fail (5xx) for new requests, while existing in-flight push requests will continue to succeed.

In case of **emergency**:

- If the actual number of in-flight push requests is very close to or already at the set limit, then you can increase the limit via CLI flag or config to gain some time
- Increasing the limit will increase the number of in-flight push requests which will increase distributors' memory utilization. Please monitor the distributors' memory utilization via the `Mimir / Writes Resources` dashboard

How the limit is **configured**:

- The limit can be configured either by the CLI flag (`-distributor.instance-limits.max-inflight-push-requests`) or in the config:
  ```
  distributor:
    instance_limits:
      max_inflight_push_requests: <int>
  ```
- These changes are applied with a distributor restart.
- The configured limit can be queried via `cortex_distributor_instance_limits{limit="max_inflight_push_requests"})`

How to **fix** it:

1. **Temporarily increase the limit**<br />
   If the actual number of in-flight push requests is very close to or already hit the limit.
2. **Scale up distributors**<br />
   Scaling up distributors will lower the number of in-flight push requests per distributor.

### MimirRequestLatency

This alert fires when a specific Mimir route is experiencing an high latency.

The alert message includes both the Mimir service and route experiencing the high latency. Establish if the alert is about the read or write path based on that (see [Mimir routes by path](#mimir-routes-by-path)).

#### Write Latency

How to **investigate**:

- Check the `Mimir / Writes` dashboard
  - Looking at the dashboard you should see in which Mimir service the high latency originates
  - The panels in the dashboard are vertically sorted by the network path (eg. gateway -> distributor -> ingester)
- Deduce where in the stack the latency is being introduced
  - **`gateway`**
    - Latency may be caused by the time taken for the gateway to receive the entire request from the client. There are a multitude of reasons this can occur, so communication with the user may be necessary. For example:
      - Network issues such as packet loss between the client and gateway.
      - Poor performance of intermediate network hops such as load balancers or HTTP proxies.
      - Client process having insufficient CPU resources.
    - The gateway may need to be scaled up. Use the `Mimir / Scaling` dashboard to check for CPU usage vs requests.
    - There could be a problem with authentication (eg. slow to run auth layer)
  - **`distributor`**
    - Typically, distributor p99 latency is in the range 50-100ms. If the distributor latency is higher than this, you may need to scale up the distributors.
  - **`ingester`**
    - Typically, ingester p99 latency is in the range 5-50ms. If the ingester latency is higher than this, you should investigate the root cause before scaling up ingesters.
    - Check out the following alerts and fix them if firing:
      - `MimirProvisioningTooManyActiveSeries`
      - `MimirProvisioningTooManyWrites`

#### Read Latency

Query performance is a known issue. A query may be slow because of high cardinality, large time range and/or because not leveraging on cache (eg. querying series data not cached yet). When investigating this alert, you should check if it's caused by few slow queries or there's an operational / config issue to be fixed.

How to **investigate**:

- Check the `Mimir / Reads` dashboard
  - Looking at the dashboard you should see in which Mimir service the high latency originates
  - The panels in the dashboard are vertically sorted by the network path (eg. gateway -> query-frontend -> query->scheduler -> querier -> store-gateway)
- Check the `Mimir / Slow Queries` dashboard to find out if it's caused by few slow queries
- Deduce where in the stack the latency is being introduced
  - **`gateway`**
    - The gateway may need to be scaled up. Use the `Mimir / Scaling` dashboard to check for CPU usage vs requests.
    - There could be a problem with authentication (eg. slow to run auth layer)
  - **`query-frontend`**
    - The query-frontend may need to be scaled up. If the Mimir cluster is running with the query-scheduler, the query-frontend can be scaled up with no side effects, otherwise the maximum number of query-frontend replicas should be the configured `-querier.max-concurrent`.
  - **`querier`**
    - Look at slow queries traces to find out where it's slow.
    - Typically, slowness either comes from running PromQL engine (`innerEval`) or fetching chunks from ingesters and/or store-gateways.
    - If slowness comes from running PromQL engine, typically there's not much we can do. Scaling up queriers may help only if querier nodes are overloaded.
    - If slowness comes from fetching chunks from ingesters and/or store-gateways you should investigate deeper on the root cause. Common causes:
      - High CPU utilization in ingesters
        - Scale up ingesters
      - Low cache hit ratio in the store-gateways
        - Check `Memcached Overview` dashboard
        - If memcached eviction rate is high, then you should scale up memcached replicas. Check the recommendations by `Mimir / Scaling` dashboard and make reasonable adjustments as necessary.
        - If memcached eviction rate is zero or very low, then it may be caused by "first time" queries
      - Cache query timeouts
        - Check store-gateway logs and look for warnings about timed out Memcached queries (example query: `{namespace="example-mimir-cluster", name=~"store-gateway.*"} |= "level=warn" |= "memcached" |= "timeout"`)
        - If there are indeed a lot of timed out Memcached queries, consider whether the store-gateway Memcached timeout setting (`-blocks-storage.bucket-store.chunks-cache.memcached.timeout`) is sufficient
    - By consulting the "Queue length" panel of the `Mimir / Queries` dashboard, determine if queries are waiting in queue due to busy queriers (an indication of this would be queue length > 0 for some time)
      - If queries are waiting in queue
        - Consider scaling up number of queriers if they're not auto-scaled; if auto-scaled, check auto-scaling parameters
      - If queries are not waiting in queue
        - Consider [enabling query sharding]({{< relref "../architecture/query-sharding/index.md#how-to-enable-query-sharding" >}}) if not already enabled, to increase query parallelism
        - If query sharding already enabled, consider increasing total number of query shards (`query_sharding_total_shards`) for tenants submitting slow queries, so their queries can be further parallelized

#### Alertmanager

How to **investigate**:

- Check the `Mimir / Alertmanager` dashboard
  - Looking at the dashboard you should see which part of the stack is affected
- Deduce where in the stack the latency is being introduced
  - **Configuration API (gateway) + Alertmanager UI**
    - Latency may be caused by the time taken for the gateway to receive the entire request from the client. There are a multitude of reasons this can occur, so communication with the user may be necessary. For example:
      - Network issues such as packet loss between the client and gateway.
      - Poor performance of intermediate network hops such as load balancers or HTTP proxies.
      - Client process having insufficient CPU resources.
    - The gateway may need to be scaled up. Use the `Mimir / Scaling` dashboard to check for CPU usage vs requests.
    - There could be a problem with authentication (eg. slow to run auth layer)
  - **Alertmanager distributor**
    - Typically, Alertmanager distributor p99 latency is in the range 50-100ms. If the distributor latency is higher than this, you may need to scale up the number of alertmanager replicas.

### MimirRequestErrors

This alert fires when the rate of 5xx errors of a specific route is > 1% for some time.

This alert typically acts as a last resort to detect issues / outages. SLO alerts are expected to trigger earlier: if an **SLO alert** has triggered as well for the same read/write path, then you can ignore this alert and focus on the SLO one (but the investigation procedure is typically the same).

How to **investigate**:

- Check for which route the alert fired (see [Mimir routes by path](#mimir-routes-by-path))
  - Write path: open the `Mimir / Writes` dashboard
  - Read path: open the `Mimir / Reads` dashboard
- Looking at the dashboard you should see in which Mimir service the error originates
  - The panels in the dashboard are vertically sorted by the network path (eg. on the write path: gateway -> distributor -> ingester)
- If the failing service is going OOM (`OOMKilled`): scale up or increase the memory
- If the failing service is crashing / panicking: look for the stack trace in the logs and investigate from there
  - If crashing service is query-frontend, querier or store-gateway, and you have "activity tracker" feature enabled, look for `found unfinished activities from previous run` message and subsequent `activity` messages in the log file to see which queries caused the crash.
- When using Memberlist as KV store for hash rings, ensure that Memberlist is working correctly. See instructions for [`MimirGossipMembersMismatch`](#MimirGossipMembersMismatch) alert.

#### Alertmanager

How to **investigate**:

- Looking at `Mimir / Alertmanager` dashboard you should see in which part of the stack the error originates
- If some replicas are going OOM (`OOMKilled`): scale up or increase the memory
- If the failing service is crashing / panicking: look for the stack trace in the logs and investigate from there

### MimirIngesterUnhealthy

This alert goes off when one or more ingesters are marked as unhealthy. Check the ring web page to see which ones are marked as unhealthy. You could then check the logs to see if there are any related to involved ingesters, such as `kubectl logs --follow ingester-01 --namespace=prod`. A simple way to resolve this might be to select **Forget** on the ring page, especially if the Pod doesn't exist anymore. It might not no longer exist because it was on a node that was shut down. Check to see if there are any logs related to the node that pod is or was on, such as `kubectl get events --namespace=prod | grep cloud-provider-node`.

### MimirMemoryMapAreasTooHigh

This alert fires when a Mimir process has a number of memory map areas close to the limit. The limit is a per-process limit imposed by the kernel and this issue is typically caused by a large number of mmap-ed failes.

How to **fix** it:

- Increase the limit on your system: `sysctl --write vm.max_map_count=<NEW LIMIT>`
- If it's caused by a store-gateway, consider enabling `-blocks-storage.bucket-store.index-header-lazy-loading-enabled=true` to lazy mmap index-headers at query time

More information:

- [Kernel doc](https://www.kernel.org/doc/Documentation/sysctl/vm.txt)
- [Side effects when increasing `vm.max_map_count`](https://www.suse.com/support/kb/doc/?id=000016692)

### MimirRulerFailedRingCheck

This alert occurs when a ruler is unable to validate whether or not it should claim ownership over the evaluation of a rule group. The most likely cause is that one of the rule ring entries is unhealthy. If this is the case proceed to the ring admin http page and forget the unhealth ruler. The other possible cause would be an error returned the ring client. If this is the case look into debugging the ring based on the in-use backend implementation.

When using Memberlist as KV store for hash rings, ensure that Memberlist is working correctly. See instructions for [`MimirGossipMembersMismatch`](#MimirGossipMembersMismatch) alert.

### MimirRulerTooManyFailedPushes

This alert fires when rulers cannot push new samples (result of rule evaluation) to ingesters.

In general, pushing samples can fail due to problems with Mimir operations (eg. too many ingesters have crashed, and ruler cannot write samples to them), or due to problems with resulting data (eg. user hitting limit for number of series, out of order samples, etc.).
This alert fires only for first kind of problems, and not for problems caused by limits or invalid rules.

How to **fix** it:

- Investigate the ruler logs to find out the reason why ruler cannot write samples. Note that ruler logs all push errors, including "user errors", but those are not causing the alert to fire. Focus on problems with ingesters.
- When using Memberlist as KV store for hash rings, ensure that Memberlist is working correctly. See instructions for [`MimirGossipMembersMismatch`](#MimirGossipMembersMismatch) alert.

### MimirRulerTooManyFailedQueries

This alert fires when rulers fail to evaluate rule queries.

Each rule evaluation may fail due to many reasons, eg. due to invalid PromQL expression, or query hits limits on number of chunks. These are "user errors", and this alert ignores them.

There is a category of errors that is more important: errors due to failure to read data from store-gateways or ingesters. These errors would result in 500 when run from querier. This alert fires if there is too many of such failures.

How to **fix** it:

- Investigate the ruler logs to find out the reason why ruler cannot evaluate queries. Note that ruler logs rule evaluation errors even for "user errors", but those are not causing the alert to fire. Focus on problems with ingesters or store-gateways.
- In case remote operational mode is enabled the problem could be at any of the ruler query path components (ruler-query-frontend, ruler-query-scheduler and ruler-querier). Check the `Mimir / Remote ruler reads` and `Mimir / Remote ruler reads resources` dashboards to find out in which Mimir service the error is being originated.
- When using Memberlist as KV store for hash rings, ensure that Memberlist is working correctly. See instructions for [`MimirGossipMembersMismatch`](#MimirGossipMembersMismatch) alert.

### MimirRulerMissedEvaluations

This alert fires when there is a rule group that is taking longer to evaluate than its evaluation interval.

How it **works**:

- The Mimir ruler will evaluate a rule group according to the evaluation interval on the rule group.
- If an evaluation is not finished by the time the next evaluation should happen, the next evaluation is missed.

How to **fix** it:

- Increase the evaluation interval of the rule group. You can use the rate of missed evaluation to estimate how long the rule group evaluation actually takes.
- Try splitting up the rule group into multiple rule groups. Rule groups are evaluated in parallel, so the same rules may still fit in the same resolution.

### MimirRulerRemoteEvaluationFailing

This alert fires when communication between `ruler` and `ruler-query-frontend` is failing to be established.

The `ruler-query-frontend` component is exclusively used by the `ruler` to evaluate rule expressions when running in remote operational mode. If communication between these two components breaks, gaps are expected to appear in the case of recording rules or alerting rules will not fire when they should.

How to **investigate**:

- Check the `Mimir / Remote ruler reads` dashboard to see if the issue is caused by failures or high latency
  - **Failures**
    - Check the `ruler-query-frontend` logs to find out more details about the error
  - **High latency**
    - Check the `Mimir / Remote ruler reads resources` dashboard to see if CPU or Memory usage increased unexpectedly

### MimirIngesterHasNotShippedBlocks

This alert fires when a Mimir ingester is not uploading any block to the long-term storage. An ingester is expected to upload a block to the storage every block range period (defaults to 2h) and if a longer time elapse since the last successful upload it means something is not working correctly.

How to **investigate**:

- Ensure the ingester is receiving write-path traffic (samples to ingest)
- Look for any upload error in the ingester logs (ie. networking or authentication issues)

_If the alert `MimirIngesterTSDBHeadCompactionFailed` fired as well, then give priority to it because that could be the cause._

#### Ingester hit the disk capacity

If the ingester hit the disk capacity, any attempt to append samples will fail. You should:

1. Increase the disk size and restart the ingester. If the ingester is running in Kubernetes with a Persistent Volume, please refers to [Resizing Persistent Volumes using Kubernetes](#resizing-persistent-volumes-using-kubernetes).
2. Investigate why the disk capacity has been hit

- Was the disk just too small?
- Was there an issue compacting TSDB head and the WAL is increasing indefinitely?

### MimirIngesterHasNotShippedBlocksSinceStart

Same as [`MimirIngesterHasNotShippedBlocks`](#MimirIngesterHasNotShippedBlocks).

### MimirIngesterHasUnshippedBlocks

This alert fires when a Mimir ingester has compacted some blocks but such blocks haven't been successfully uploaded to the storage yet.

How to **investigate**:

- Look for details in the ingester logs

### MimirIngesterTSDBHeadCompactionFailed

This alert fires when a Mimir ingester is failing to compact the TSDB head into a block.

A TSDB instance is opened for each tenant writing at least 1 series to the ingester and its head contains the in-memory series not flushed to a block yet. Once the TSDB head is compactable, the ingester will try to compact it every 1 minute. If the TSDB head compaction repeatedly fails, it means it's failing to compact a block from the in-memory series for at least 1 tenant, and it's a critical condition that should be immediately investigated.

The cause triggering this alert could **lead to**:

- Ingesters run out of memory
- Ingesters run out of disk space
- Queries return partial results after `-querier.query-ingesters-within` time since the beginning of the incident

How to **investigate**:

- Look for details in the ingester logs

### MimirIngesterTSDBHeadTruncationFailed

This alert fires when a Mimir ingester fails to truncate the TSDB head.

The TSDB head is the in-memory store used to keep series and samples not compacted into a block yet. If head truncation fails for a long time, the ingester disk might get full as it won't continue to the WAL truncation stage and the subsequent ingester restart may take a long time or even go into an OOMKilled crash loop because of the huge WAL to replay. For this reason, it's important to investigate and address the issue as soon as it happen.

How to **investigate**:

- Look for details in the ingester logs

### MimirIngesterTSDBCheckpointCreationFailed

This alert fires when a Mimir ingester fails to create a TSDB checkpoint.

How to **investigate**:

- Look for details in the ingester logs
- If the checkpoint fails because of a `corruption in segment`, you can restart the ingester because at next startup TSDB will try to "repair" it. After restart, if the issue is repaired and the ingester is running, you should also get paged by `MimirIngesterTSDBWALCorrupted` to signal you the WAL was corrupted and manual investigation is required.

### MimirIngesterTSDBCheckpointDeletionFailed

This alert fires when a Mimir ingester fails to delete a TSDB checkpoint.

Generally, this is not an urgent issue, but manual investigation is required to find the root cause of the issue and fix it.

How to **investigate**:

- Look for details in the ingester logs

### MimirIngesterTSDBWALTruncationFailed

This alert fires when a Mimir ingester fails to truncate the TSDB WAL.

How to **investigate**:

- Look for details in the ingester logs

### MimirIngesterTSDBWALCorrupted

This alert fires when a Mimir ingester finds a corrupted TSDB WAL (stored on disk) while replaying it at ingester startup or when creation of a checkpoint comes across a WAL corruption.

If this alert fires during an **ingester startup**, the WAL should have been auto-repaired, but manual investigation is required. The WAL repair mechanism causes data loss because all WAL records after the corrupted segment are discarded, and so their samples are lost while replaying the WAL. If this happens only on 1 ingester then Mimir doesn't suffer any data loss because of the replication factor, but if it happens on multiple ingesters some data loss is possible.

To investigate how the ingester dealt with the WAL corruption, it's recommended you search the logs, e.g. with the following Grafana Loki query:

```
{cluster="<cluster>",namespace="<namespace>", pod="<pod>"} |= "corrupt"
```

The aforementioned query should typically produce entries starting with the ingester discovering the WAL corruption ("Encountered WAL read error, attempting repair"), and should hopefully show that the ingester repaired the WAL.

WAL corruption can occur after pods are rescheduled following a fault with the underlying node, causing the node to be marked `NotReady` (e.g. an unplanned power outage, storage and/or network fault). Check for recent events related to the ingester pod in question:

```
kubectl get events --field-selector involvedObject.name=ingester-X
```

If this alert fires during a **checkpoint creation**, you should have also been paged with `MimirIngesterTSDBCheckpointCreationFailed`, and you can follow the steps under that alert.

### MimirIngesterTSDBWALWritesFailed

This alert fires when a Mimir ingester is failing to log records to the TSDB WAL on disk.

How to **investigate**:

- Look for details in the ingester logs

### MimirIngesterInstanceHasNoTenants

This alert fires when an ingester instance doesn't own any tenants and is therefore idling.

How it **works**:

- Ingesters join a hash ring that facilitates per-tenant request sharding across ingester replicas.
- Distributors shard requests that belong to an individual tenant across a subset of ingester replicas. The number of replicas used per tenant is determined by the `-distributor.ingestion-tenant-shard-size` or the `ingestion_tenant_shard_size` limit.
- When the tenant shard size is lower than the number of ingester replicas, some ingesters might not receive requests for any tenants.
- This is more likely to happen in Mimir clusters with a lower number of tenants.

How to **fix** it:

Choose one of three options:

- Increase the shard size of one or more tenants to match the number of ingester replicas.
- Set the shard size of one or more tenants to `0`; this will shard the given tenant’s requests across all ingesters.
- [Decrease the number of ingester replicas]({{< relref "../../operators-guide/run-production-environment/scaling-out.md#scaling-down-ingesters" >}}) to match the highest number of shards per tenant.

### MimirRulerInstanceHasNoRuleGroups

This alert fires when a ruler instance doesn't own any rule groups and is therefore idling.

How it **works**:

- When [ruler shuffle sharding]({{< relref "../../operators-guide/configure/configure-shuffle-sharding/index.md#ruler-shuffle-sharding" >}}) is enabled, a single tenant's rule groups are sharded across a subset of ruler instances, with a given rule group always being evaluated on a single ruler.
- The parameters `-ruler.tenant-shard-size` or `ruler_tenant_shard_size` control how many ruler instances a tenant's rule groups are sharded across.
- When the overall number of rule groups or the tenant's shard size is lower than the number of ruler replicas, some replicas might not be assigned any rule group to evaluate and remain idle.

How to **fix** it:

- Increase the shard size of one or more tenants to match the number of ruler replicas.
- Set the shard size of one or more tenants to `0`; this will shard the given tenant's rule groups across all ingesters.
- Decrease the total number of ruler replicas by the number of idle replicas.

### MimirQuerierHasNotScanTheBucket

This alert fires when a Mimir querier is not successfully scanning blocks in the storage (bucket). A querier is expected to periodically iterate the bucket to find new and deleted blocks (defaults to every 5m) and if it's not successfully synching the bucket since a long time, it may end up querying only a subset of blocks, thus leading to potentially partial results.

How to **investigate**:

- Look for any scan error in the querier logs (ie. networking or rate limiting issues)

### MimirQuerierHighRefetchRate

This alert fires when there's an high number of queries for which series have been refetched from a different store-gateway because of missing blocks. This could happen for a short time whenever a store-gateway ring resharding occurs (e.g. during/after an outage or while rolling out store-gateway) but store-gateways should reconcile in a short time. This alert fires if the issue persist for an unexpected long time and thus it should be investigated.

How to **investigate**:

- Ensure there are no errors related to blocks scan or sync in the queriers and store-gateways
- Check store-gateway logs to see if all store-gateway have successfully completed a blocks sync

### MimirStoreGatewayHasNotSyncTheBucket

This alert fires when a Mimir store-gateway is not successfully scanning blocks in the storage (bucket). A store-gateway is expected to periodically iterate the bucket to find new and deleted blocks (defaults to every 5m) and if it's not successfully synching the bucket for a long time, it may end up querying only a subset of blocks, thus leading to potentially partial results.

How to **investigate**:

- Look for any scan error in the store-gateway logs (ie. networking or rate limiting issues)

### MimirStoreGatewayNoSyncedTenants

This alert fires when a store-gateway doesn't own any tenant. Effectively it is sitting idle because no blocks are sharded to it.

How it **works**:

- Store-gateways join a hash ring to shard tenants and blocks across all store-gateway replicas.
- A tenant can be sharded across multiple store-gateways. How many exactly is determined by `-store-gateway.tenant-shard-size` or the `store_gateway_tenant_shard_size` limit.
- When the tenant shard size is less than the replicas of store-gateways, some store-gateways may not get any tenants' blocks sharded to them.
- This is more likely to happen in Mimir clusters with fewer number of tenants.

How to **fix** it:

There are three options:

- Reduce the replicas of store-gateways so that they match the highest number of shards per tenant or
- Increase the shard size of one or more tenants to match the number of replicas or
- Set the shard size of one or more tenant to `0`; this will shard this tenant's blocks across all store-gateways.

### MimirCompactorHasNotSuccessfullyCleanedUpBlocks

This alert fires when a Mimir compactor is not successfully deleting blocks marked for deletion for a long time.

How to **investigate**:

- Ensure the compactor is not crashing during compaction (ie. `OOMKilled`)
- Look for any error in the compactor logs (ie. bucket Delete API errors)

### MimirCompactorHasNotSuccessfullyCleanedUpBlocksSinceStart

Same as [`MimirCompactorHasNotSuccessfullyCleanedUpBlocks`](#MimirCompactorHasNotSuccessfullyCleanedUpBlocks).

### MimirCompactorHasNotUploadedBlocks

This alert fires when a Mimir compactor is not uploading any compacted blocks to the storage since a long time.

How to **investigate**:

- If the alert `MimirCompactorHasNotSuccessfullyRunCompaction` has fired as well, then investigate that issue first
- If the alert `MimirIngesterHasNotShippedBlocks` or `MimirIngesterHasNotShippedBlocksSinceStart` have fired as well, then investigate that issue first
- Ensure ingesters are successfully shipping blocks to the storage
- Look for any error in the compactor logs

### MimirCompactorHasNotSuccessfullyRunCompaction

This alert fires if the compactor is not able to successfully compact all discovered compactable blocks (across all tenants).

When this alert fires, the compactor may still have successfully compacted some blocks but, for some reason, other blocks compaction is consistently failing. A common case is when the compactor is trying to compact a corrupted block for a single tenant: in this case the compaction of blocks for other tenants is still working, but compaction for the affected tenant is blocked by the corrupted block.

How to **investigate**:

- Look for any error in the compactor logs
  - Corruption: [`not healthy index found`](#compactor-is-failing-because-of-not-healthy-index-found)
  - Invalid result block:
    - **How to detect**: Search compactor logs for `invalid result block`.
    - **What it means**: The compactor successfully validated the source blocks. But the validation of the result block after the compaction did not succeed. The result block was not uploaded and the compaction job will be retried.
    - Out-of-order chunks
      - **How to detect**: Search compactor logs for `invalid result block` and `out-of-order chunks`.
      - This is caused by a bug in the ingester - see [mimir#1537](https://github.com/grafana/mimir/issues/1537). Ingesters upload blocks where the MinT and MaxT of some chunks don't match the first and last samples in the chunk. When the faulty chunks' MinT and MaxT overlap with other chunks, the compactor merges the chunks. Because one chunk's MinT and MaxT are incorrect the merge may be performed incorrectly, leading to OoO samples.
      - **How to mitigate**: Mark the faulty blocks to avoid compacting them in the future:
        - Find all affected compaction groups in the compactor logs. You will find them as `invalid result block /data/compact/<compaction_group>/<result_block>`.
        - For each failed compaction job
          - Pick one result block (doesn't matter which)
          - Find source blocks for the compaction job: search for `msg="compact blocks"` and a mention of the result block ID.
          - Mark the source blocks for no compaction (in this example the object storage backend is GCS):
            ```
            ./tools/markblocks/markblocks -backend gcs -gcs.bucket-name <bucket> -mark no-compact -tenant <tenant-id> -details "Leading to out-of-order chunks when compacting with other blocks" <block-1> <block-2>...
            ```

### MimirCompactorSkippedBlocksWithOutOfOrderChunks

This alert fires when compactor tries to compact a block, but finds that given block has out-of-order chunks. This indicates a bug in Prometheus TSDB library and should be investigated.

#### Compactor is failing because of `not healthy index found`

The compactor may fail to compact blocks due a corrupted block index found in one of the source blocks:

```
level=error ts=2020-07-12T17:35:05.516823471Z caller=compactor.go:339 component=compactor msg="failed to compact user blocks" user=REDACTED-TENANT err="compaction: group 0@6672437747845546250: block with not healthy index found /data/compact/0@6672437747845546250/REDACTED-BLOCK; Compaction level 1; Labels: map[__org_id__:REDACTED]: 1/1183085 series have an average of 1.000 out-of-order chunks: 0.000 of these are exact duplicates (in terms of data and time range)"
```

When this happen you should:

1. Rename the block prefixing it with `corrupted-` so that it will be skipped by the compactor and queriers. Keep in mind that doing so the block will become invisible to the queriers too, so its series/samples will not be queried. If the corruption affects only 1 block whose compaction `level` is 1 (the information is stored inside its `meta.json`) then Mimir guarantees no data loss because all the data is replicated across other blocks. In all other cases, there may be some data loss once you rename the block and stop querying it.
2. Ensure the compactor has recovered
3. Investigate offline the root cause (eg. download the corrupted block and debug it locally)

To rename a block stored on GCS you can use the `gsutil` CLI command:

```
gsutil mv gs://BUCKET/TENANT/BLOCK gs://BUCKET/TENANT/corrupted-BLOCK
```

Where:

- `BUCKET` is the gcs bucket name the compactor is using. The cluster's bucket name is specified as the `blocks_storage_bucket_name` in the cluster configuration
- `TENANT` is the tenant id reported in the example error message above as `REDACTED-TENANT`
- `BLOCK` is the last part of the file path reported as `REDACTED-BLOCK` in the example error message above

### MimirBucketIndexNotUpdated

This alert fires when the bucket index, for a given tenant, is not updated since a long time. The bucket index is expected to be periodically updated by the compactor and is used by queriers and store-gateways to get an almost-updated view over the bucket store.

How to **investigate**:

- Ensure the compactor is successfully running
- Look for any error in the compactor logs

### MimirTenantHasPartialBlocks

This alert fires when Mimir finds partial blocks for a given tenant. A partial block is a block missing the `meta.json` and this may usually happen in two circumstances:

1. A block upload has been interrupted and not cleaned up or retried
2. A block deletion has been interrupted and `deletion-mark.json` has been deleted before `meta.json`

How to **investigate**:

1. Look for partial blocks in the logs. Example Loki query: `{cluster="<cluster>",namespace="<namespace>",container="compactor"} |= "skipped partial block"`
1. Pick a block and note its ID (`block` field in log entry) and tenant ID (`org_id` in log entry)
1. Find the bucket used by the Mimir cluster, such as checking the configured `blocks_storage_bucket_name` if you are using Jsonnet.
1. Find out which Mimir component operated on the block last (e.g. uploaded by ingester/compactor, or deleted by compactor)
   1. Determine when the partial block was uploaded: `gsutil ls -l gs://${BUCKET}/${TENANT_ID}/${BLOCK_ID}`. Alternatively you can use `ulidtime` command from Mimir tools directory `ulidtime ${BLOCK_ID}` to find block creation time.
   1. Search in the logs around that time to find the log entry from when the compactor created the block ("compacted blocks" for log message)
   1. From the compactor log entry you found, pick the job ID from the `groupKey` field, f.ex. `0@9748515562602778029-merge--1645711200000-1645718400000`
   1. Then search the logs for the job ID and look for an entry with the message "compaction job failed", this will show that the compactor failed uploading the block
   1. If you found a failed compaction job, as outlined in the previous step, try searching for a corresponding log message (for the same job ID) "compaction job succeeded". This will mean that the compaction job was retried successfully. Note: this should produce a different block ID from the failed upload.
1. Investigate if it was a partial upload or partial delete
   1. If it was a partial delete or an upload failed by a compactor you can safely mark the block for deletion, and compactor will delete the block. You can use `markblocks` command from Mimir tools directory: `markblocks -mark deletion -allow-partial -tenant <tenant> <blockID>` with correct backend (eg. GCS: `-backend gcs -gcs.bucket-name <bucket-name>`) configuration.
   1. If it was a failed upload by an ingester, but not later retried (ingesters are expected to retry uploads until succeed), further investigate
1. Prevent the issue from reoccurring by enabling automatic partial block cleanup. This can be enabled with the `-compactor.partial-block-deletion-delay` flag. It takes a duration as an argument. If a partial block persists past the specified duration, the compactor will automatically delete it. One can monitor automatic cleanup of partial blocks via the `cortex_compactor_blocks_marked_for_deletion_total{reason="partial"}` counter.

### MimirQueriesIncorrect

_TODO: this runbook has not been written yet._

### MimirInconsistentRuntimeConfig

This alert fires if multiple replicas of the same Mimir service are using a different runtime config for a longer period of time.

The Mimir runtime config is a config file which gets live reloaded by Mimir at runtime. In order for Mimir to work properly, the loaded config is expected to be the exact same across multiple replicas of the same Mimir service (eg. distributors, ingesters, ...). When the config changes, there may be short periods of time during which some replicas have loaded the new config and others are still running on the previous one, but it shouldn't last for more than few minutes.

How to **investigate**:

- Check how many different config file versions (hashes) are reported
  ```
  count by (sha256) (cortex_runtime_config_hash{namespace="<namespace>"})
  ```
- Check which replicas are running a different version
  ```
  cortex_runtime_config_hash{namespace="<namespace>",sha256="<unexpected>"}
  ```
- Check if the runtime config has been updated on the affected replicas' filesystem. Check `-runtime-config.file` command line argument to find the location of the file.
- Check the affected replicas logs and look for any error loading the runtime config

### MimirBadRuntimeConfig

This alert fires if Mimir is unable to reload the runtime config.

This typically means an invalid runtime config was deployed. Mimir keeps running with the previous (valid) version of the runtime config; running Mimir replicas and the system availability shouldn't be affected, but new replicas won't be able to startup until the runtime config is fixed.

How to **investigate**:

- Check the latest runtime config update (it's likely to be broken)
- Check Mimir logs to get more details about what's wrong with the config

### MimirFrontendQueriesStuck

This alert fires if Mimir is running without query-scheduler and queries are piling up in the query-frontend queue.

The procedure to investigate it is the same as the one for [`MimirSchedulerQueriesStuck`](#MimirSchedulerQueriesStuck): please see the other runbook for more details.

### MimirSchedulerQueriesStuck

This alert fires if queries are piling up in the query-scheduler.

How it **works**:

- A query-frontend API endpoint is called to execute a query
- The query-frontend enqueues the request to the query-scheduler
- The query-scheduler is responsible for dispatching enqueued queries to idle querier workers
- The querier runs the query, sends the response back directly to the query-frontend and notifies the query-scheduler that it can process another query

How to **investigate**:

- Are queriers in a crash loop (eg. OOMKilled)?
  - `OOMKilled`: temporarily increase queriers memory request/limit
  - `panic`: look for the stack trace in the logs and investigate from there
  - if queriers run with activity tracker enabled, they may log `unfinished activities` message on startup with queries that possibly caused the crash.
- Is QPS increased?
  - Scale up queriers to satisfy the increased workload
- Is query latency increased?
  - An increased latency reduces the number of queries we can run / sec: once all workers are busy, new queries will pile up in the queue
  - Temporarily scale up queriers to try to stop the bleed
  - Check if a specific tenant is running heavy queries
    - Run `sum by (user) (cortex_query_scheduler_queue_length{namespace="<namespace>"}) > 0` to find tenants with enqueued queries
    - If remote ruler evaluation is enabled, make sure you understand which one of the read paths (user or ruler queries?) is being affected - check the alert message.
    - Check the `Mimir / Slow Queries` dashboard to find slow queries
  - On multi-tenant Mimir cluster with **shuffle-sharing for queriers disabled**, you may consider to enable it for that specific tenant to reduce its blast radius. To enable queriers shuffle-sharding for a single tenant you need to set the `max_queriers_per_tenant` limit override for the specific tenant (the value should be set to the number of queriers assigned to the tenant).
  - On multi-tenant Mimir cluster with **shuffle-sharding for queriers enabled**, you may consider to temporarily increase the shard size for affected tenants: be aware that this could affect other tenants too, reducing resources available to run other tenant queries. Alternatively, you may choose to do nothing and let Mimir return errors for that given user once the per-tenant queue is full.
  - On multi-tenant Mimir clusters with **query-sharding enabled** and **more than a few tenants** being affected: The workload exceeds the available downstream capacity. Scaling of queriers and potentially store-gateways should be considered.
  - On multi-tenant Mimir clusters with **query-sharding enabled** and **only a single tenant** being affected:
    - Verify if the particular queries are hitting edge cases, where query-sharding is not benefical, by getting traces from the `Mimir / Slow Queries` dashboard and then look where time is spent. If time is spent in the query-frontend running PromQL engine, then it means query-sharding is not beneficial for this tenant. Consider disabling query-sharding or reduce the shard count using the `query_sharding_total_shards` override.
    - Otherwise and only if the queries by the tenant are within reason representing normal usage, consider scaling of queriers and potentially store-gateways.
  - On a Mimir cluster with **querier auto-scaling enabled** after checking the health of the existing querier replicas, check to see if the auto-scaler has added additional querier replicas or if the maximum number of querier replicas has been reached and is not sufficient and should be increased.

### MimirMemcachedRequestErrors

This alert fires if Mimir memcached client is experiencing an high error rate for a specific cache and operation.

How to **investigate**:

- The alert reports which cache is experiencing issue
  - `metadata-cache`: object store metadata cache
  - `index-cache`: TSDB index cache
  - `chunks-cache`: TSDB chunks cache
- Check which specific error is occurring
  - Run the following query to find out the reason (replace `<namespace>` with the actual Mimir cluster namespace)
    ```
    sum by(name, operation, reason) (rate(thanos_memcached_operation_failures_total{namespace="<namespace>"}[1m])) > 0
    ```
- Based on the **`reason`**:
  - `timeout`
    - Scale up the memcached replicas
  - `server-error`
    - Check both Mimir and memcached logs to find more details
  - `network-error`
    - Check Mimir logs to find more details
  - `malformed-key`
    - The key is too long or contains invalid characters
    - Check Mimir logs to find the offending key
    - Fixing this will require changes to the application code
  - `other`
    - Check both Mimir and memcached logs to find more details

### MimirProvisioningTooManyActiveSeries

This alert fires if the average number of in-memory series per ingester is above our target (1.5M).

How to **fix** it:

- Scale up ingesters
  - To find out the Mimir clusters where ingesters should be scaled up and how many minimum replicas are expected:
    ```
    ceil(sum by(cluster, namespace) (cortex_ingester_memory_series) / 1.5e6) >
    count by(cluster, namespace) (cortex_ingester_memory_series)
    ```
- After the scale up, the in-memory series are expected to be reduced at the next TSDB head compaction (occurring every 2h)

### MimirProvisioningTooManyWrites

This alert fires if the average number of samples ingested / sec in ingesters is above our target.

How to **fix** it:

- Scale up ingesters
  - To compute the desired number of ingesters to satisfy the average samples rate you can run the following query, replacing `<namespace>` with the namespace to analyse and `<target>` with the target number of samples/sec per ingester (check out the alert threshold to see the current target):
    ```
    sum(rate(cortex_ingester_ingested_samples_total{namespace="<namespace>"}[$__rate_interval])) / (<target> * 0.9)
    ```

### MimirAllocatingTooMuchMemory

This alert fires when ingester memory utilization is getting too close to the limit.

How it **works**:

- Mimir ingesters are stateful services
- Having 2+ ingesters `OOMKilled` might cause a cluster outage
- Ingester memory baseline usage is primarily influenced by memory allocated by the process (mostly Go heap) and mmap-ed files (used by TSDB)
- Ingester memory short spikes are primarily influenced by queries and TSDB head compaction into new blocks (occurring every 2h)
- A pod gets `OOMKilled` once its working set memory reaches the configured limit, so it's important to prevent ingesters' memory utilization (working set memory) from getting close to the limit (we need to keep at least 30% room for spikes due to queries)

How to **fix** it:

- Check if the issue occurs only for few ingesters. If so:
  - Restart affected ingesters 1 by 1 (proceed with the next one once the previous pod has restarted and it's Ready)
    ```
    kubectl --namespace <namespace> delete pod ingester-XXX
    ```
  - Restarting an ingester typically reduces the memory allocated by mmap-ed files. After the restart, ingester may allocate this memory again over time, but it may give more time while working on a longer term solution
- Check the `Mimir / Writes Resources` dashboard to see if the number of series per ingester is above the target (1.5M). If so:
  - Scale up ingesters; you can use e.g. the `Mimir / Scaling` dashboard for reference, in order to determine the needed amount of ingesters (also keep in mind that each ingester should handle ~1.5 million series, and the series will be duplicated across three instances)
  - Memory is expected to be reclaimed at the next TSDB head compaction (occurring every 2h)

### MimirGossipMembersMismatch

This alert fires when any instance does not register all other instances as members of the memberlist cluster.

How it **works**:

- This alert applies when memberlist is used as KV store for hash rings.
- All Mimir instances using the ring, regardless of type, join a single memberlist cluster.
- Each instance (ie. memberlist cluster member) should see all memberlist cluster members.
- Therefore the following should be equal for every instance:
  - The reported number of cluster members (`memberlist_client_cluster_members_count`)
  - The total number of currently responsive instances that use memberlist KV store for hash ring.

How to **investigate**:

- The instance which has the incomplete view of the cluster (too few members) is specified in the alert.
- If the count is zero:
  - It is possible that the joining the cluster has yet to succeed.
  - The following log message indicates that the _initial_ initial join did not succeed: `failed to join memberlist cluster`
  - The following log message indicates that subsequent re-join attempts are failing: `re-joining memberlist cluster failed`
  - If it is the case that the initial join failed, take action according to the reason given.
- Verify communication with other members by checking memberlist traffic is being sent and received by the instance using the following metrics:
  - `memberlist_tcp_transport_packets_received_total`
  - `memberlist_tcp_transport_packets_sent_total`
- If traffic is present, then verify there are no errors sending or receiving packets using the following metrics:
  - `memberlist_tcp_transport_packets_sent_errors_total`
  - `memberlist_tcp_transport_packets_received_errors_total`
  - These errors (and others) can be found by searching for messages prefixed with `TCPTransport:`.
- Logs coming directly from memberlist are also logged by Mimir; they may indicate where to investigate further. These can be identified as such due to being tagged with `caller=memberlist_logger.go:<line>`.

### EtcdAllocatingTooMuchMemory

This can be triggered if there are too many HA dedupe keys in etcd. We saw this when one of our clusters hit 20K tenants that were using HA dedupe config. Raise the etcd limits via:

```
  etcd+: {
    spec+: {
      pod+: {
        resources+: {
          limits: {
            memory: '2Gi',
          },
        },
      },
    },
  },
```

### MimirAlertmanagerSyncConfigsFailing

How it **works**:

This alert is fired when the multi-tenant alertmanager cannot load alertmanager configs from the remote object store for at least 30 minutes.

Loading the alertmanager configs can happen in the following situations:

1. When the multi tenant alertmanager is started
2. Each time it polls for config changes in the alertmanager
3. When there is a ring change

The metric for this alert is cortex_alertmanager_sync_configs_failed_total and is incremented each time one of the above fails.

When there is a ring change or the interval has elapsed, a failure to load configs from the store is logged as a warning.

How to **investigate**:

Look at the error message that is logged and attempt to understand what is causing the failure. I.e. it could be a networking issue, incorrect configuration for the store, etc.

### MimirAlertmanagerRingCheckFailing

How it **works**:

This alert is fired when the multi-tenant alertmanager has been unable to check if one or more tenants should be owned on this shard for at least 10 minutes.

When the alertmanager loads its configuration on start up, when it polls for config changes or when there is a ring change it must check the ring to see if the tenant is still owned on this shard. To prevent one error from causing the loading of all configurations to fail we assume that on error the tenant is NOT owned for this shard. If checking the ring continues to fail then some tenants might not be assigned an alertmanager and might not be able to receive notifications for their alerts.

The metric for this alert is `cortex_alertmanager_ring_check_errors_total`.

How to **investigate**:

- Look at the error message that is logged and attempt to understand what is causing the failure. In most cases the error will be encountered when attempting to read from the ring, which can fail if there is an issue with in-use backend implementation.
- When using Memberlist as KV store for hash rings, ensure that Memberlist is working correctly. See instructions for [`MimirGossipMembersMismatch`](#MimirGossipMembersMismatch) alert.

### MimirAlertmanagerPartialStateMergeFailing

How it **works**:

This alert is fired when the multi-tenant alertmanager attempts to merge a partial state for something that it either does not know about or the partial state cannot be merged with the existing local state. State merges are gRPC messages that are gossiped between a shard and the corresponding alertmanager instance in other shards.

The metric for this alert is cortex_alertmanager_partial_state_merges_failed_total.

How to **investigate**:

The error is not currently logged on the receiver side. If this alert is firing, it is likely that `MimirAlertmanagerReplicationFailing` is firing also, so instead follow the investigation steps for that alert, with the assumption that the issue is not RPC/communication related.

### MimirAlertmanagerReplicationFailing

How it **works**:

This alert is fired when the multi-tenant alertmanager attempts to replicate a state update for a tenant (i.e. a silence or a notification) to another alertmanager instance but failed. This could be due to an RPC/communication error or the other alertmanager being unable to merge the state with its own local state.

The metric for this alert is cortex_alertmanager_state_replication_failed_total.

How to **investigate**:

When state replication fails it gets logged as an error in the alertmanager that attempted the state replication. Check the error message in the log to understand the cause of the error (i.e. was it due to an RPC/communication error or was there an error in the receiving alertmanager).

### MimirAlertmanagerPersistStateFailing

How it **works**:

This alert is fired when the multi-tenant alertmanager cannot persist its state to the remote object store. This operation is attempted periodically (every 15m by default).

Each alertmanager writes its state (silences, notification log) to the remote object storage and the cortex_alertmanager_state_persist_failed_total metric is incremented each time this fails. The alert fires if this fails for an hour or more.

How to **investigate**:

Each failure to persist state to the remote object storage is logged. Find the reason in the Alertmanager container logs with the text “failed to persist state”. Possibles reasons:

- The most probable cause is that remote write failed. Try to investigate why based on the message (network issue, storage issue). If the error indicates the issue might be transient, then you can wait until the next periodic attempt and see if it succeeds.
- It is also possible that encoding the state failed. This does not depend on external factors as it is just pulling state from the Alertmanager internal state. It may indicate a bug in the encoding method.

### MimirAlertmanagerInitialSyncFailed

How it **works**:

When a tenant replica becomes owned it is assigned to an alertmanager instance. The alertmanager instance attempts to read the state from other alertmanager instances. If no other alertmanager instances could replicate the full state then it attempts to read the full state from the remote object store. This alert fires when both of these operations fail.

Note that the case where there is no state for this user in remote object storage, is not treated as a failure. This is expected when a new tenant becomes active for the first time.

How to **investigate**:

When an alertmanager cannot read the state for a tenant from storage it gets logged as the following error: "failed to read state from storage; continuing anyway". The possible causes of this error could be:

- The state could not be merged because it might be invalid and could not be decoded. This could indicate data corruption and therefore a bug in the reading or writing of the state, and would need further investigation.
- The state could not be read from storage. This could be due to a networking issue such as a timeout or an authentication and authorization issue with the remote object store.

### MimirAlertmanagerAllocatingTooMuchMemory

This alert fires when alertmanager memory utilization is getting too close to the limit.

How it **works**:

- Mimir alertmanager is an stateful service
- Having 2+ alertmanagers `OOMKilled` might cause service interruption as it needs quorum for API responses. Notification (from alertmanager to third-party) can succeed without quorum.
- Alertmanager memory baseline usage is primarily influenced by memory allocated by the process (mostly Go heap) for alerts and silences.
- A pod gets `OOMKilled` once its working set memory reaches the configured limit, so it's important to prevent alertmanager's memory utilization (working set memory) from going over to the limit. The memory usage is typically sustained and does not suffer from spikes, hence thresholds are set very close to the limit.

How to **fix** it:

- Scale up alertmanager replicas; you can use e.g. the `Mimir / Scaling` dashboard for reference, in order to determine the needed amount of alertmanagers.

### MimirAlertmanagerInstanceHasNoTenants

This alert fires when an alertmanager instance doesn't own any tenants and is therefore idling.

How it **works**:

- Alerts handled by alertmanagers are sharded by tenant.
- When the tenant shard size is lower than the number of alertmanager replicas, some replicas will not own any tenant and therefore idle.
- This is more likely to happen in Mimir clusters with a lower number of tenants.

How to **fix** it:

- Decrease the number of alertmanager replicas

### MimirRolloutStuck

This alert fires when a Mimir service rollout is stuck, which means the number of updated replicas doesn't match the expected one and looks there's no progress in the rollout. The alert monitors services deployed as Kubernetes `StatefulSet` and `Deployment`.

How to **investigate**:

- Run `kubectl --namespace <namespace> get pods --selector='name=<statefulset|deployment>'` to get a list of running pods
- Ensure there's no pod in a failing state (eg. `Error`, `OOMKilled`, `CrashLoopBackOff`)
- Ensure there's no pod `NotReady` (the number of ready containers should match the total number of containers, eg. `1/1` or `2/2`)
- Run `kubectl --namespace <namespace> describe statefulset <name>` or `kubectl --namespace <namespace> describe deployment <name>` and look at "Pod Status" and "Events" to get more information

### MimirKVStoreFailure

This alert fires if a Mimir instance is failing to run any operation on a KV store (eg. consul or etcd).
When using Memberlist as KV store for hash rings, all read and update operations work on a local copy of the hash ring, and will never fail and raise this alert.

How it **works**:

- Consul is typically used to store the hash ring state.
- Etcd is typically used to store by the HA tracker (distributor) to deduplicate samples.
- If an instance is failing operations on the **hash ring**, either the instance can't update the heartbeat in the ring or is failing to receive ring updates.
- If an instance is failing operations on the **HA tracker** backend, either the instance can't update the authoritative replica or is failing to receive updates.

How to **investigate**:

- Ensure Consul/Etcd is up and running.
- Investigate the logs of the affected instance to find the specific error occurring when talking to Consul/Etcd.

### MimirReachingTCPConnectionsLimit

This alert fires if a Mimir instance is configured with `-server.http-conn-limit` or `-server.grpc-conn-limit` and is reaching the limit.

How it **works**:

- A Mimir service could be configured with a limit of the max number of TCP connections accepted simultaneously on the HTTP and/or gRPC port.
- If the limit is reached:
  - New connections acceptance will put on hold or rejected. Exact behaviour depends on backlog parameter to `listen()` call and kernel settings.
  - The **health check endpoint may fail** (eg. timeout).
- The limit is typically set way higher than expected usage, so if limit is reached (or close to be) then it means there's a critical issue.

How to **investigate**:

- Limit reached in `gateway`:
  - Check if it's caused by an **high latency on write path**:
    - Check the distributors and ingesters latency in the `Mimir / Writes` dashboard
    - An high latency on write path could lead our customers Prometheus / Agent to increase the number of shards nearly at the same time, leading to a significantly higher number of concurrent requests to the load balancer and thus gateway
  - Check if it's caused by a **single tenant**:
    - We don't have a metric tracking the active TCP connections or QPS per tenant
    - As a proxy metric, you can check if the ingestion rate has significantly increased for any tenant (it's not a very accurate proxy metric for number of TCP connections so take it with a grain of salt):
    ```
    topk(10, sum by(user) (rate(cortex_distributor_samples_in_total{namespace="<namespace>"}[$__rate_interval])))
    ```
    - In case you need to quickly reject write path traffic from a single tenant, you can override its `ingestion_rate` and `ingestion_rate_burst` setting lower values (so that some/most of their traffic will be rejected)

### MimirAutoscalerNotActive

This alert fires when any of Mimir's Kubernetes Horizontal Pod Autoscaler's (HPA) `ScalingActive` condition is `false` and the related scaling metrics are not 0.
When this happens, it's not able to calculate desired scale and generally indicates problems with fetching metrics.

How it **works**:

- HPA's can be configured to autoscale Mimir components based on custom metrics fetched from Prometheus via the KEDA custom metrics API server
- HPA periodically queries updated metrics and updates the number of desired replicas based on that
- Please refer to [Mimir's Autoscaling documentation]({{< relref "../deploy-grafana-mimir/jsonnet/configure-autoscaling.md" >}}) and the upstream [HPA documentation](https://kubernetes.io/docs/tasks/run-application/horizontal-pod-autoscale/) for more information

How to **investigate**:

- Check HPA conditions and events to get more details about the failure
  ```
  kubectl describe hpa --namespace <namespace> keda-hpa-$component
  ```
- Ensure KEDA pods are up and running
  ```
  # Assuming KEDA is running in a dedicated namespace "keda":
  kubectl get pods --namespace keda
  ```
- Check KEDA custom metrics API server logs
  ```
  # Assuming KEDA is running in a dedicated namespace "keda":
  kubectl logs --namespace keda deployment/keda-operator-metrics-apiserver
  ```
- Check KEDA operator logs
  ```
  # Assuming KEDA is running in a dedicated namespace "keda":
  kubectl logs --namespace keda deployment/keda-operator
  ```
- Check that Prometheus is running (since we configure KEDA to scrape custom metrics from it by default)
  ```
  # Assuming Prometheus is running in namespace "default":
  kubectl --namespace default get pod --selector='name=prometheus'
  ```

For scaled objects with 0 `minReplicas` it is expected for HPA to be inactive when the scaling metric exposed in `keda_metrics_adapter_scaler_metrics_value` is 0.
When `keda_metrics_adapter_scaler_metrics_value` value is 0 or missing, the alert should not be firing.

### MimirAutoscalerKedaFailing

This alert fires when KEDA is reporting errors for any ScaledObject defined in the same Kubernetes namespace where Mimir is deployed.

How it **works**:

- _See [`MimirAutoscalerNotActive`](#MimirAutoscalerNotActive)_

How to **investigate**:

- Check KEDA custom metrics API server logs
  ```
  # Assuming KEDA is running in a dedicated namespace "keda":
  kubectl logs --namespace keda deployment/keda-operator-metrics-apiserver
  ```
- Check KEDA operator logs
  ```
  # Assuming KEDA is running in a dedicated namespace "keda":
  kubectl logs --namespace keda deployment/keda-operator
  ```
- Check that Prometheus is running (since we configure KEDA to scrape custom metrics from it by default)
  ```
  # Assuming Prometheus is running in namespace "default":
  kubectl --namespace default get pod --selector='name=prometheus'
  ```

### MimirContinuousTestNotRunningOnWrites

This alert fires when `mimir-continuous-test` is deployed in the Mimir cluster, and continuous testing is not effectively running because writes are failing.

How it **works**:

- `mimir-continuous-test` is an optional testing tool that can be deployed in the Mimir cluster
- The tool runs some tests against the Mimir cluster itself at regular intervals
- This alert fires if the tool is unable to properly run the tests, and not if the tool assertions don't match the expected results

How to **investigate**:

- Check continuous test logs to find out more details about the failure:
  ```
  kubectl logs --namespace <namespace> deployment/continuous-test
  ```

### MimirContinuousTestNotRunningOnReads

This alert is like [`MimirContinuousTestNotRunningOnWrites`](#MimirContinuousTestNotRunningOnWrites) but it fires when queries are failing.

### MimirContinuousTestFailed

This alert fires when `mimir-continuous-test` is deployed in the Mimir cluster, and continuous testing tool's assertions don't match the expected results.
When this alert fires there could be a bug in Mimir that should be investigated as soon as possible.

How it **works**:

- `mimir-continuous-test` is an optional testing tool that can be deployed in the Mimir cluster
- The tool runs some tests against the Mimir cluster itself at regular intervals
- This alert fires if the tool assertions don't match the expected results

How to **investigate**:

- Check continuous test logs to find out more details about the failed assertions:
  ```
  kubectl logs --namespace <namespace> deployment/continuous-test
  ```
- Check if query result comparison is failing
  - Is query failing both when results cache is enabled and when it's disabled?
- This alert should always be actionable. There are two possible outcomes:
  1. The alert fired because of a bug in Mimir: fix it.
  1. The alert fired because of a bug or edge case in the continuous test tool, causing a false positive: fix it.

### MimirDistributorForwardingErrorRate

This alert fires when the Distributor is trying to forward samples to a forwarding target, but the forwarding requests
result in errors at a high rate.

How it **works**:

- The alert compares the total rate of forwarding requests to the rate of forwarding requests which result in an error.

How to **investigate**:

- Check the `Mimir / Writes` dashboard, it should have a row named `Distributor Forwarding` which also shows the type of error if an HTTP status code was returned.
- Check the Distributor logs, depending on the type of errors which occur the Distributor might log information about the errors.
- Check what the forwarding targets are in use, this can be seen in the runtime config under the key `forwarding_endpoint`, then check the logs of the forwarding target(s).

### MimirRingMembersMismatch

This alert fires when the number of ring members does not match the number of running replicas.

How it **works**:

- The alert compares each component (currently just `ingester`) against the number of `up` instances for the component in that cluster.

How to **investigate**:

- Check the [hash ring web page]({{< relref "../reference-http-api/index.md#ingesters-ring-status" >}}) for the component for which the alert has fired, and look for unexpected instances in the list.
- Consider manually forgetting unexpected instances in an `Unhealthy` state.
- Ensure all the registered instances in the ring belong to the Mimir cluster for which the alert fired.

### RolloutOperatorNotReconciling

This alert fires if the [`rollout-operator`](https://github.com/grafana/rollout-operator) is not successfully reconciling in a namespace.

How it **works**:

- The rollout-operator coordinates the rollout of pods between different StatefulSets within a specific namespace and is used to manage multi-zone deployments
- The rollout-operator is deployed in namespaces where some Mimir components (e.g. ingesters) are deployed in multi-zone
- The rollout-operator reconciles as soon as there's any change in observed Kubernetes resources or every 5m at most

How to **investigate**:

- Check rollout-operator logs to find more details about the error, e.g. with the following Grafana Loki query:
  ```
  {name="rollout-operator",namespace="<namespace>"}
  ```

## Errors catalog

Mimir has some codified error IDs that you might see in HTTP responses or logs.
These error IDs allow you to read related details in the documentation that follows.

### err-mimir-missing-metric-name

This non-critical error occurs when Mimir receives a write request that contains a series without a metric name.
Each series must have a metric name. Rarely it does not, in which case there might be a bug in the sender client.

> **Note:** Invalid series are skipped during the ingestion, and valid series within the same request are ingested.

### err-mimir-metric-name-invalid

This non-critical error occurs when Mimir receives a write request that contains a series with an invalid metric name.
A metric name can only contain characters as defined by Prometheus’ [Metric names and labels](https://prometheus.io/docs/concepts/data_model/#metric-names-and-labels).

> **Note:** Invalid series are skipped during the ingestion, and valid series within the same request are ingested.

### err-mimir-max-label-names-per-series

This non-critical error occurs when Mimir receives a write request that contains a series with a number of labels that exceed the configured limit.
The limit protects the system’s stability from potential abuse or mistakes. To configure the limit on a per-tenant basis, use the `-validation.max-label-names-per-series` option.

> **Note:** Invalid series are skipped during the ingestion, and valid series within the same request are ingested.

### err-mimir-label-invalid

This non-critical error occurs when Mimir receives a write request that contains a series with an invalid label name.
A label name name can only contain characters as defined by Prometheus’ [Metric names and labels](https://prometheus.io/docs/concepts/data_model/#metric-names-and-labels).

> **Note:** Invalid series are skipped during the ingestion, and valid series within the same request are ingested.

### err-mimir-label-name-too-long

This non-critical error occurs when Mimir receives a write request that contains a series with a label name whose length exceeds the configured limit.
The limit protects the system’s stability from potential abuse or mistakes. To configure the limit on a per-tenant basis, use the `-validation.max-length-label-name` option.

> **Note:** Invalid series are skipped during the ingestion, and valid series within the same request are ingested.

### err-mimir-label-value-too-long

This non-critical error occurs when Mimir receives a write request that contains a series with a label value whose length exceeds the configured limit.
The limit protects the system’s stability from potential abuse or mistakes. To configure the limit on a per-tenant basis, use the `-validation.max-length-label-value` option.

> **Note:** Invalid series are skipped during the ingestion, and valid series within the same request are ingested.

### err-mimir-duplicate-label-names

This non-critical error occurs when Mimir receives a write request that contains a series with the same label name two or more times.
A series that contains a duplicated label name is invalid and gets skipped during the ingestion.

> **Note:** Invalid series are skipped during the ingestion, and valid series within the same request are ingested.

### err-mimir-labels-not-sorted

This error occurs when Mimir receives a write request that contains a series whose label names are not sorted alphabetically.
However, Mimir internally sorts labels for series that it receives, so this error should not occur in practice.
If you experience this error, [open an issue in the Mimir repository](https://github.com/grafana/mimir/issues).

> **Note:** Invalid series are skipped during the ingestion, and valid series within the same request are ingested.

### err-mimir-too-far-in-future

This non-critical error occurs when Mimir receives a write request that contains a sample or histogram whose timestamp is in the future compared to the current "real world" time.
Mimir accepts timestamps that are slightly in the future, due to skewed clocks for example. It rejects timestamps that are too far in the future, based on the definition that you can set via the `-validation.create-grace-period` option.
On a per-tenant basis, you can fine tune the tolerance by configuring the `-validation.max-length-label-value` option.

> **Note**: Series with invalid samples or histograms are skipped during the ingestion, and series within the same request are ingested.

### err-mimir-exemplar-labels-missing

This non-critical error occurs when Mimir receives a write request that contains an exemplar without a label that identifies the related metric.
An exemplar must have at least one valid label pair, otherwise it cannot be associated with any metric.

> **Note:** Invalid exemplars are skipped during the ingestion, and valid exemplars within the same request are ingested.

### err-mimir-exemplar-labels-too-long

This non-critical error occurs when Mimir receives a write request that contains an exemplar where the combined set size of its labels exceeds the limit.
The limit is used to protect the system’s stability from potential abuse or mistakes, and it cannot be configured.

> **Note:** Invalid exemplars are skipped during the ingestion, and valid exemplars within the same request are ingested.

### err-mimir-exemplar-timestamp-invalid

This non-critical error occurs when Mimir receives a write request that contains an exemplar without a timestamp.
An exemplar must have a valid timestamp, otherwise it cannot be correlated to any point in time.

> **Note:** Invalid exemplars are skipped during the ingestion, and valid exemplars within the same request are ingested.

### err-mimir-metadata-missing-metric-name

This non-critical error occurs when Mimir receives a write request that contains a metric metadata without a metric name.
Each metric metadata must have a metric name. Rarely it does not, in which case there might be a bug in the sender client.

> **Note:** Invalid metrics metadata are skipped during the ingestion, and valid metadata within the same request are ingested.

### err-mimir-metric-name-too-long

This non-critical error occurs when Mimir receives a write request that contains a metric metadata with a metric name whose length exceeds the configured limit.
The limit protects the system’s stability from potential abuse or mistakes. To configure the limit on a per-tenant basis, use the `-validation.max-metadata-length` option.

> **Note:** Invalid metrics metadata are skipped during the ingestion, and valid metadata within the same request are ingested.

### err-mimir-unit-too-long

This non-critical error occurs when Mimir receives a write request that contains a metric metadata with unit name whose length exceeds the configured limit.
The limit protects the system’s stability from potential abuse or mistakes. To configure the limit on a per-tenant basis, use the `-validation.max-metadata-length` option.

> **Note:** Invalid metrics metadata are skipped during the ingestion, and valid metadata within the same request are ingested.

### err-mimir-distributor-max-ingestion-rate

This critical error occurs when the rate of received samples, exemplars and metadata per second is exceeded in a distributor.

The distributor implements a rate limit on the samples per second that can be ingested, and it's used to protect a distributor from overloading in case of high traffic.
This per-instance limit is applied to all samples, exemplars, and all of the metadata that it receives.
Also, the limit spans all of the tenants within each distributor.

How to **fix** it:

- Scale up the distributors.
- Increase the limit by using the `-distributor.instance-limits.max-ingestion-rate` option.

### err-mimir-distributor-max-inflight-push-requests

This error occurs when a distributor rejects a write request because the maximum in-flight requests limit has been reached.

How it **works**:

- The distributor has a per-instance limit on the number of in-flight write (push) requests.
- The limit applies to all in-flight write requests, across all tenants, and it protects the distributor from becoming overloaded in case of high traffic.
- To configure the limit, set the `-distributor.instance-limits.max-inflight-push-requests` option.

How to **fix** it:

- Increase the limit by setting the `-distributor.instance-limits.max-inflight-push-requests` option.
- Check the write requests latency through the `Mimir / Writes` dashboard and come back to investigate the root cause of high latency (the higher the latency, the higher the number of in-flight write requests).
- Consider scaling out the distributors.

### err-mimir-distributor-max-inflight-push-requests-bytes

This error occurs when a distributor rejects a write request because the total size in bytes of all in-flight requests limit has been reached.

How it **works**:

- The distributor has a per-instance limit on the total size in bytes of all in-flight write (push) requests.
- The limit applies to all in-flight write requests, across all tenants, and it protects the distributor from going out of memory in case of high traffic or high latency on the write path.
- To configure the limit, set the `-distributor.instance-limits.max-inflight-push-requests-bytes` option.

How to **fix** it:

- Increase the limit by setting the `-distributor.instance-limits.max-inflight-push-requests-bytes` option.
- Check the write requests latency through the `Mimir / Writes` dashboard and come back to investigate the root cause of the increased size of requests or the increased latency (the higher the latency, the higher the number of in-flight write requests, the higher their combined size).
- Consider scaling out the distributors.

### err-mimir-ingester-max-ingestion-rate

This critical error occurs when the rate of received samples per second is exceeded in an ingester.

The ingester implements a rate limit on the samples per second that can be ingested, and it's used to protect an ingester from overloading in case of high traffic.
This per-instance limit is applied to all samples that it receives.
Also, the limit spans all of the tenants within each ingester.

How to **fix** it:

- Scale up the ingesters.
- Increase the limit by using the `-ingester.instance-limits.max-ingestion-rate` option (or `max_ingestion_rate` in the runtime config).

### err-mimir-ingester-max-tenants

This critical error occurs when the ingester receives a write request for a new tenant (a tenant for which no series have been stored yet) but the ingester cannot accept it because the maximum number of allowed tenants per ingester has been reached.

How to **fix** it:

- Increase the limit by using the `-ingester.instance-limits.max-tenants` option (or `max_tenants` in the runtime config).
- Consider configuring ingesters shuffle sharding to reduce the number of tenants per ingester.

### err-mimir-ingester-max-series

This critical error occurs when an ingester rejects a write request because it reached the maximum number of in-memory series.

How it **works**:

- The ingester keeps most recent series data in-memory.
- The ingester has a per-instance limit on the number of in-memory series, used to protect the ingester from overloading in case of high traffic.
- When the limit on the number of in-memory series is reached, new series are rejected, while samples can still be appended to existing ones.
- To configure the limit, set the `-ingester.instance-limits.max-series` option (or `max_series` in the runtime config).

How to **fix** it:

- See [`MimirIngesterReachingSeriesLimit`](#MimirIngesterReachingSeriesLimit) runbook.

### err-mimir-ingester-max-inflight-push-requests

This error occurs when an ingester rejects a write request because the maximum in-flight requests limit has been reached.

How it **works**:

- The ingester has a per-instance limit on the number of in-flight write (push) requests.
- The limit applies to all in-flight write requests, across all tenants, and it protects the ingester from becoming overloaded in case of high traffic.
- To configure the limit, set the `-ingester.instance-limits.max-inflight-push-requests` option (or `max_inflight_push_requests` in the runtime config).

How to **fix** it:

- Increase the limit by setting the `-ingester.instance-limits.max-inflight-push-requests` option (or `max_inflight_push_requests` in the runtime config).
- Check the write requests latency through the `Mimir / Writes` dashboard and come back to investigate the root cause of high latency (the higher the latency, the higher the number of in-flight write requests).
- Consider scaling out the ingesters.

### err-mimir-max-series-per-user

This error occurs when the number of in-memory series for a given tenant exceeds the configured limit.

The limit is used to protect ingesters from overloading in case a tenant writes a high number of series, as well as to protect the whole system’s stability from potential abuse or mistakes.
To configure the limit on a per-tenant basis, use the `-ingester.max-global-series-per-user` option (or `max_global_series_per_user` in the runtime configuration).

How to **fix** it:

- Ensure the actual number of series written by the affected tenant is legit.
- Consider increasing the per-tenant limit by using the `-ingester.max-global-series-per-user` option (or `max_global_series_per_user` in the runtime configuration).

### err-mimir-max-series-per-metric

This error occurs when the number of in-memory series for a given tenant and metric name exceeds the configured limit.

The limit is primarily used to protect a tenant from potential mistakes on their metrics instrumentation.
For example, if an instrumented application exposes a metric with a label value including very dynamic data (e.g. a timestamp) the ingestion of that metric would quickly lead to hit the per-tenant series limit, causing other metrics to be rejected too.
This limit introduces a cap on the maximum number of series each metric name can have, rejecting exceeding series only for that metric name, before the per-tenant series limit is reached.
To configure the limit on a per-tenant basis, use the `-ingester.max-global-series-per-metric` option (or `max_global_series_per_metric` in the runtime configuration).

How to **fix** it:

- Check the details in the error message to find out which is the affected metric name.
- Investigate if the high number of series exposed for the affected metric name is legit.
- Consider reducing the cardinality of the affected metric, by tuning or removing some of its labels.
- Consider increasing the per-tenant limit by using the `-ingester.max-global-series-per-metric` option.
- Consider excluding specific metric names from this limit's check by using the `-ingester.ignore-series-limit-for-metric-names` option (or `max_global_series_per_metric` in the runtime configuration).

### err-mimir-max-metadata-per-user

This non-critical error occurs when the number of in-memory metrics with metadata for a given tenant exceeds the configured limit.

Metric metadata is a set of information attached to a metric name, like its unit (e.g. counter) and description.
Metric metadata can be included by the sender in the write request, and it's returned when querying the `/api/v1/metadata` API endpoint.
Metric metadata is stored in the ingesters memory, so the higher the number of metrics metadata stored, the higher the memory utilization.

Mimir has a per-tenant limit of the number of metric names that have metadata attached.
This limit is used to protect the whole system’s stability from potential abuse or mistakes.
To configure the limit on a per-tenant basis, use the `-ingester.max-global-series-per-user` option (or `max_global_metadata_per_user` in the runtime configuration).

How to **fix** it:

- Check the current number of metric names for the affected tenant, running the instant query `count(count by(__name__) ({__name__=~".+"}))`. Alternatively, you can get the cardinality of `__name__` label calling the API endpoint `/api/v1/cardinality/label_names`.
- Consider increasing the per-tenant limit setting to a value greater than the number of unique metric names returned by the previous query.

### err-mimir-max-metadata-per-metric

This non-critical error occurs when the number of different metadata for a given metric name exceeds the configured limit.

Metric metadata is a set of information attached to a metric name, like its unit (e.g. counter) and description.
Typically, for a given metric name there's only one set of metadata (e.g. the same metric name exposed by different application has the same counter and description).
However, there could be some edge cases where the same metric name has a different meaning between applications or the same meaning but a slightly different description.
In these edge cases, different applications would expose different metadata for the same metric name.

This limit is used to protect the whole system’s stability from potential abuse or mistakes, in case the number of metadata variants for a given metric name grows indefinitely.
To configure the limit on a per-tenant basis, use the `-ingester.max-global-series-per-metric` option (or `max_global_metadata_per_metric` in the runtime configuration).

How to **fix** it:

- Check the metadata for the affected metric name, querying the `/api/v1/metadata?metric=<name>` API endpoint (replace `<name>` with the metric name).
- If the different metadata is unexpected, consider fixing the discrepancy in the instrumented applications.
- If the different metadata is expected, consider increasing the per-tenant limit by using the `-ingester.max-global-series-per-metric` option (or `max_global_metadata_per_metric` in the runtime configuration).

### err-mimir-max-chunks-per-query

This error occurs when a query execution exceeds the limit on the number of series chunks fetched.

This limit is used to protect the system’s stability from potential abuse or mistakes, when running a query fetching a huge amount of data.
To configure the limit on a per-tenant basis, use the `-querier.max-fetched-chunks-per-query` option (or `max_fetched_chunks_per_query` in the runtime configuration).

How to **fix** it:

- Consider reducing the time range and/or cardinality of the query. To reduce the cardinality of the query, you can add more label matchers to the query, restricting the set of matching series.
- Consider increasing the per-tenant limit by using the `-querier.max-fetched-chunks-per-query` option (or `max_fetched_chunks_per_query` in the runtime configuration).

### err-mimir-max-series-per-query

This error occurs when a query execution exceeds the limit on the maximum number of series.

This limit is used to protect the system’s stability from potential abuse or mistakes, when running a query fetching a huge amount of data.
To configure the limit on a per-tenant basis, use the `-querier.max-fetched-series-per-query` option (or `max_fetched_series_per_query` in the runtime configuration).

How to **fix** it:

- Consider reducing the time range and/or cardinality of the query. To reduce the cardinality of the query, you can add more label matchers to the query, restricting the set of matching series.
- Consider increasing the per-tenant limit by using the `-querier.max-fetched-series-per-query` option (or `max_fetched_series_per_query` in the runtime configuration).

### err-mimir-max-chunks-bytes-per-query

This error occurs when a query execution exceeds the limit on aggregated size (in bytes) of fetched chunks.

This limit is used to protect the system’s stability from potential abuse or mistakes, when running a query fetching a huge amount of data.
To configure the limit on a per-tenant basis, use the `-querier.max-fetched-chunk-bytes-per-query` option (or `max_fetched_chunk_bytes_per_query` in the runtime configuration).

How to **fix** it:

- Consider reducing the time range and/or cardinality of the query. To reduce the cardinality of the query, you can add more label matchers to the query, restricting the set of matching series.
- Consider increasing the per-tenant limit by using the `-querier.max-fetched-chunk-bytes-per-query` option (or `max_fetched_chunk_bytes_per_query` in the runtime configuration).

### err-mimir-max-query-length

This error occurs when the time range of a partial (after possible splitting, sharding by the query-frontend) query exceeds the configured maximum length. For a limit on the total query length, see [err-mimir-max-total-query-length](#err-mimir-max-total-query-length).

Both PromQL instant and range queries can fetch metrics data over a period of time.
A [range query](https://prometheus.io/docs/prometheus/latest/querying/api/#range-queries) requires a `start` and `end` timestamp, so the difference of `end` minus `start` is the time range length of the query.
An [instant query](https://prometheus.io/docs/prometheus/latest/querying/api/#instant-queries) requires a `time` parameter and the query is executed fetching samples at that point in time.
However, even an instant query can fetch metrics data over a period of time by using the [range vector selectors](https://prometheus.io/docs/prometheus/latest/querying/basics/#range-vector-selectors).
For example, the instant query `sum(rate(http_requests_total{job="prometheus"}[1h]))` fetches metrics over a 1 hour period.
This time period is what Grafana Mimir calls the _query time range length_ (or _query length_).

Mimir has a limit on the query length.
This limit is applied to partial queries, after they've split (according to time) by the query-frontend. This limit protects the system’s stability from potential abuse or mistakes.
To configure the limit on a per-tenant basis, use the `-querier.max-partial-query-length` option (or `max_partial_query_length` in the runtime configuration).

### err-mimir-max-total-query-length

This error occurs when the time range of a query exceeds the configured maximum length. For a limit on the partial query length (after query splitting by interval and/or sharding), see [err-mimir-max-query-length](#err-mimir-max-query-length).

PromQL range queries can fetch metrics data over a period of time.
A [range query](https://prometheus.io/docs/prometheus/latest/querying/api/#range-queries) requires a `start` and `end` timestamp, so the difference of `end` minus `start` is the time range length of the query.

Mimir has a limit on the query length.
This limit is applied to range queries before they are split (according to time) or sharded by the query-frontend. This limit protects the system’s stability from potential abuse or mistakes.
To configure the limit on a per-tenant basis, use the `-query-frontend.max-total-query-length` option (or `max_total_query_length` in the runtime configuration).
If this limit is set to 0, it takes its value from `-store.max-query-length`.

### err-mimir-tenant-max-request-rate

This error occurs when the rate of write requests per second is exceeded for this tenant.

How it **works**:

- There is a per-tenant rate limit on the write requests per second, and it's applied across all distributors for this tenant.
- The limit is implemented using [token buckets](https://en.wikipedia.org/wiki/Token_bucket).

How to **fix** it:

- Increase the per-tenant limit by using the `-distributor.request-rate-limit` (requests per second) and `-distributor.request-burst-size` (number of requests) options (or `request_rate` and `request_burst_size` in the runtime configuration). The configurable burst represents how many requests can temporarily exceed the limit, in case of short traffic peaks. The configured burst size must be greater or equal than the configured limit.

### err-mimir-tenant-max-ingestion-rate

This error occurs when the rate of received samples, exemplars and metadata per second is exceeded for this tenant.

How it **works**:

- There is a per-tenant rate limit on the samples, exemplars and metadata that can be ingested per second, and it's applied across all distributors for this tenant.
- The limit is implemented using [token buckets](https://en.wikipedia.org/wiki/Token_bucket).

How to **fix** it:

- Increase the per-tenant limit by using the `-distributor.ingestion-rate-limit` (samples per second) and `-distributor.ingestion-burst-size` (number of samples) options (or `ingestion_rate` and `ingestion_burst_size` in the runtime configuration). The configurable burst represents how many samples, exemplars and metadata can temporarily exceed the limit, in case of short traffic peaks. The configured burst size must be greater or equal than the configured limit.

### err-mimir-tenant-too-many-ha-clusters

This error occurs when a distributor rejects a write request because the number of [high-availability (HA) clusters]({{< relref "../configure/configure-high-availability-deduplication.md" >}}) has hit the configured limit for this tenant.

How it **works**:

- The distributor implements an upper limit on the number of clusters that the HA tracker will keep track of for a single tenant.
- It is triggered when the write request would add a new cluster while the number the tenant currently has is already equal to the limit.
- To configure the limit, set the `-distributor.ha-tracker.max-clusters` option (or `ha_max_clusters` in the runtime configuration).

How to **fix** it:

- Increase the per-tenant limit by using the `-distributor.ha-tracker.max-clusters` option (or `ha_max_clusters` in the runtime configuration).

### err-mimir-sample-timestamp-too-old

This error occurs when the ingester rejects a sample because its timestamp is too old as compared to the most recent timestamp received for the same tenant across all its time series.

How it **works**:

- If the incoming timestamp is more than 1 hour older than the most recent timestamp ingested for the tenant, the sample will be rejected.

> **Note:** If the out-of-order sample ingestion is enabled, then this error is similar to `err-mimir-sample-out-of-order` below with a difference that the sample is older than the out-of-order time window as it relates to the latest sample for that particular time series or the TSDB.

### err-mimir-sample-out-of-order

This error occurs when the ingester rejects a sample because another sample with a more recent timestamp has already been ingested.

How it **works**:

- Currently, samples are not allowed to be ingested out of order for a given series.

Common **causes**:

- Your code has a single target that exposes the same time series multiple times, or multiple targets with identical labels.
- System time of your Prometheus instance has been shifted backwards. If this was a mistake, fix the system time back to normal. Otherwise, wait until the system time catches up to the time it was changed.
- You are running multiple Prometheus instances pushing the same metrics and [your high-availability tracker is not properly configured for deduplication]({{< relref "../configure/configure-high-availability-deduplication.md" >}}).
- Prometheus relabelling has been configured and it causes series to clash after the relabelling. Check the error message for information about which series has received a sample out of order.
- A Prometheus instance was restarted, and it pushed all data from its Write-Ahead Log to remote write upon restart, some of which has already been pushed and ingested. This is normal and can be ignored.
- Prometheus and Mimir have the same recording rule, which generates the exact same series in both places and causes either the remote write or the rule evaluation to fail randomly, depending on timing.

> **Note:** You can learn more about out of order samples in Prometheus, in the blog post [Debugging out of order samples](https://www.robustperception.io/debugging-out-of-order-samples/).

### err-mimir-sample-duplicate-timestamp

This error occurs when the ingester rejects a sample because it is a duplicate of a previously received sample with the same timestamp but different value in the same time series.

Common **causes**:

- Multiple endpoints are exporting the same metrics, or multiple Prometheus instances are scraping different metrics with identical labels.
- Prometheus relabelling has been configured and it causes series to clash after the relabelling. Check the error message for information about which series has received a duplicate sample.

### err-mimir-exemplar-series-missing

This error occurs when the ingester rejects an exemplar because its related series has not been ingested yet.

How it **works**:

- The series must already exist before exemplars can be appended, as we do not create new series upon ingesting exemplars. The series will be created when a sample from it is ingested.

### err-mimir-store-consistency-check-failed

This error occurs when the querier is unable to fetch some of the expected blocks after multiple retries and connections to different store-gateways. The query fails because some blocks are missing in the queried store-gateways.

How it **works**:

- Mimir has been designed to guarantee query results correctness and never return partial query results. Either a query succeeds returning fully consistent results or it fails.
- Queriers, and rulers running with the "internal" evaluation mode, run a consistency check to ensure all expected blocks have been queried from the long-term storage via the store-gateways.
- If any expected block has not been queried via the store-gateways, then the query fails with this error.
- See [Anatomy of a query request]({{< relref "../architecture/components/querier.md#anatomy-of-a-query-request" >}}) to learn more.

How to **fix** it:

- Ensure all store-gateways are healthy.
- Ensure all store-gateways are successfully synching owned blocks (see [`MimirStoreGatewayHasNotSyncTheBucket`](#MimirStoreGatewayHasNotSyncTheBucket)).

### err-mimir-bucket-index-too-old

This error occurs when a query fails because the bucket index is too old.

How it **works**:

- Compactors periodically write a per-tenant file, called the "bucket index", to the object storage. The bucket index contains all known blocks for the given tenant and is updated every `-compactor.cleanup-interval`.
- When a query is executed, queriers and rulers running with the "internal" evaluation mode look up the bucket index to find which blocks should be queried through the store-gateways.
- To ensure all required blocks are queried, queriers and rulers determine how old a bucket index is based on the time that it was last updated by the compactor.
- If the age is older than the maximum stale period that is configured via `-blocks-storage.bucket-store.bucket-index.max-stale-period`, the query fails.
- This circuit breaker ensures that the queriers and rulers do not return any partial query results due to a stale view of the long-term storage.

How to **fix** it:

- Ensure the compactor is running successfully (e.g. not crashing, not going out of memory).
- Ensure each compactor replica has successfully updated bucket index of each owned tenant within the double of `-compactor.cleanup-interval` (query below assumes the cleanup interval is set to 15 minutes):
  `time() - cortex_compactor_block_cleanup_last_successful_run_timestamp_seconds > 2 * (15 * 60)`

### err-mimir-distributor-max-write-message-size

This error occurs when a distributor rejects a write request because its message size is larger than the allowed limit.

How it **works**:

- The distributor implements an upper limit on the message size of incoming write requests.
- To configure the limit, set the `-distributor.max-recv-msg-size` option.

How to **fix** it:

- Increase the allowed limit by using the `-distributor.max-recv-msg-size` option.

<<<<<<< HEAD
### err-mimir-histogram-spans-buckets-mismatch

This non-critical error occurs when Mimir receives a write request that contains a native (also known as sparse) histogram whose either negative or positive spans specify
a different number of buckets than there are provided.

> **Note**: Series with invalid histograms are skipped during the ingestion, and series within the same request are ingested.

### err-mimir-histogram-span-negative-offset

This non-critical error occurs when Mimir receives a write request that contains a native (also known as sparse) histogram which has a span whose offset is negative, making it overlap with the previous span.

> **Note**: Series with invalid histograms are skipped during the ingestion, and series within the same request are ingested.

### err-mimir-histogram-negative-bucket-count

This non-critical error occurs when Mimir receives a write request that contains a native (also known as sparse) histogram which has a bucket whose observation count is negative.

> **Note**: Series with invalid histograms are skipped during the ingestion, and series within the same request are ingested.

### err-mimir-histogram-count-not-big-enough

This non-critical error occurs when Mimir receives a write request that contains a native (also known as sparse) histogram whose overall observation count is lower than the number of observations found in the buckets.

> **Note**: Series with invalid histograms are skipped during the ingestion, and series within the same request are ingested.

### err-mimir-ephemeral-storage-not-enabled-for-user

Ingester returns this error when a write request contains ephemeral series, but ephemeral storage is disabled for user.

Ephemeral storage is disabled when `-ingester.max-ephemeral-series-per-user` (or corresponding `max_ephemeral_series_per_user` limit in runtime configuration) is set to 0 for given tenant.

How to **fix** it:

- Disable support for ephemeral series in distributor by setting `-distributor.ephemeral-series-enabled` to `false`.
- Remove rules for marking incoming series as ephemeral for given tenant by removing `-distributor.ephemeral-series-matchers` (or `ephemeral_series_matchers` in runtime configuration).
- Enable ephemeral storage for tenant by setting the `-ingester.max-ephemeral-series-per-user` (or corresponding `max_ephemeral_series_per_user` limit in runtime configuration) to positive number.

=======
>>>>>>> 0b53073b
## Mimir routes by path

**Write path**:

- `/distributor.Distributor/Push`
- `/cortex.Ingester/Push`
- `api_v1_push`
- `api_v1_push_influx_write`

**Read path**:

- `/schedulerpb.SchedulerForFrontend/FrontendLoop`
- `/cortex.Ingester/QueryStream`
- `/cortex.Ingester/QueryExemplars`
- `/gatewaypb.StoreGateway/Series`
- `api_prom_api_v1_label_name_values`
- `api_prom_api_v1_labels`
- `api_prom_api_v1_metadata`
- `api_prom_api_v1_query`
- `api_prom_api_v1_query_exemplars`
- `api_prom_api_v1_query_range`
- `api_prom_api_v1_rules`
- `api_prom_api_v1_series`

**Ruler / rules path**:

- `api_v1_rules`
- `api_v1_rules_namespace`
- `prometheus_api_v1_rules`
- `prometheus_rules_namespace`
- `prometheus_rules`

## Mimir blocks storage - What to do when things go wrong

## Recovering from a potential data loss incident

The ingested series data that could be lost during an incident can be stored in two places:

1. Ingesters (before blocks are shipped to the bucket)
2. Bucket

There could be several root causes leading to a potential data loss. In this document we're going to share generic procedures that could be used as a guideline during an incident.

### Halt the compactor

The Mimir cluster continues to successfully operate even if the compactor is not running, except that over a long period (12+ hours) this will lead to query performance degradation. The compactor could potentially be the cause of data loss because:

- It marks blocks for deletion (soft deletion). _This doesn't lead to any immediate deletion, but blocks marked for deletion will be hard deleted once a delay expires._
- It permanently deletes blocks marked for deletion after `-compactor.deletion-delay` (hard deletion)
- It could generate corrupted compacted blocks (eg. due to a bug or if a source block is corrupted and the automatic checks can't detect it)

**If you suspect the compactor could be the cause of data loss, halt it** (delete the statefulset or scale down the replicas to 0). It can be restarted anytime later.

When the compactor is **halted**:

- No new blocks will be compacted
- No blocks will be deleted (soft and hard deletion)

### Recover source blocks from ingesters

Ingesters keep, on their persistent disk, the blocks compacted from TSDB head until the `-blocks-storage.tsdb.retention-period` retention expires.

The blocks retained in the ingesters can be used in case the compactor generates corrupted blocks and the source blocks, uploaded from ingesters, have already been hard deleted from the bucket.

How to manually upload blocks from ingesters to the bucket:

1. Ensure [`gsutil`](https://cloud.google.com/storage/docs/gsutil) is installed in the Mimir pod. If not, [install it](#install-gsutil-in-the-mimir-pod)
2. Run `cd /data/tsdb && /path/to/gsutil -m rsync -n -r -x 'thanos.shipper.json|chunks_head|wal' . gs://<bucket>/recovered/`
   - `-n` enabled the **dry run** (remove it once you've verified the output matches your expectations)
   - `-m` enables parallel mode
   - `-r` enables recursive rsync
   - `-x <pattern>` excludes specific patterns from sync (no WAL or shipper metadata file should be uploaded to the bucket)
   - Don't use `-d` (dangerous) because it will delete from the bucket any block which is not in the local filesystem

### Freeze ingesters persistent disk

The blocks and WAL stored in the ingester persistent disk are the last fence of defence in case of an incident involving blocks not shipped to the bucket or corrupted blocks in the bucket. If the data integrity in the ingester's disk is at risk (eg. close to hit the TSDB retention period or close to reach max disk utilisation), you should freeze it taking a **disk snapshot**.

To take a **GCP persistent disk snapshot**:

1. Identify the Kubernetes PVC volume name (`kubectl get pvc --namespace <namespace>`) of the volumes to snapshot
2. For each volume, [create a snapshot](https://console.cloud.google.com/compute/snapshotsAdd) from the GCP console ([documentation](https://cloud.google.com/compute/docs/disks/create-snapshots))

### Halt the ingesters

Halting the ingesters should be the **very last resort** because of the side effects. To halt the ingesters, while preserving their disk and without disrupting the cluster write path, you need to:

1. Create a second pool of ingesters

- Uses the functions `newIngesterStatefulSet()`, `newIngesterPdb()`

2. Wait until the second pool is up and running
3. Halt existing ingesters (scale down to 0 or delete their statefulset)

However the **queries will return partial data**, due to all the ingested samples which have not been compacted to blocks yet.

## Manual procedures

### Resizing Persistent Volumes using Kubernetes

This is the short version of an extensive documentation on [how to resize Kubernetes Persistent Volumes](https://kubernetes.io/blog/2018/07/12/resizing-persistent-volumes-using-kubernetes/).

**Pre-requisites**:

- Running Kubernetes v1.11 or above
- The PV storage class has `allowVolumeExpansion: true`
- The PV is backed by a supported block storage volume (eg. GCP-PD, AWS-EBS, ...)

**How to increase the volume**:

1. Edit the PVC (persistent volume claim) `spec` for the volume to resize and **increase** `resources` > `requests` > `storage`
2. Restart the pod attached to the PVC for which the storage request has been increased

### How to create clone volume (Google Cloud specific)

In some scenarios, it may be useful to preserve current volume status for inspection, but keep using the volume.
[Google Persistent Disk supports "Clone"](https://cloud.google.com/compute/docs/disks/add-persistent-disk#source-disk) operation that can be used to do that.
Newly cloned disk is independent from its original, and can be used for further investigation by attaching it to a new Machine / Pod.

When using Kubernetes, here is YAML file that creates PV (`clone-ingester-7-pv`) pointing to the new disk clone (`clone-pvc-80cc0efa-4996-11ea-ba79-42010a96008c` in this example),
PVC (`clone-ingester-7-pvc`) pointing to PV, and finally Pod (`clone-ingester-7-dataaccess`) using the PVC to access the disk.

```yaml
apiVersion: v1
kind: PersistentVolume
metadata:
  name: clone-ingester-7-pv
spec:
  accessModes:
    - ReadWriteOnce
  capacity:
    storage: 150Gi
  gcePersistentDisk:
    fsType: ext4
    pdName: clone-pvc-80cc0efa-4996-11ea-ba79-42010a96008c
  persistentVolumeReclaimPolicy: Retain
  storageClassName: fast
  volumeMode: Filesystem
---
kind: PersistentVolumeClaim
apiVersion: v1
metadata:
  name: clone-ingester-7-pvc
spec:
  accessModes:
    - ReadWriteOnce
  resources:
    requests:
      storage: 150Gi
  storageClassName: fast
  volumeName: clone-ingester-7-pv
  volumeMode: Filesystem
---
apiVersion: v1
kind: Pod
metadata:
  name: clone-ingester-7-dataaccess
spec:
  containers:
    - name: alpine
      image: alpine:latest
      command: ["sleep", "infinity"]
      volumeMounts:
        - name: mypvc
          mountPath: /data
      resources:
        requests:
          cpu: 500m
          memory: 1024Mi
  volumes:
    - name: mypvc
      persistentVolumeClaim:
        claimName: clone-ingester-7-pvc
```

After this preparation, one can use `kubectl exec --tty=false --stdin=false clone-ingester-7-dataaccess /bin/sh` to inspect the disk mounted under `/data`.

### Install `gsutil` in the Mimir pod

1. Install python
   ```
   apk add python3 py3-pip
   ln --symbolic /usr/bin/python3 /usr/bin/python
   pip install google-compute-engine
   ```
2. Download `gsutil`
   ```
   wget https://storage.googleapis.com/pub/gsutil.tar.gz
   tar -zxvf gsutil.tar.gz
   ./gsutil/gsutil --help
   ```
3. Configure credentials

   ```
   # '-e' prompt for service account credentials.
   gsutil config -e

   # Private key path: /var/secrets/google/credentials.json
   # Project ID: your google project ID
   ```

### Deleting a StatefulSet with persistent volumes

When you delete a Kubernetes StatefulSet whose pods have persistent volume claims (PVC), the PVCs are not automatically deleted. This means that if the StatefulSet is recreated, the pods for which there was already a PVC will get the volume mounted previously.

A PVC can be manually deleted by an operator. When a PVC claim is deleted, what happens to the volume depends on its [Reclaim Policy](https://kubernetes.io/docs/concepts/storage/persistent-volumes/#reclaiming):

- `Retain`: the volume will not be deleted until the PV resource will be manually deleted from Kubernetes
- `Delete`: the volume will be automatically deleted

### Recover accidentally deleted blocks (Google Cloud specific)

_This runbook assumes you've enabled versioning in your GCS bucket and the retention of deleted blocks didn't expire yet._

These are just example actions but should give you a fair idea on how you could go about doing this. Read the [GCS doc](https://cloud.google.com/storage/docs/using-versioned-objects#gsutil_1) before you proceed.

Step 1: Use `gsutil ls -l -a $BUCKET` to list all blocks, including the deleted ones. Now identify the deleted blocks and save the ones to restore in a file named `deleted-block-list` (one block per line).

- `-l` prints long listing
- `-a` includes non-current object versions / generations in the listing. When combined with -l option also prints metageneration for each listed object.

Step 2: Once you have the `deleted-block-list`, you can now list all the objects you need to restore, because only objects can be restored and not prefixes:

```
while read block; do
# '-a' includes non-current object versions / generations in the listing
# '-r' requests a recursive listing.
gsutil ls -a -r $block | grep "#" | grep --invert-match deletion-mark.json | grep --invert-match index.cache.json
done < deleted-list > full-deleted-file-list
```

The above script will ignore the `deletion-mark.json` and `index.cache.json` which shouldn't be restored.

Step 3: Run the following script to restore the objects:

```
while read file; do
gsutil cp $file ${file%#*}
done < full-deleted-list
```

## Log lines

### Log line containing 'sample with repeated timestamp but different value'

This means a sample with the same timestamp as the latest one was received with a different value. The number of occurrences is recorded in the `cortex_discarded_samples_total` metric with the label `reason="new-value-for-timestamp"`.

Possible reasons for this are:

- Incorrect relabelling rules can cause a label to be dropped from a series so that multiple series have the same labels. If these series were collected from the same target they will have the same timestamp.
- The exporter being scraped sets the same timestamp on every scrape. Note that exporters should generally not set timestamps.<|MERGE_RESOLUTION|>--- conflicted
+++ resolved
@@ -1667,7 +1667,6 @@
 
 - Increase the allowed limit by using the `-distributor.max-recv-msg-size` option.
 
-<<<<<<< HEAD
 ### err-mimir-histogram-spans-buckets-mismatch
 
 This non-critical error occurs when Mimir receives a write request that contains a native (also known as sparse) histogram whose either negative or positive spans specify
@@ -1705,8 +1704,6 @@
 - Remove rules for marking incoming series as ephemeral for given tenant by removing `-distributor.ephemeral-series-matchers` (or `ephemeral_series_matchers` in runtime configuration).
 - Enable ephemeral storage for tenant by setting the `-ingester.max-ephemeral-series-per-user` (or corresponding `max_ephemeral_series_per_user` limit in runtime configuration) to positive number.
 
-=======
->>>>>>> 0b53073b
 ## Mimir routes by path
 
 **Write path**:

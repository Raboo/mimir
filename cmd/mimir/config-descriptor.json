--- conflicted
+++ resolved
@@ -1493,19 +1493,11 @@
           "kind": "field",
           "name": "shuffle_sharding_ingesters_enabled",
           "required": false,
-<<<<<<< HEAD
-          "desc": "When this setting is \u003e 0, queriers fetch in-memory series from the minimum set of required ingesters, selecting only ingesters which may have received series since 'now - lookback period'. The lookback period should be greater or equal than the configured -querier.query-store-after and -querier.query-ingesters-within. If this setting is 0, queriers always query all ingesters (ingesters shuffle sharding on read path is disabled).",
-          "fieldValue": null,
-          "fieldDefaultValue": 46800000000000,
-          "fieldFlag": "querier.shuffle-sharding-ingesters-lookback-period",
-          "fieldType": "duration",
-=======
           "desc": "Fetch in-memory series from the minimum set of required ingesters, selecting only ingesters which may have received series since -querier.query-ingesters-within. If this setting is false or -querier.query-ingesters-within is '0', queriers always query all ingesters (ingesters shuffle sharding on read path is disabled).",
           "fieldValue": null,
           "fieldDefaultValue": true,
           "fieldFlag": "querier.shuffle-sharding-ingesters-enabled",
           "fieldType": "boolean",
->>>>>>> 017a738e
           "fieldCategory": "advanced"
         },
         {
@@ -5398,17 +5390,6 @@
               "fieldFlag": "blocks-storage.tsdb.isolation-enabled",
               "fieldType": "boolean",
               "fieldCategory": "advanced"
-            },
-            {
-              "kind": "field",
-              "name": "allow_overlapping_queries",
-              "required": false,
-              "desc": "Enable querying overlapping blocks. If there are going to be overlapping blocks in the ingesters this should be enabled.",
-              "fieldValue": null,
-              "fieldDefaultValue": false,
-              "fieldFlag": "blocks-storage.tsdb.allow-overlapping-queries",
-              "fieldType": "boolean",
-              "fieldCategory": "experimental"
             },
             {
               "kind": "field",

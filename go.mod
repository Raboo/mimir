module github.com/grafana/mimir

go 1.18

require (
	github.com/alecthomas/units v0.0.0-20211218093645-b94a6e3cc137
	github.com/dustin/go-humanize v1.0.0
	github.com/edsrzf/mmap-go v1.1.0
	github.com/felixge/fgprof v0.9.2
	github.com/go-kit/log v0.2.1
	github.com/go-openapi/strfmt v0.21.3
	github.com/go-openapi/swag v0.22.3
	github.com/gogo/protobuf v1.3.2
	github.com/gogo/status v1.1.1
	github.com/golang/protobuf v1.5.2
	github.com/golang/snappy v0.0.4
	github.com/google/gopacket v1.1.19
	github.com/gorilla/mux v1.8.0
	github.com/grafana/dskit v0.0.0-20221216094413-a9826f9b0468
	github.com/grafana/e2e v0.1.1-0.20221220153032-0e7b2838f556
	github.com/hashicorp/golang-lru v0.5.4
	github.com/json-iterator/go v1.1.12
	github.com/minio/minio-go/v7 v7.0.37
	github.com/mitchellh/go-wordwrap v1.0.0
	github.com/oklog/ulid v1.3.1
	github.com/opentracing-contrib/go-grpc v0.0.0-20210225150812-73cb765af46e
	github.com/opentracing-contrib/go-stdlib v1.0.0
	github.com/opentracing/opentracing-go v1.2.0
	github.com/pkg/errors v0.9.1
	github.com/prometheus/alertmanager v0.24.1-0.20221201154617-1b202b91bf26
	github.com/prometheus/client_golang v1.14.0
	github.com/prometheus/client_model v0.3.0
	github.com/prometheus/common v0.37.0
	github.com/prometheus/prometheus v1.8.2-0.20220620125440-d7e7b8e04b5e
	github.com/segmentio/fasthash v0.0.0-20180216231524-a72b379d632e
	github.com/sirupsen/logrus v1.9.0
	github.com/spf13/afero v1.8.2
	github.com/stretchr/testify v1.8.1
	github.com/uber/jaeger-client-go v2.30.0+incompatible
	github.com/weaveworks/common v0.0.0-20221201103051-7c2720a9024d
	go.uber.org/atomic v1.10.0
	go.uber.org/goleak v1.2.0
	golang.org/x/crypto v0.1.0
	golang.org/x/net v0.2.0
	golang.org/x/sync v0.1.0
	golang.org/x/time v0.1.0
	google.golang.org/grpc v1.50.1
	gopkg.in/yaml.v2 v2.4.0
	gopkg.in/yaml.v3 v3.0.1
)

require (
	cloud.google.com/go/storage v1.27.0
	github.com/alecthomas/chroma v0.10.0
	github.com/dennwc/varint v1.0.0
	github.com/golang/groupcache v0.0.0-20210331224755-41bb18bfe9da
	github.com/google/go-cmp v0.5.9
	github.com/google/go-github/v32 v32.1.0
	github.com/google/uuid v1.3.0
	github.com/grafana-tools/sdk v0.0.0-20211220201350-966b3088eec9
	github.com/grafana/regexp v0.0.0-20221005093135-b4c2bcb0a4b6
	github.com/mitchellh/colorstring v0.0.0-20190213212951-d06e56a500db
	github.com/open-telemetry/opentelemetry-collector-contrib/pkg/translator/prometheusremotewrite v0.54.0
	github.com/thanos-io/objstore v0.0.0-20221025150406-0ea26d7a8d2b
	go.opentelemetry.io/collector/pdata v0.54.0
	go.opentelemetry.io/otel v1.11.1
	go.opentelemetry.io/otel/trace v1.11.1
	go.uber.org/multierr v1.8.0
	golang.org/x/exp v0.0.0-20221031165847-c99f073a8326
	golang.org/x/sys v0.2.0
	google.golang.org/api v0.102.0
	gopkg.in/alecthomas/kingpin.v2 v2.2.6
	sigs.k8s.io/kustomize/kyaml v0.13.7
)

require (
	cloud.google.com/go v0.105.0 // indirect
	cloud.google.com/go/compute v1.12.1 // indirect
	cloud.google.com/go/compute/metadata v0.2.1 // indirect
	cloud.google.com/go/iam v0.6.0 // indirect
	github.com/Azure/azure-sdk-for-go/sdk/azcore v1.1.0 // indirect
	github.com/Azure/azure-sdk-for-go/sdk/azidentity v1.1.0 // indirect
	github.com/Azure/azure-sdk-for-go/sdk/internal v1.0.0 // indirect
	github.com/Azure/azure-sdk-for-go/sdk/storage/azblob v0.4.1 // indirect
	github.com/AzureAD/microsoft-authentication-library-for-go v0.5.1 // indirect
	github.com/HdrHistogram/hdrhistogram-go v1.1.2 // indirect
	github.com/OneOfOne/xxhash v1.2.6 // indirect
	github.com/alecthomas/template v0.0.0-20190718012654-fb15b899a751 // indirect
	github.com/armon/go-metrics v0.4.0 // indirect
	github.com/asaskevich/govalidator v0.0.0-20210307081110-f21760c49a8d // indirect
	github.com/aws/aws-sdk-go v1.44.131 // indirect
	github.com/aws/aws-sdk-go-v2 v1.16.0 // indirect
	github.com/aws/aws-sdk-go-v2/config v1.15.1 // indirect
	github.com/aws/aws-sdk-go-v2/credentials v1.11.0 // indirect
	github.com/aws/aws-sdk-go-v2/feature/ec2/imds v1.12.1 // indirect
	github.com/aws/aws-sdk-go-v2/internal/configsources v1.1.7 // indirect
	github.com/aws/aws-sdk-go-v2/internal/endpoints/v2 v2.4.1 // indirect
	github.com/aws/aws-sdk-go-v2/internal/ini v1.3.8 // indirect
	github.com/aws/aws-sdk-go-v2/service/internal/presigned-url v1.9.1 // indirect
	github.com/aws/aws-sdk-go-v2/service/sso v1.11.1 // indirect
	github.com/aws/aws-sdk-go-v2/service/sts v1.16.1 // indirect
	github.com/aws/smithy-go v1.11.1 // indirect
	github.com/benbjohnson/clock v1.3.0 // indirect
	github.com/beorn7/perks v1.0.1 // indirect
	github.com/bradfitz/gomemcache v0.0.0-20221031212613-62deef7fc822 // indirect
	github.com/cenkalti/backoff/v4 v4.2.0 // indirect
	github.com/cespare/xxhash v1.1.0 // indirect
	github.com/cespare/xxhash/v2 v2.1.2 // indirect
	github.com/chromedp/cdproto v0.0.0-20220629234738-4cfc9cdeeb92 // indirect
	github.com/chromedp/chromedp v0.8.2 // indirect
	github.com/coreos/go-semver v0.3.0 // indirect
	github.com/coreos/go-systemd/v22 v22.4.0 // indirect
	github.com/davecgh/go-spew v1.1.1 // indirect
	github.com/dlclark/regexp2 v1.4.0 // indirect
	github.com/dnaeon/go-vcr v1.2.0 // indirect
	github.com/docker/go-connections v0.4.1-0.20210727194412-58542c764a11 // indirect
	github.com/docker/go-units v0.5.0 // indirect
	github.com/efficientgo/e2e v0.13.1-0.20220923082810-8fa9daa8af8a // indirect
	github.com/efficientgo/tools/core v0.0.0-20220817170617-6c25e3b627dd // indirect
	github.com/facette/natsort v0.0.0-20181210072756-2cd4dd1e2dcb // indirect
	github.com/fatih/color v1.13.0 // indirect
	github.com/felixge/httpsnoop v1.0.3 // indirect
	github.com/go-errors/errors v1.0.1 // indirect
	github.com/go-logfmt/logfmt v0.5.1 // indirect
	github.com/go-logr/logr v1.2.3 // indirect
	github.com/go-logr/stdr v1.2.2 // indirect
	github.com/go-openapi/analysis v0.21.4 // indirect
	github.com/go-openapi/errors v0.20.3 // indirect
	github.com/go-openapi/jsonpointer v0.19.5 // indirect
	github.com/go-openapi/jsonreference v0.20.0 // indirect
	github.com/go-openapi/loads v0.21.2 // indirect
	github.com/go-openapi/runtime v0.25.0 // indirect
	github.com/go-openapi/spec v0.20.7 // indirect
	github.com/go-openapi/validate v0.22.0 // indirect
	github.com/gofrs/uuid v4.3.1+incompatible // indirect
	github.com/gogo/googleapis v1.4.1 // indirect
	github.com/golang-jwt/jwt v3.2.1+incompatible // indirect
	github.com/golang-jwt/jwt/v4 v4.4.1 // indirect
	github.com/google/btree v1.0.1 // indirect
	github.com/google/gnostic v0.5.7-v3refs // indirect
	github.com/google/go-querystring v1.1.0 // indirect
	github.com/google/pprof v0.0.0-20221102093814-76f304f74e5e // indirect
	github.com/googleapis/enterprise-certificate-proxy v0.2.0 // indirect
	github.com/googleapis/gax-go/v2 v2.6.0 // indirect
	github.com/gosimple/slug v1.1.1 // indirect
	github.com/grpc-ecosystem/go-grpc-middleware v1.3.0 // indirect
	github.com/hashicorp/consul/api v1.15.3 // indirect
	github.com/hashicorp/errwrap v1.1.0 // indirect
	github.com/hashicorp/go-cleanhttp v0.5.2 // indirect
	github.com/hashicorp/go-hclog v1.2.0 // indirect
	github.com/hashicorp/go-immutable-radix v1.3.1 // indirect
	github.com/hashicorp/go-msgpack v0.5.5 // indirect
	github.com/hashicorp/go-multierror v1.1.1 // indirect
	github.com/hashicorp/go-rootcerts v1.0.2 // indirect
	github.com/hashicorp/go-sockaddr v1.0.2 // indirect
	github.com/hashicorp/memberlist v0.4.0 // indirect
	github.com/hashicorp/serf v0.9.7 // indirect
	github.com/inconshreveable/mousetrap v1.0.0 // indirect
	github.com/jessevdk/go-flags v1.5.0 // indirect
	github.com/jmespath/go-jmespath v0.4.0 // indirect
	github.com/josharian/intern v1.0.0 // indirect
	github.com/jpillora/backoff v1.0.0 // indirect
	github.com/julienschmidt/httprouter v1.3.0 // indirect
	github.com/klauspost/compress v1.15.9 // indirect
	github.com/klauspost/cpuid/v2 v2.1.1 // indirect
	github.com/kylelemons/godebug v1.1.0 // indirect
	github.com/mailru/easyjson v0.7.7 // indirect
	github.com/mattn/go-colorable v0.1.12 // indirect
	github.com/mattn/go-isatty v0.0.14 // indirect
	github.com/matttproud/golang_protobuf_extensions v1.0.4 // indirect
	github.com/miekg/dns v1.1.50 // indirect
	github.com/minio/md5-simd v1.1.2 // indirect
	github.com/minio/sha256-simd v1.0.0 // indirect
	github.com/mitchellh/go-homedir v1.1.0 // indirect
	github.com/mitchellh/mapstructure v1.5.0 // indirect
	github.com/modern-go/concurrent v0.0.0-20180306012644-bacd9c7ef1dd // indirect
	github.com/modern-go/reflect2 v1.0.2 // indirect
	github.com/monochromegane/go-gitignore v0.0.0-20200626010858-205db1a8cc00 // indirect
	github.com/mwitkow/go-conntrack v0.0.0-20190716064945-2f068394615f // indirect
	github.com/ncw/swift v1.0.53 // indirect
	github.com/oklog/run v1.1.0 // indirect
	github.com/pkg/browser v0.0.0-20210115035449-ce105d075bb4 // indirect
	github.com/pmezard/go-difflib v1.0.1-0.20181226105442-5d4384ee4fb2 // indirect
	github.com/prometheus/common/sigv4 v0.1.0 // indirect
	github.com/prometheus/exporter-toolkit v0.8.2 // indirect
	github.com/prometheus/procfs v0.8.0 // indirect
	github.com/rainycape/unidecode v0.0.0-20150907023854-cb7f23ec59be // indirect
	github.com/rogpeppe/go-internal v1.9.0 // indirect
	github.com/rs/cors v1.8.2 // indirect
	github.com/rs/xid v1.4.0 // indirect
	github.com/sean-/seed v0.0.0-20170313163322-e2103e2c3529 // indirect
	github.com/sercand/kuberesolver v2.4.0+incompatible // indirect
	github.com/shurcooL/httpfs v0.0.0-20190707220628-8d4bc4ba7749 // indirect
	github.com/shurcooL/vfsgen v0.0.0-20200824052919-0d455de96546 // indirect
	github.com/spaolacci/murmur3 v1.1.0 // indirect
	github.com/spf13/cobra v1.4.0 // indirect
	github.com/spf13/pflag v1.0.5 // indirect
	github.com/stretchr/objx v0.5.0 // indirect
	github.com/tidwall/pretty v1.2.0 // indirect
	github.com/uber/jaeger-lib v2.4.1+incompatible // indirect
	github.com/weaveworks/promrus v1.2.0 // indirect
	github.com/xlab/treeprint v1.1.0 // indirect
	go.etcd.io/etcd/api/v3 v3.5.4 // indirect
	go.etcd.io/etcd/client/pkg/v3 v3.5.4 // indirect
	go.etcd.io/etcd/client/v3 v3.5.4 // indirect
	go.mongodb.org/mongo-driver v1.11.0 // indirect
	go.opencensus.io v0.23.0 // indirect
	go.opentelemetry.io/collector v0.54.0 // indirect
	go.opentelemetry.io/collector/semconv v0.54.0 // indirect
	go.opentelemetry.io/contrib/instrumentation/net/http/otelhttp v0.36.4 // indirect
	go.opentelemetry.io/otel/metric v0.33.0 // indirect
	go.uber.org/zap v1.21.0 // indirect
	golang.org/x/mod v0.7.0 // indirect
	golang.org/x/oauth2 v0.1.0 // indirect
	golang.org/x/text v0.4.0 // indirect
	golang.org/x/tools v0.2.0 // indirect
	golang.org/x/xerrors v0.0.0-20220907171357-04be3eba64a2 // indirect
	google.golang.org/appengine v1.6.7 // indirect
	google.golang.org/genproto v0.0.0-20221027153422-115e99e71e1c // indirect
	google.golang.org/protobuf v1.28.1 // indirect
	gopkg.in/ini.v1 v1.67.0 // indirect
	gopkg.in/telebot.v3 v3.1.2 // indirect
	k8s.io/kube-openapi v0.0.0-20220803162953-67bda5d908f1 // indirect
	k8s.io/utils v0.0.0-20220728103510-ee6ede2d64ed // indirect
	sigs.k8s.io/yaml v1.3.0 // indirect
)

// Using our own fork to add custom dialer and improve perf.
replace github.com/bradfitz/gomemcache => github.com/grafana/gomemcache v0.0.0-20220812141943-44b6cde200bb

<<<<<<< HEAD
// Using a fork of Prometheus while we work on querysharding and native histograms to avoid a dependency on the upstream.
replace github.com/prometheus/prometheus => github.com/grafana/mimir-prometheus v0.0.0-20221123154106-5dfa66120387
=======
// Using a fork of Prometheus while we work on querysharding to avoid a dependency on the upstream.
replace github.com/prometheus/prometheus => github.com/grafana/mimir-prometheus v0.0.0-20221129151924-0db77b4c76da
>>>>>>> f8519100

// Pin hashicorp depencencies since the Prometheus fork, go mod tries to update them.
replace github.com/hashicorp/go-immutable-radix => github.com/hashicorp/go-immutable-radix v1.2.0

replace github.com/hashicorp/go-hclog => github.com/hashicorp/go-hclog v0.12.2

// Replace memberlist with our fork which includes some fixes that haven't been
// merged upstream yet:
// - https://github.com/hashicorp/memberlist/pull/260
// - https://github.com/grafana/memberlist/pull/3
// - https://github.com/hashicorp/memberlist/pull/263
replace github.com/hashicorp/memberlist => github.com/grafana/memberlist v0.3.1-0.20220714140823-09ffed8adbbe

replace github.com/vimeo/galaxycache => github.com/thanos-community/galaxycache v0.0.0-20211122094458-3a32041a1f1e

// gopkg.in/yaml.v3
// + https://github.com/go-yaml/yaml/pull/691
// + https://github.com/go-yaml/yaml/pull/876
replace gopkg.in/yaml.v3 => github.com/colega/go-yaml-yaml v0.0.0-20220720105220-255a8d16d094

replace github.com/prometheus/common => github.com/zenador/prometheus-common v0.0.0-20221220150952-792823a40855<|MERGE_RESOLUTION|>--- conflicted
+++ resolved
@@ -228,13 +228,8 @@
 // Using our own fork to add custom dialer and improve perf.
 replace github.com/bradfitz/gomemcache => github.com/grafana/gomemcache v0.0.0-20220812141943-44b6cde200bb
 
-<<<<<<< HEAD
-// Using a fork of Prometheus while we work on querysharding and native histograms to avoid a dependency on the upstream.
-replace github.com/prometheus/prometheus => github.com/grafana/mimir-prometheus v0.0.0-20221123154106-5dfa66120387
-=======
 // Using a fork of Prometheus while we work on querysharding to avoid a dependency on the upstream.
 replace github.com/prometheus/prometheus => github.com/grafana/mimir-prometheus v0.0.0-20221129151924-0db77b4c76da
->>>>>>> f8519100
 
 // Pin hashicorp depencencies since the Prometheus fork, go mod tries to update them.
 replace github.com/hashicorp/go-immutable-radix => github.com/hashicorp/go-immutable-radix v1.2.0
